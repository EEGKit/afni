#include "SUMA_suma.h"
#include "../afni.h"
#include "../pbardefs.h"


extern SUMA_CommonFields *SUMAg_CF;
extern SUMA_DO *SUMAg_DOv;
extern SUMA_SurfaceViewer *SUMAg_SVv;
extern int SUMAg_N_SVv;
extern int SUMAg_N_DOv;

#define DUMP_CMAP(cm) { \
   int cm_ii;           \
   printf("%s\n", (cm)->Name); \
   for(cm_ii=0;cm_ii < (cm)->N_M[0];cm_ii++) { \
      printf(" %3d %.3f %.3f %.3f\n", cm_ii, \
            (cm)->M[cm_ii][0], (cm)->M[cm_ii][1], (cm)->M[cm_ii][2]); \
   } \
}

/*! The set of functions deals with node colors
*/



/*!
This function creates an RGB colormap containing Ncols that vary linearly
   from the first color in Fiducials to the last.

   SM = SUMA_MakeColorMap (Fiducials, N , isRGBA, N_cols, SkipLast, Name)

   \param Fiducials (float **) N x 3, or 4 matrix containing RGB or RGBA
               values (range 0..1)
          of fiducial colours which will be equally spaced on the color map
   \param N (int) number of fiducial colors in Fiducials
   \param isRGBA if 1 then Fiducials are RGBA else RGB
   \param Ncols (int) total number of colors in the map.
         You are somewhat restricted in the total number of
         colours you choose. You must choose a number that
         allows you to have the same number of colours between
         successive fiducials. The function will complain if that's not the case
   \param SkipLast (SUMA_Boolean) if set to NOPE (0), then the last color specified in
          Fiducials is the last color in M. If set to 1, the last
          color in M represents the color that would come right
          before the last one in Fifucials. This last option is
          useful when you're crating cyclical color maps where
          the last color in Fiduciasl is like the first.
   \param Name (char *) name of colormap
   \ret SM (SUMA_COLOR_MAP *) see help for SUMA_COLOR_MAP for more info

   \sa based on my matlab function MakeColorMap.m
   \sa SUMA_Free_ColorMap
   \sa SUMA_MakeColorMap_v2

*/
SUMA_COLOR_MAP* SUMA_MakeColorMap ( float **Fiducials, int Nfid, byte isRGBA,
                                    int Ncols,
                                    SUMA_Boolean SkipLast, char *Name)
{
   static char FuncName[]={"SUMA_MakeColorMap"};
   float **M, dFid[4];
   int i, j, Ninter, Ngap, im, Ncolsgood, Npergap;
   int Nrows;
   SUMA_COLOR_MAP * SM;

   SUMA_ENTRY;

   if (isRGBA == 1) Nrows = 4;
   else if (isRGBA == 0)  Nrows = 3;
   else {
      SUMA_S_Errv("Not too good there %d\n", (int)isRGBA);
      SUMA_RETURN (NULL);
   }
   /* check for bad input */
   for (i=0; i < Nfid; ++i) {
      for (j=0; j < Nrows; ++j) {
         if (Fiducials[i][j] < 0 || Fiducials[i][j] > 1) {
            fprintf (SUMA_STDERR,
                     "Error %s: Fiducial colors must be between 0 & 1 "
                     "(found %f)\n", FuncName, Fiducials[i][j]);
            SUMA_RETURN (NULL);
         }
      }
   }
   /* determine the number of intermediate colors */
   if (SkipLast) Ninter = Ncols - (Nfid - 1);
   else Ninter = Ncols - Nfid;

   Ngap = Nfid - 1;

   /* you must have an equal number of colours in each gap */
   if (Ninter % Ngap) {
      /* bad, sugeest a better number */
      if (SkipLast)
         Ncolsgood = (int)(rint((float)Ninter/Ngap) * Ngap + Nfid + 1);
      else Ncolsgood = (int)(rint((float)Ninter/Ngap) * Ngap + Nfid);

      fprintf (SUMA_STDERR,
               "Error %s: The choice of Ncols does not work with the number\n"
               "of fiducial colours.\nTry Ncols = %d\n",
               FuncName, Ncolsgood);
      SUMA_RETURN (NULL);
   }

   /* allocate for M */
   M = (float **)SUMA_allocate2D (Ncols, 4, sizeof(float));
   if (M == NULL) {
      fprintf (SUMA_STDERR,"Error %s: Failed to allocate for M.\n", FuncName);
      SUMA_RETURN (NULL);
   }

   /* start forming M */
   im = 0;
   Npergap = Ninter / Ngap;

   for (i=0; i < Ngap; ++i) {
      dFid[0] = (Fiducials[i+1][0] - Fiducials[i][0])/(Npergap+1);
      dFid[1] = (Fiducials[i+1][1] - Fiducials[i][1])/(Npergap+1);
      dFid[2] = (Fiducials[i+1][2] - Fiducials[i][2])/(Npergap+1);
      if (Nrows == 4) {
      dFid[3] = (Fiducials[i+1][3] - Fiducials[i][3])/(Npergap+1);
      } else dFid[3] = 1.0;
      /*fprintf (SUMA_STDERR,"%s:  dFid = %f %f %f %f\n",
         FuncName, dFid[0], dFid[1] , dFid[2], dFid[3]);*/

      for (j=0; j < Npergap+1; ++ j) {

         if (im < Ncols) {
            M[im][0] = Fiducials[i][0] + j*dFid[0];
            M[im][1] = Fiducials[i][1] + j*dFid[1];
            M[im][2] = Fiducials[i][2] + j*dFid[2];
            if (Nrows == 4) {
            M[im][3] = Fiducials[i][3] + j*dFid[3];
            } else M[im][3] = 1.0;
            /*fprintf (SUMA_STDERR,"%s: M[%d][:] = %f %f %f %f\n",
                        FuncName, im, M[im][0], M[im][1], M[im][2], M[im][3]); */
         }

         ++im;
      }
   }
   if (!SkipLast) {
      if (im >= Ncols) {
         SUMA_S_Crit("Unexpected logic error");
      } else {
         M[im][0] = Fiducials[Ngap][0];
         M[im][1] = Fiducials[Ngap][1];
         M[im][2] = Fiducials[Ngap][2];
         if (Nrows == 4) {
         M[im][3] = Fiducials[Ngap][3];
         } else M[im][3] = 1.0;
      }
   }

   /* package the resutls */
   SM = (SUMA_COLOR_MAP *)SUMA_calloc(1,sizeof(SUMA_COLOR_MAP));
   if (SM == NULL) {
      fprintf (SUMA_STDERR,"Error %s: Failed to allocate for SM.\n", FuncName);
      SUMA_RETURN (NULL);
   }
   memset(SM, 0, sizeof(SUMA_COLOR_MAP));
   SM->chd = NULL;
   SM->idvec = NULL;
   SM->top_frac = 0.0f;
   SM->Name = (char *)SUMA_calloc(strlen(Name)+1, sizeof(char));
   if (SM->Name == NULL) {
      fprintf (SUMA_STDERR,"Error %s: Failed to allocate for SM->Name.\n",
               FuncName);
      SUMA_RETURN (NULL);
   }
   sprintf(SM->Name, "%s",Name);
   SM->M = M;
   for (j=0; j< 4; ++j) SM->M0[j] = SM->M[0][j];
   SM->N_M[0] = Ncols;
   SM->N_M[1] = 4;
   SM->frac = NULL; /* a linear map */
   SM->cname = NULL;
   SM->Sgn = 0; /* setup for linear maps with no signing,
                  mapping a la old ScaleToMap*/
   SM->SO = NULL; /* created when needed */

   SUMA_RETURN (SM);
}

/*!
This function creates an RGB colormap containing Ncols that vary linearly
   from the first color in Fiducials to the last.

   SM = SUMA_MakeColorMap_v2 (Fiducials, NFid, isRGBA, Nin , SkipLast, Name)

   \param Fiducials (float **) NFid x 3 (or 4) matrix containing RGB
               (or RGBA) values (range 0..1)
          of fiducial colours which will be equally spaced on the color map
   \param NFid (int) number of fiducial colors
   \param isRGBA if 1 then Fiducials are RGBA else RGB
   \param Nin (int*) NFid x 1 vector indicating the number of interpolations
          to perform
           between successive colors e.g.:
              Fiducials   Nin
            1 0 0         2
            0 1 0         5
            0 0 1         0
            The map will start with 1 0 0 then place 2 colors interpolated
            between 1 0 0 and 0 1 0. The last color of this map is 0 0 1.
            If the last entry in Nin was 4 then 4 colors are added after 0 0 1 wich
            are interpolated between the last and 1st color. This is good
            for cyclical color maps
   \param SkipLast (SUMA_Boolean) YUP/NOPE keep last color in Fiducials out of the final map
   \param Name (char *) name of colormap
   \ret SM (SUMA_COLOR_MAP *) see help for SUMA_COLOR_MAP for more info

   \sa SUMA_Free_ColorMap
   \sa SUMA_MakeColorMap
*/

SUMA_COLOR_MAP* SUMA_MakeColorMap_v2 (float **Fiducials, int Nfid, byte isRGBA,
                                      int *Nint, SUMA_Boolean SkipLast,
                                      char *Name)
{
   static char FuncName[]={"SUMA_MakeColorMap_v2"};
   float **M, dFid[4]={1.0, 1.0, 1.0, 1.0};
   int i, j, im, Ncols, Nrows;
   SUMA_COLOR_MAP * SM;

   SUMA_ENTRY;

   if (isRGBA == 1) Nrows = 4;
   else if (isRGBA == 0)  Nrows = 3;
   else {
      SUMA_S_Errv("Not too good there %d\n", (int)isRGBA);
      SUMA_RETURN (NULL);
   }

   /* check for bad input and calculate the total number of colors*/
   if (Nint[0]) {
      fprintf (SUMA_STDERR,
         "Error %s: The index of the first color (%d) must be 0, \n"
         "indexing starts at 0 not 1.\n", FuncName, Nint[0]);
      SUMA_RETURN (NULL);
   }
   for (i=0; i < Nfid; ++i) {
      for (j=0; j < Nrows; ++j) {
         if (Fiducials[i][j] < 0 || Fiducials[i][j] > 1) {
            fprintf (SUMA_STDERR,
               "Error %s: Fiducial colors must be between 0 & 1 (found %f)\n",
                  FuncName, Fiducials[i][j]);
            SUMA_RETURN (NULL);
         }
      }
   }

   Ncols = Nint[Nfid-1]+1;

   if (SkipLast) Ncols = Ncols - 1;

   /* allocate for M */
   M = (float **)SUMA_allocate2D (Ncols, 4, sizeof(float));
   if (M == NULL) {
      fprintf (SUMA_STDERR,"Error %s: Failed to allocate for M.\n", FuncName);
      SUMA_RETURN (NULL);
   }

   /* start forming M */
   im = 0;
   for (i=0; i < Nfid-1; ++i) {
         dFid[0] = (Fiducials[i+1][0] - Fiducials[i][0])/(Nint[i+1]-Nint[i]);
         dFid[1] = (Fiducials[i+1][1] - Fiducials[i][1])/(Nint[i+1]-Nint[i]);
         dFid[2] = (Fiducials[i+1][2] - Fiducials[i][2])/(Nint[i+1]-Nint[i]);
         if (Nrows==4) {
         dFid[2] = (Fiducials[i+1][3] - Fiducials[i][3])/(Nint[i+1]-Nint[i]);
         } else dFid[3] = 1.0;
         /*fprintf (SUMA_STDERR,"%s:  dFid = %f %f %f %f\n",
                     FuncName, dFid[0], dFid[1] , dFid[2], dFid[3]);*/

         for (j=0; j < (Nint[i+1]- Nint[i]); ++ j) {
               M[im][0] = Fiducials[i][0] + j*dFid[0];
               M[im][1] = Fiducials[i][1] + j*dFid[1];
               M[im][2] = Fiducials[i][2] + j*dFid[2];
               if (Nrows==4) {
               M[im][3] = Fiducials[i][3] + j*dFid[3];
               } else M[im][3] = 1.0;
               /*fprintf (SUMA_STDERR,"%s: M[%d][:] = %f %f %f %f\n",
                       FuncName, im, M[im][0], M[im][1], M[im][2], M[im][3]); */
            ++im;
         }
   }

   if (!SkipLast){
      M[im][0] = Fiducials[Nfid-1][0];
      M[im][1] = Fiducials[Nfid-1][1];
      M[im][2] = Fiducials[Nfid-1][2];
      if (Nrows==4) {
      M[im][3] = Fiducials[Nfid-1][3];
      } else M[im][3] = 1.0;
   }

   /* package the resutls */
   SM = (SUMA_COLOR_MAP *)SUMA_calloc(1,sizeof(SUMA_COLOR_MAP));
   if (SM == NULL) {
      fprintf (SUMA_STDERR,"Error %s: Failed to allocate for SM.\n", FuncName);
      SUMA_RETURN (NULL);
   }
   memset(SM, 0, sizeof(SUMA_COLOR_MAP));
   SM->idvec = NULL;
   SM->chd = NULL;
   SM->top_frac = 0.0f;
   SM->Name = (char *)SUMA_calloc(strlen(Name)+1, sizeof(char));
   if (SM->Name == NULL) {
      fprintf (SUMA_STDERR,
               "Error %s: Failed to allocate for SM->Name.\n", FuncName);
      SUMA_RETURN (NULL);
   }
   sprintf(SM->Name, "%s",Name);
   SM->M = M;
   for (j=0; j< 4; ++j) SM->M0[j] = SM->M[0][j];
   SM->N_M[0] = Ncols;
   SM->N_M[1] = 4;

   SM->frac = NULL; /* a linear map */
   SM->cname = NULL;
   SM->Sgn = 0; /* setup for linear maps with no signing,
                     mapping a la old ScaleToMap*/
   SM->SO = NULL; /* created when needed */
   SUMA_RETURN (SM);
}

/*! function to free memory allocated for SUMA_COLOR_MAP */
void SUMA_Free_ColorMap (SUMA_COLOR_MAP* SM)
{
   static char FuncName[]={"SUMA_Free_ColorMap"};
   int i = 0;

   SUMA_ENTRY;

   if (SM->Name) SUMA_free(SM->Name);
   if (SM->M) SUMA_free2D((char **)SM->M, SM->N_M[0]);
   if (SM->cname) {
      for (i=0; i<SM->N_M[0]; ++i) { if (SM->cname[i]) SUMA_free(SM->cname[i]); }
      SUMA_free(SM->cname);
   }
   if (SM->frac) SUMA_free(SM->frac);
   if (SM->SO) SUMA_Free_Surface_Object(SM->SO);
   if (SM->idvec) SUMA_free(SM->idvec);
   if (SM->chd) SUMA_DestroyCmapHash(SM);
   if (SM) SUMA_free(SM);

   SUMA_RETURNe;
}

SUMA_COLOR_MAP* SUMA_DuplicateColorMap (SUMA_COLOR_MAP *cin, char *newname)
{
   static char FuncName[]={"SUMA_DuplicateColorMap"};
   SUMA_COLOR_MAP *cmap=NULL;
   int i, j;

   SUMA_ENTRY;

   if (!cin) SUMA_RETURN(cmap);

   cmap = (SUMA_COLOR_MAP *)SUMA_calloc(1,sizeof(SUMA_COLOR_MAP));
   if (cmap == NULL) {
      fprintf (SUMA_STDERR,"Error %s: Failed to allocate for SM.\n", FuncName);
      SUMA_RETURN (NULL);
   }

   cmap->N_M[0] = cin->N_M[0];
   cmap->N_M[1] = cin->N_M[1];
   cmap->M = (float**)SUMA_allocate2D(cmap->N_M[0], cmap->N_M[1], sizeof(float));

   for (i=0; i<cmap->N_M[0]; ++i) {
   for (j=0; j<cmap->N_M[1]; ++j) {
      cmap->M[i][j] = cin->M[i][j];
   } }
   for (j=0; j<4; ++j) { cmap->M0[j] = cin->M0[j]; }
   cmap->flipped = cin->flipped;

   if (cin->frac) {
      cmap->frac = (float *)SUMA_calloc(cmap->N_M[0], sizeof(float));
      memcpy(cmap->frac, cin->frac, cmap->N_M[0]*sizeof(float));
   } else cmap->frac = NULL;
   cmap->top_frac = cin->top_frac;
   cmap->Sgn = cin->Sgn;
   if (newname) cmap->Name = SUMA_copy_string(newname);
   else cmap->Name = SUMA_copy_string(cin->Name);

   if (cin->idvec) {
      cmap->idvec = (int *)SUMA_calloc(cmap->N_M[0], sizeof(int));
      memcpy(cmap->idvec, cin->idvec, cmap->N_M[0]*sizeof(int));
   } else cmap->idvec = NULL;
   cmap->chd = NULL;

   if (cin->cname) {
      cmap->cname = (char **)SUMA_calloc(cmap->N_M[0], sizeof(char *));
      for (j=0; j<cmap->N_M[0]; ++j) {
         cmap->cname[j] = SUMA_copy_string(cin->cname[j]);
      }
   } else cmap->cname = NULL;

   cmap->SO = NULL; /* created when needed */

   SUMA_RETURN(cmap);

}

/* based on AFNI's PBAR_define_bigmap */
SUMA_COLOR_MAP * SUMA_pbardef_to_CM
(char *cmd)
{
   static char FuncName[]={"SUMA_pbardef_to_CM"};
   SUMA_COLOR_MAP *CM=NULL;
   int ii , neq=0 , nonum=0, N_Col;
   float  val[NPANE_BIG+1],rgb[3]={0.0, 0.0, 0.0}, **M=NULL;
   char name[NSBUF]="\0", eqn[NSBUF]="\0" , rhs[NSBUF]="\0" ;
   SUMA_Boolean LocalHead = NOPE;

   SUMA_ENTRY;

   CM = (SUMA_COLOR_MAP *)SUMA_calloc(1,sizeof(SUMA_COLOR_MAP));
   if (CM == NULL ) {
      SUMA_SL_Crit ("Failed to allocate for CM");
      SUMA_RETURN(NULL);
   }
   memset(CM, 0, sizeof(SUMA_COLOR_MAP));
   CM->idvec = NULL;
   CM->chd = NULL;
   CM->top_frac = 0.0f;
   CM->SO = NULL;
   CM->cname = NULL;
   CM->N_M[0] = NPANE_BIG;
   CM->N_M[1] = 4;
   CM->Sgn = 0;

   CM->frac = NULL;
   CM->M = (float**)SUMA_allocate2D (CM->N_M[0], CM->N_M[1], sizeof(float));
   if (  CM->M == NULL  ) {
      SUMA_SL_Crit ("Failed to allocate for fields of CM.");
      SUMA_RETURN (NULL);
   }

   /* most of it from the PBAR_define_bigmap chunk */
   if (strncmp(cmd,"init_bigmaps", 12) == 0) {
      static char **bmn = NULL;
      static rgbyte **bm = NULL;
      char sname[100], snamemax[100];
      int iii, kkk, found;
      SUMA_LHv("one big map %s\n", cmd);
      if (!bm) {
         SUMA_LH("Going to initialize bigmaps");
         if (NJ_bigmaps_init(NBIGMAP_INIT, &bmn, &bm)) {
            SUMA_S_Err("That Acela Sure Sucks!");
            SUMA_RETURN(NULL);
         }
      }
      sprintf(snamemax, "init_bigmaps_%d", NBIGMAP_INIT-1);
      found = 0;
      for (iii=0; iii<NBIGMAP_INIT; ++iii) {
         SUMA_LHv("testing %d/(%d)...\n",iii, NBIGMAP_INIT);
         sprintf(sname, "init_bigmaps_%d", iii);
         if ( strcmp(cmd,sname) == 0 ) {
            SUMA_LHv("found one %d\n", iii);
            CM->Name = SUMA_copy_string(BIGMAP_NAMES[iii]);
            for (kkk=0; kkk<NPANE_BIG; ++kkk) {
                  SUMA_LHv("%d [%d %d %d]\n",
                        kkk,
                        bm[iii][kkk].r, bm[iii][kkk].g, bm[iii][kkk].b);
#if 0

               CM->M[kkk][0] = bm[iii][kkk].r / 255.0f ;
               CM->M[kkk][1] = bm[iii][kkk].g / 255.0f ;
               CM->M[kkk][2] = bm[iii][kkk].b / 255.0f ;
               CM->M[kkk][3] = 1.0;

#endif
               CM->M[NPANE_BIG-(kkk+1)][0] = bm[iii][kkk].r / 255.0f ;
               CM->M[NPANE_BIG-(kkk+1)][1] = bm[iii][kkk].g / 255.0f ;
               CM->M[NPANE_BIG-(kkk+1)][2] = bm[iii][kkk].b / 255.0f ;
               CM->M[NPANE_BIG-(kkk+1)][3] = 1.0;
            }
            found = 1;
         }
      }
      if (strcmp(cmd, snamemax)==0) {
         SUMA_LHv("Freeing bigmaps (at %s)\n", snamemax);
         for (iii=0; iii<NBIGMAP_INIT; ++iii) {
            if (bmn[iii]) free(bmn[iii]);
            if (bm[iii]) free(bm[iii]);
         }
         free(bmn); free(bm);
         bmn = NULL;
         bm= NULL;
      }
      if (found) {
         CM->M0[0] = CM->M[0][0];
         CM->M0[1] = CM->M[0][1];
         CM->M0[2] = CM->M[0][2];
         CM->M0[3] = CM->M[0][3];
         SUMA_RETURN(CM);
      } else{
         SUMA_S_Err("Bad deal. No bigmap constructed.");
         SUMA_RETURN(NULL);
      }
   } else {
      name[0] = '\0' ; ii = 0 ;
      sscanf(cmd,"%127s%n",name,&ii) ;
      SUMA_LHv("name here = %s %d\n",name,ii);
      CM->Name = SUMA_copy_string(name);

      if( *name == '\0' || ii == 0 ) RETURN(NULL) ;
      cmd += ii ;
      /* get lines of form "value=colordef" */

      while( neq < NPANE_BIG ){
         eqn[0] = '\0' ; ii = 0 ;
         sscanf(cmd,"%127s%n",eqn,&ii) ;
         SUMA_LHv("%s %d\n",eqn,ii);
         if( *eqn == '\0' || ii == 0 ) break ;   /* exit loop */
         cmd += ii ;
         if( neq == 0 && (isalpha(eqn[0]) || eqn[0]=='#') ) nonum = 1 ;
         rhs[0] = '\0' ; ii = 0 ;
         if( !nonum ) sscanf(eqn,"%f=%s%n",val+neq,rhs,&ii) ;
         else         sscanf(eqn,"%s%n"           ,rhs,&ii) ;
         if( *rhs == '\0' || ii == 0 ) RETURN(NULL);               /* bad */
         SUMA_LHv("eqn=%s\n rhs=%s\n", eqn, rhs);
         ii = !SUMA_Interpret_AFNIColor(rhs, rgb );
         if (ii) {
            SUMA_S_Errv("Failed to interpret AFNIColor %s\n", rhs);
            RETURN(NULL);
         }
         SUMA_LHv("%s %f %f %f %d\n",rhs, rgb[0],rgb[1],rgb[2], ii);
         CM->M[neq][0] = rgb[0];
         CM->M[neq][1] = rgb[1];
         CM->M[neq][2] = rgb[2];
         CM->M[neq][3] = 1.0;
         neq++;
      }
      SUMA_LHv("Map %s, neq = %d\n", name, neq);
      /* in AFNI, all of these maps get interpolated to NPANE_BIG
         but that is not needed in SUMA. Only some maps need the
         interpolation to look good */
      if (neq <= 20) { /* an arbitrary number, really */
         SUMA_COLOR_MAP *CMn=NULL;
         /* now do the interpolation to NPANE_BIG */
         CMn = SUMA_MakeColorMap(CM->M, neq, 0, NPANE_BIG+1, 0, CM->Name);
         SUMA_Free_ColorMap(CM); CM=CMn; CMn=NULL;
         /* flip color map if it came from AFNI - short or long  */
         SUMA_Flip_Color_Map(CM);
      } else { /* leave it like it is */
         SUMA_LHv("Leaving map %s at %d colors\n", CM->Name, neq);
         /* realloc */
         N_Col = neq;
         M = (float**)SUMA_allocate2D (N_Col, 4, sizeof(float));
         for (ii=0; ii<N_Col; ++ii) {
            M[N_Col-ii-1][0] = CM->M[ii][0];
            M[N_Col-ii-1][1] = CM->M[ii][1];
            M[N_Col-ii-1][2] = CM->M[ii][2];
            M[N_Col-ii-1][3] = CM->M[ii][3];
         }
         SUMA_free2D((char**)CM->M, CM->N_M[0]); CM->M = M; M = NULL;
         CM->N_M[0] = N_Col; CM->N_M[1] = 4;
      }
   }

   SUMA_RETURN(CM);
}
/*!
      \brief Builds the SUMA_AFNI_COLORS structure which
      contains the Named colors and colormaps defined in AFNI
      The colors and colormaps loaded are the ones that
      are found in AFNI when AFNI is first started.

      - Continuous colormaps are NOT loaded.
      - Colors and colormaps defined in the .afnirc are loaded

\sa   SUMA_DestroyAfniColors (for deleting returned structure)
*/
#define SUMA_PBARDEF_ADD(mdmm) {  \
   SUMA_COLOR_MAP *m_CM=NULL; \
   m_CM = SUMA_pbardef_to_CM( mdmm ); \
   if (!(CMv = SUMA_Add_ColorMap (m_CM, CMv, &N_maps))) { \
      SUMA_SL_Crit("Failed in SUMA_Add_ColorMap"); \
      SUMA_RETURN(NULL);   \
   }  \
}

SUMA_AFNI_COLORS *SUMA_Get_AFNI_Default_Color_Maps ()
{
   static char FuncName[]={"SUMA_Get_AFNI_Default_Color_Maps"};
   float rgb[3]={0.0, 0.0, 0.0};
   SUMA_RGB_NAME *Cv = NULL;
   SUMA_COLOR_MAP **CMv=NULL;
   SUMA_COLOR_MAP *CMp=NULL, *CMn=NULL;
   SUMA_AFNI_COLORS *SAC=NULL;
   int i=-1, j=-1, icol=-1;
   int N_maps=-1, N_cols=-1;
   int       ival=-1 , ii=-1,jj=-1 ;
   float     fval =0.0;
   float     pthr[NPANE_MAX+1] ;
   int       pov[NPANE_MAX+1] ;
   char *homeenv=NULL, *sumarc=NULL;
   struct stat stbuf;
   SUMA_Boolean LocalHead_Detail = NOPE;
   SUMA_Boolean LocalHead = NOPE;

   SUMA_ENTRY;

   /* initialize*/
   N_maps = -1;
   N_cols = -1;
   for (i=0;i<NPANE_MAX+1;++i) { pthr[i] = 0.0; pov[i] = 0;}

   /* add the none color first */
   Cv = SUMA_Add_Color ("none",
                        -1.0, -1.0, -1.0, 1.0,
                        Cv, &N_cols);

   /* get the rgb, floats of each color defined DEFAULT_NCOLOVR */
   for (i=0; i<DEFAULT_NCOLOVR; ++i) {
      if (!SUMA_Interpret_AFNIColor (INIT_def_colovr[i], rgb)) {
         fprintf(SUMA_STDERR,
                  "Error %s: Failed to interpret color %s : %s\n",
                  FuncName, INIT_def_labovr[i], INIT_def_colovr[i]);
      } else {
         if (LocalHead_Detail)
            fprintf(SUMA_STDERR,"%s: Adding color %s : %s [%.3f %.3f %.3f]\n",
                    FuncName, INIT_def_labovr[i], INIT_def_colovr[i],
                    rgb[0], rgb[1], rgb[2]);
         Cv = SUMA_Add_Color (INIT_def_labovr[i],
                           rgb[0], rgb[1], rgb[2], 1.0,
                           Cv, &N_cols);
     }
   }

   if (LocalHead_Detail)

   #if 0
      /* causes crash on Fedora Core 7 and core 6, not worth it */
      SUMA_Interpret_AFNIColor (NULL, rgb);
   #endif
   /* Now create the afni color maps with more than 10
      panes (excerpts from afni.c)*/

   /* start with positive panes */
   for( ii=NPANE_INIT+1 ; ii <= NPANE_MAX ; ii++ ){
      fval     = 1.0 / ii ;
      pthr[0]  = 1.0 ;
      pthr[ii] = 0.0 ;
      for( jj=1 ; jj < ii ; jj++ ) pthr[jj] = fval * (ii-jj) ;
      for( jj=0 ; jj < ii ; jj++ ) pov[jj]  = (jj % INIT_ncolovr) + 1 ;

      for( jj=0 ; jj <= ii ; jj++ ) INIT_pval_pos[ii][jj] = pthr[jj] ;
      for( jj=0 ; jj <  ii ; jj++ ) INIT_ovin_pos[ii][jj] = pov[jj] ;
   }

   /** initialize signed pbar panes **/
   for( ii=NPANE_INIT+1 ; ii <= NPANE_MAX ; ii++ ){
      fval     =  1.0 / ii ;
      pthr[0]  =  1.0 ;
      pthr[ii] = -1.0 ;
      for( jj=1 ; jj < ii ; jj++ ) pthr[jj] = fval * (ii-2*jj) ;
      for( jj=0 ; jj < ii ; jj++ ) pov[jj]  = (jj % INIT_ncolovr) + 1 ;

      for( jj=0 ; jj <= ii ; jj++ ) INIT_pval_sgn[ii][jj] = pthr[jj] ;
      for( jj=0 ; jj <  ii ; jj++ ) INIT_ovin_sgn[ii][jj] = pov[jj] ;
   }

#if defined(RGBCYC_COUNT) && RGBCYC_COUNT <= NPANE_MAX
   ii = RGBCYC_COUNT ;
   for( jj=0 ; jj < ii ; jj++ ) INIT_ovin_pos[ii][jj] = RGBCYC_FIRST+jj+1 ;
   for( jj=0 ; jj < ii ; jj++ ) INIT_ovin_sgn[ii][jj] = RGBCYC_FIRST+jj+1 ;
#endif


   /* now create AFNI's colormaps */
   for (i = NPANE_MIN; i<= NPANE_MAX; ++i) {
      CMp = (SUMA_COLOR_MAP *)SUMA_calloc(1,sizeof(SUMA_COLOR_MAP));
      CMn = (SUMA_COLOR_MAP *)SUMA_calloc(1, sizeof(SUMA_COLOR_MAP));
      if (CMp == NULL || CMn == NULL) {
         SUMA_SL_Crit ("Failed to allocate for CMp &/| CMn.");
         SUMA_RETURN(NULL);
      }
      memset(CMp, 0, sizeof(SUMA_COLOR_MAP));
      memset(CMn, 0, sizeof(SUMA_COLOR_MAP));
      CMp->idvec = NULL;
      CMn->idvec = NULL;
      CMp->chd = NULL;
      CMn->chd = NULL;
      CMp->top_frac = 0.0f;
      CMn->top_frac = 0.0f;
      CMp->SO = NULL;
      CMn->SO = NULL;
      CMp->cname = NULL;
      CMn->cname = NULL;
      CMp->N_M[0] = i; CMp->N_M[1] = 4;
      CMn->N_M[0] = i; CMn->N_M[1] = 4;
      CMp->Sgn = 1;
      CMn->Sgn = -1;

      CMp->Name = (char *)SUMA_calloc(25, sizeof(char));
      CMn->Name = (char *)SUMA_calloc(25, sizeof(char));
      CMp->frac = (float *)SUMA_calloc(i, sizeof(float));
      CMn->frac = (float *)SUMA_calloc(i, sizeof(float));
      CMp->M = (float**)SUMA_allocate2D (CMp->N_M[0],CMp->N_M[1],sizeof(float));
      CMn->M = (float**)SUMA_allocate2D (CMn->N_M[0],CMn->N_M[1],sizeof(float));
      if (  CMp->frac == NULL || CMn->frac == NULL
         || CMp->M == NULL || CMn->M == NULL
         || CMp->Name == NULL || CMn->Name == NULL ) {
         SUMA_SL_Crit ("Failed to allocate for fields of CMp &/| CMn.");
         SUMA_RETURN (NULL);
      }

      sprintf(CMp->Name,   "afni_p%d",i);
      sprintf(CMn->Name, "afni_n%d",i);

      if (LocalHead_Detail)
         fprintf (SUMA_STDERR,"%s: Building colormap POS #%d (%s)\n",
                  FuncName, i, CMp->Name);

      for ( j = 0; j < i; ++j) {
         if (!INIT_ovin_pos[i][j]) {
            if (LocalHead_Detail) {
               fprintf (SUMA_STDERR,"\t[i%d] NoColor\t%f\n",
                              INIT_ovin_pos[i][j],
                              INIT_pval_pos[i][j]);
            }
            CMp->M[i - j - 1][0] = CMp->M[i - j - 1][1] =
            CMp->M[i - j - 1][2] = -1.0;
            CMp->M[i - j - 1][3] = 0.0;
         } else {
            if (LocalHead_Detail) {
               fprintf (SUMA_STDERR,"\t[i%d] %s\t%f\n",
                              INIT_ovin_pos[i][j],
                              INIT_def_labovr[INIT_ovin_pos[i][j]-1],
                              INIT_pval_pos[i][j]);
            }
            /* find out which color this is */
            icol = SUMA_Find_Color (INIT_def_labovr[INIT_ovin_pos[i][j]-1],
                                    Cv, N_cols);
            if (icol < 0) {
               fprintf (SUMA_STDERR,
                        "Error%s: Failed to find color %s\n"
                        "Using no-color in its place\n",
                         FuncName, INIT_def_labovr[INIT_ovin_pos[i][j]-1]);
               CMp->M[i - j - 1][0] = CMp->M[i - j - 1][1] =
               CMp->M[i - j - 1][2] = -1.0;
               CMp->M[i - j - 1][3] = 0.0;
            } else {
               CMp->M[i - j - 1][0] = Cv[icol].r;
               CMp->M[i - j - 1][1] = Cv[icol].g;
               CMp->M[i - j - 1][2] = Cv[icol].b;
               CMp->M[i - j - 1][3] = 1.0;
            }
         }
         CMp->frac[i - j - 1] = INIT_pval_pos[i][j];
      }
      if (CMp->frac[CMp->N_M[0]-1] != 1.0f) {
         SUMA_LH("top_frac not 1 for positive map");
         CMp->top_frac = CMp->frac[CMp->N_M[0]-1];
      }
      CMp->M0[0] = CMp->M[0][0];
      CMp->M0[1] = CMp->M[0][1];
      CMp->M0[2] = CMp->M[0][2];
      CMp->M0[3] = CMp->M[0][3];

      /* add the positive map to the list */
      CMv = SUMA_Add_ColorMap (CMp, CMv, &N_maps);
      if (!CMv) {
         SUMA_SL_Crit("Failed in SUMA_Add_ColorMap");
         SUMA_RETURN(NULL);
      }

      if (LocalHead_Detail)
         fprintf (SUMA_STDERR,"%s: Building colormap SGN #%d (%s)\n",
                  FuncName, i, CMn->Name);

      for ( j = 0; j < i; ++j) {
         if (!INIT_ovin_sgn[i][j]) {
            if (LocalHead_Detail) {
               fprintf (SUMA_STDERR,"\t[i%d] NoColor\t%f\n",
                              INIT_ovin_sgn[i][j],
                              INIT_pval_sgn[i][j]);
            }
            CMn->M[i - j - 1][0] = CMn->M[i - j - 1][1] =
            CMn->M[i - j - 1][2] = -1.0;
            CMn->M[i - j - 1][3] = 0.0;
         } else {
            if (LocalHead_Detail) {
               fprintf (SUMA_STDERR,"\t[i%d] %s\t%f\n",
                              INIT_ovin_sgn[i][j],
                              INIT_def_labovr[INIT_ovin_sgn[i][j]-1],
                              INIT_pval_sgn[i][j]);
            }
            icol = SUMA_Find_Color (INIT_def_labovr[INIT_ovin_sgn[i][j]-1],
                                    Cv, N_cols);
            if (icol < 0) {
               fprintf (SUMA_STDERR,
                        "Error%s: Failed to find color %s\n"
                        "Using no-color in its place",
                        FuncName, INIT_def_labovr[INIT_ovin_sgn[i][j]-1]);
               CMn->M[i - j - 1][0] = CMn->M[i - j - 1][1] =
               CMn->M[i - j - 1][2] = -1.0;
               CMn->M[i - j - 1][3] = 0.0;
            } else {
               CMn->M[i - j - 1][0] = Cv[icol].r;
               CMn->M[i - j - 1][1] = Cv[icol].g;
               CMn->M[i - j - 1][2] = Cv[icol].b;
               CMn->M[i - j - 1][3] = 1.0;
            }
         }
         CMn->frac[i - j - 1] = INIT_pval_sgn[i][j];
      }
      if (CMn->frac[CMn->N_M[0]-1] != 1.0f) {
         SUMA_LH("top_frac not 1 for negative map");
         CMn->top_frac = CMn->frac[CMp->N_M[0]-1];
      }
      CMn->M0[0] = CMn->M[0][0];
      CMn->M0[1] = CMn->M[0][1];
      CMn->M0[2] = CMn->M[0][2];
      CMn->M0[3] = CMn->M[0][3];
      /* add the negative map to the list */
      CMv = SUMA_Add_ColorMap (CMn, CMv, &N_maps);
      if (!CMv) {
         SUMA_SL_Crit("Failed in SUMA_Add_ColorMap");
         SUMA_RETURN(NULL);
      }
   }


   /* perhaps someday include the continuous color maps from AFNI too.
      (see pbar.c file, search for colorscale)
      That day has come Dec 18 07*/
   SUMA_PBARDEF_ADD("init_bigmaps_6");
   SUMA_PBARDEF_ADD("init_bigmaps_5");
   SUMA_PBARDEF_ADD("init_bigmaps_4");
   SUMA_PBARDEF_ADD("init_bigmaps_3");
   SUMA_PBARDEF_ADD("init_bigmaps_2");
   SUMA_PBARDEF_ADD("init_bigmaps_1");
   SUMA_PBARDEF_ADD("init_bigmaps_0");
   SUMA_PBARDEF_ADD(R_AND_B_INV_256_CMD);     // [PT: Aug 17, 2017]
   SUMA_PBARDEF_ADD(HEX_GoogleTurbo_256_CMD); // [PT: July 4, 2022]
   SUMA_PBARDEF_ADD(HEX_Inferno_256_CMD);     // [PT: July 4, 2022]
   SUMA_PBARDEF_ADD(HEX_Magma_256_CMD);       // [PT: July 4, 2022]
   SUMA_PBARDEF_ADD(HEX_Plasma_256_CMD);      // [PT: July 4, 2022]
   SUMA_PBARDEF_ADD(HEX_Viridis_256_CMD);     // [PT: July 4, 2022]
   SUMA_PBARDEF_ADD(HEX_CET_L17_256_CMD);     // [PT: May 31, 2023]
   SUMA_PBARDEF_ADD(CB_CS_35);
   SUMA_PBARDEF_ADD(CB_CS);
   SUMA_PBARDEF_ADD(CYTOARCH_ROI_256_CMD);
   SUMA_PBARDEF_ADD(CYTOARCH_ROI_256_GAP_CMD);
   SUMA_PBARDEF_ADD(FREESURFER_SEG_255_CMD);
   SUMA_PBARDEF_ADD(GRAY_CS);
   SUMA_PBARDEF_ADD(GRAY_CIRCLE_CS);
   SUMA_PBARDEF_ADD(GRAY_INV_CIRCLE_CS);
   SUMA_PBARDEF_ADD(AMBER_CS);
   SUMA_PBARDEF_ADD(AMBER_CIRCLE_CS);
   SUMA_PBARDEF_ADD(AMBER_INV_CIRCLE_CS);
   SUMA_PBARDEF_ADD(GREEN_CS);
   SUMA_PBARDEF_ADD(RED_CS);
   SUMA_PBARDEF_ADD(BLUE_CS);
   SUMA_PBARDEF_ADD(ROI_32_CMD);
   SUMA_PBARDEF_ADD(ROI_64_CMD);
   SUMA_PBARDEF_ADD(ROI_128_CMD);
   SUMA_PBARDEF_ADD(ROI_256_CMD);
   SUMA_PBARDEF_ADD(ROI_glasbey_256_CMD);  // [PT: May 28, 2019]
   SUMA_PBARDEF_ADD(ROI_glasbey_512_CMD);  // [PT: May 28, 2019]
   SUMA_PBARDEF_ADD(ROI_glasbey_1024_CMD); // [PT: May 28, 2019]
   SUMA_PBARDEF_ADD(ROI_glasbey_2048_CMD); // [PT: May 28, 2019]
   SUMA_PBARDEF_ADD(RedBlueGreen_CMD);

   /* now wrap it up */
   SAC = (SUMA_AFNI_COLORS *) SUMA_calloc(1,sizeof(SUMA_AFNI_COLORS));
   SAC->CMv = CMv;
   SAC->N_maps = N_maps;
   SAC->Cv = Cv;
   SAC->N_cols = N_cols;

   /* load whatever's lurking in the .afnirc files */
   /* passing NULL for dc (the last parameter) because I
   am not using the continuous color maps yet */
   SUMA_LH("Calling Process setup");
   homeenv = getenv("HOME");

   if (!homeenv) sumarc = SUMA_copy_string(".afnirc");
   else sumarc = SUMA_append_string (homeenv, "/.afnirc");
   if (stat(sumarc, &stbuf) != -1) {
      if (LocalHead)
         fprintf (SUMA_STDERR,"%s: Loading %s ...\n", FuncName, sumarc);
      if (SUMA_AFNI_Extract_Colors ( sumarc, SAC ) < 0) {
         fprintf(SUMA_STDERR,
                  "Error %s: Failed scanning .afnirc for colors and colormaps.\n"
                  "Proceeding ...\n", FuncName);
      }
   } else {
      if (LocalHead) fprintf (SUMA_STDERR,"%s: No rc files found.\n", FuncName);
   }
   if (sumarc) SUMA_free(sumarc);

   /* Show me the results: */
   if (LocalHead_Detail) {
      SUMA_Show_ColorVec (SAC->Cv, SAC->N_cols, NULL);
   }

   if (LocalHead_Detail) {
      SUMA_Show_ColorMapVec (SAC->CMv, SAC->N_maps, NULL, 1);
   }

   SUMA_LH("Returning");

   SUMA_RETURN(SAC);
}

/*! Load colormaps in directory dname */
int SUMA_LoadUserCmapsDir( char * dname, SUMA_AFNI_COLORS *SAC)
{
   static char FuncName[]={"SUMA_LoadUserCmapsDir"};
   THD_string_array * flist , * rlist ;
   int ir , ll , ii , k_read=0;
   char * fname , * tname ;
   float * far ;
   MRI_IMARR * outar ;
   MRI_IMAGE * outim , * flim ;
   char * pat ;
   SUMA_COLOR_MAP *Cmap=NULL;
   SUMA_PARSED_NAME * pn=NULL;
   SUMA_DSET_FORMAT form;
   SUMA_Boolean LocalHead = NOPE;

   SUMA_ENTRY;

   /*----- sanity check and initialize -----*/

   if( dname == NULL || strlen(dname) == 0 ) SUMA_RETURN(-1) ;
   if(!SAC) {
      SUMA_RETURN(-1) ;
   }
   /*----- find all *.cmap files -----*/

   ii  = strlen(dname) ;
   pat = (char *) malloc(sizeof(char)*(ii+18)) ;
   strcpy(pat,dname) ;
   if( pat[ii-1] != '/' ) strcat(pat,"/") ;
   strcat(pat,"*.cmap") ;
   flist = THD_get_wildcard_filenames( pat ) ;
   free(pat) ;

   if( flist == NULL || flist->num <= 0 ){
      DESTROY_SARR(flist) ;
      SUMA_RETURN(0) ;
   }

   rlist = THD_extract_regular_files( flist ) ;
   DESTROY_SARR(flist) ;
   if( rlist == NULL || rlist->num <= 0 ){
      DESTROY_SARR(rlist) ;
      SUMA_RETURN(0) ;
   }

   for( ir=0 ; ir < rlist->num ; ir++ ){
      fname = rlist->ar[ir] ; if( fname == NULL ) continue ;
      SUMA_LHv("Loading %d-%s\n", ir, rlist->ar[ir]);

      /* take a stab at the format */
      form = SUMA_GuessFormatFromExtension(fname, NULL);

      /* load the baby */
      Cmap = NULL;
      switch (form) {
         case  SUMA_1D:
            Cmap = SUMA_Read_Color_Map_1D (fname);
            if (Cmap == NULL) {
               SUMA_S_Err("Could not load colormap.");
               SUMA_RETURN(-1);
            }
            break;
         case SUMA_ASCII_NIML:
         case SUMA_BINARY_NIML:
         case SUMA_NIML:
            Cmap = SUMA_Read_Color_Map_NIML(fname);
            break;
         default:
            SUMA_S_Err(  "Format not recognized.\n"
                           "I won't try to guess.\n"
                           "Do use the proper extension.");
            break;
      }

      if (Cmap) {
         /* remove path from name for pretty purposes */
         pn = SUMA_ParseFname(Cmap->Name, NULL);
         SUMA_STRING_REPLACE(Cmap->Name, pn->FileName_NoExt);
         SUMA_Free_Parsed_Name(pn); pn = NULL;
         SAC->CMv = SUMA_Add_ColorMap (Cmap, SAC->CMv,
                                                   &(SAC->N_maps));

         ++k_read;
      }
   }

   DESTROY_SARR(rlist) ;

   SUMA_RETURN(k_read) ;
}

/*!
   \brief creates the colormaps available for SUMA
*/
SUMA_AFNI_COLORS *SUMA_Build_Color_maps(void)
{
   static char FuncName[]={"SUMA_Build_Color_maps"};
   SUMA_RGB_NAME *Cv = NULL;
   int i;
   SUMA_COLOR_MAP **CMv=NULL;
   SUMA_COLOR_MAP *CM=NULL;
   SUMA_AFNI_COLORS *SAC=NULL;
   char *name;
   SUMA_ENTRY;

   SAC = SUMA_Get_AFNI_Default_Color_Maps();

   /* Now add SUMA's colormaps */
   i = 0;
   name = SUMA_COLOR_MAP_NAMES[0];
   while (name[0]) {
      CM = SUMA_MakeStandardMap (name);
      if (!CM) {
         SUMA_SL_Crit("Failed to create standard maps");
         SUMA_RETURN(NULL);
      }
      SAC->CMv = SUMA_Add_ColorMap (CM, SAC->CMv, &(SAC->N_maps));
      if (!SAC->CMv) {
         SUMA_SL_Crit("Failed in SUMA_Add_ColorMap");
         SUMA_RETURN(NULL);
      }
      ++i;
      name = SUMA_COLOR_MAP_NAMES[i];
   }

   /* load cmaps from user's directory */
   if ((name = getenv("SUMA_CmapsDir")) && strcmp(name,"None")) {
      if (SUMA_LoadUserCmapsDir( name, SAC) < 0) {
         SUMA_S_Warn("Failed reading user colormaps\n");
      }
   }

   /* load cmaps from current directory */
   if (SUMA_LoadUserCmapsDir( "./", SAC) < 0) {
      SUMA_S_Warn("Failed reading user colormaps\n");
   }

   SUMA_RETURN(SAC);
}


/*! \brief A function to add a new color to the color vector

   \param Name (char *) name of new color  to be added
   \param r (float) r color ( 0 <= r <= 1)
   \param g (float) g color ( 0 <= g <= 1)
   \param b (float) b color ( 0 <= b <= 1)
   \param a (float) a color ( 0 <= a <= 1)
   - You are allowed to pass -1.0, -1.0, -1.0 for r g b to define the No-Color
   \param oCv (SUMA_RGB_NAME*) old vector containing color structs
   \param N_cols (int *) number of colors in oCv
               When the function returns, this number will include the added
               color
   \return NewCv (SUMA_RGB_NAME *) you know what.
                  If the color being added exists (by Name), it will replace
                  the preexisting one
-  New space is allocated for each new color (realloc).
-  This process is not terribly efficient by not many colors
are loaded in this manner.
-  You can send NULL for oCv if this vector has yet to be created

*/
SUMA_RGB_NAME * SUMA_Add_Color (char *Name, float r, float g, float b, float a, SUMA_RGB_NAME *oCv, int *N_cols)
{
   static char FuncName[]={"SUMA_Add_Color"};
   SUMA_RGB_NAME *NewCv = NULL;
   int iadd;
   SUMA_Boolean LocalHead = NOPE;

   SUMA_ENTRY;

   if (!(r == -1.0 && g == -1.0 && b == -1.0)) {
      if (  r < 0 || r > 1 ||
            g < 0 || g > 1 ||
            b < 0 || b > 1 ||
            a < 0 || a > 1 ) {
         SUMA_S_Err("Bad r, g, b and/or a values.\nMust be between 0 and 1.Nothing done.");
         SUMA_RETURN(oCv);
      }
   }else {
      SUMA_LH("No color");
   }

   if (strlen(Name) > SUMA_MAX_COLOR_NAME -1 ) {
      SUMA_S_Err("Too long a color name\n(> SUMA_MAX_COLOR_NAME)\nNothing done.");
      SUMA_RETURN(oCv);
   }

   if (!oCv) {
      SUMA_LH("New color vector, allocating");
      NewCv = (SUMA_RGB_NAME *) SUMA_calloc(1, sizeof(SUMA_RGB_NAME));
      *N_cols = 1;
      NewCv[*N_cols-1].r = r;
      NewCv[*N_cols-1].g = g;
      NewCv[*N_cols-1].b = b;
      NewCv[*N_cols-1].a = a;
      sprintf(NewCv[*N_cols-1].Name, "%s", Name);
      SUMA_RETURN(NewCv);
   }

   /* not new, check to see if color exists already */
   iadd = SUMA_Find_Color (Name, oCv, *N_cols);

   if (iadd >= 0) {
      SUMA_LH("Replacing old color");
      NewCv = oCv;
      NewCv[iadd].r = r;
      NewCv[iadd].g = g;
      NewCv[iadd].b = b;
      NewCv[iadd].a = a;
      SUMA_RETURN(oCv);
   }

   /* a new map altogether */
   SUMA_LH("Adding new color");
   *N_cols += 1;
   NewCv = (SUMA_RGB_NAME *) SUMA_realloc(oCv, *N_cols * sizeof(SUMA_RGB_NAME));
   NewCv[*N_cols-1].r = r;
   NewCv[*N_cols-1].g = g;
   NewCv[*N_cols-1].b = b;
   NewCv[*N_cols-1].a = a;
   sprintf(NewCv[*N_cols-1].Name, "%s", Name);

   SUMA_RETURN(NewCv);
}

/*! \brief A function to add a new colormap to the colormap vector

   \param CM (SUMA_COLOR_MAP *) new color map to be added
   \param OldCMv (SUMA_COLOR_MAP **) old vector containing pointers to colormaps
   \param N_map (int *) number of maps in OldCMv
               When the function returns, this number will include the added
               map
   \return NewCMv (SUMA_COLOR_MAP **) you know what.
                  If the map being added exists (by Name), it will replace
                  the preexisting one
-  New space is allocated for each new map (realloc).
-  This process is not terribly efficient by not many maps
are loaded in this manner.
-  You can send NULL for OldCMv if this vector has yet to be created
-  Color map structure is copied by reference. Do not free it.

*/
SUMA_COLOR_MAP ** SUMA_Add_ColorMap (SUMA_COLOR_MAP *CM,
                                     SUMA_COLOR_MAP **OldCMv, int *N_maps)
{
   static char FuncName[]={"SUMA_Add_ColorMap"};
   SUMA_COLOR_MAP ** NewCMv = NULL;
   int iadd;
   SUMA_Boolean LocalHead = NOPE;

   SUMA_ENTRY;

   if (!CM) {
      SUMA_S_Warn("Null CM, nothing to do");
      SUMA_RETURN(OldCMv);
   }
   if (!OldCMv) {
      SUMA_LH("New color vector, allocating");
      NewCMv = (SUMA_COLOR_MAP **) SUMA_calloc(1, sizeof(SUMA_COLOR_MAP *));
      *N_maps = 1;
      NewCMv[0] = CM;
      SUMA_RETURN(NewCMv);
   }

   /* not new, check to see if map exists already */
   iadd = SUMA_Find_ColorMap (CM->Name, OldCMv, *N_maps, CM->Sgn);
   if (iadd >= 0) {
      SUMA_LH("Replacing old colormap");
      SUMA_Free_ColorMap (OldCMv[iadd]);
      OldCMv[iadd] = CM;
      SUMA_RETURN(OldCMv);
   }

   /* a new map altogether */
   SUMA_LH("Adding new color map");
   *N_maps += 1;
   NewCMv = (SUMA_COLOR_MAP **) SUMA_realloc( OldCMv, *N_maps *
                                              sizeof(SUMA_COLOR_MAP *));
   NewCMv[*N_maps - 1] = CM;

   SUMA_RETURN(NewCMv);
}

/*!
   \brief Cleans up and destroys the contents of the SUMA_AFNI_COLORS
   \sa SUMA_Get_AFNI_Default_Color_Maps
*/
SUMA_AFNI_COLORS *SUMA_DestroyAfniColors (SUMA_AFNI_COLORS *SAC)
{
   static char FuncName[]={"SUMA_DestroyAfniColors"};
   int i;

   SUMA_ENTRY;

   if (!SAC) SUMA_RETURN(NULL);

   /* Now clean the colormap vector */
   for (i=0; i < SAC->N_maps; ++i) {
      if (SAC->CMv[i]) SUMA_Free_ColorMap(SAC->CMv[i]);
   }
   SUMA_free(SAC->CMv);
   SAC->N_maps = -1;

   /* Now clean the color vector */
   SUMA_free(SAC->Cv);
   SAC->N_cols = -1;

   /* Now destroy SAC */
   SUMA_free(SAC);

   SUMA_RETURN(NULL);
}

/*!
   \brief List the colors in the vector
   \sa char *SUMA_Show_ColorVec
*/
char *SUMA_ColorVec_Info (SUMA_RGB_NAME *Cv, int N_cols)
{
   static char FuncName[]={"SUMA_ColorVec_Info"};
   int i;
   char stmp[100], *s = NULL;
   SUMA_STRING *SS = NULL;
   SUMA_Boolean LocalHead = NOPE;

   SUMA_ENTRY;

   SS = SUMA_StringAppend (NULL, NULL);

   if (Cv) {
      for (i=0; i < N_cols; ++i) {
         if (Cv[i].r == -1) {
            sprintf (stmp, "%d/%d: color(%d) No Color(%s): [%f %f %f %f]\n",
                           i+1, N_cols, i,
                           Cv[i].Name, Cv[i].r, Cv[i].g, Cv[i].b, Cv[i].a);
            SS = SUMA_StringAppend (SS, stmp);
         } else {
            sprintf (stmp, "%d/%d: color(%d) %s: [%f %f %f %f]\n",
                           i+1, N_cols, i,
                           Cv[i].Name, Cv[i].r, Cv[i].g, Cv[i].b, Cv[i].a);
            SS = SUMA_StringAppend (SS, stmp);
         }
      }
   } else {
      sprintf (stmp, "NULL Cv.\n");
      SS = SUMA_StringAppend (SS, stmp);
   }

   /* clean SS */
   SS = SUMA_StringAppend (SS, NULL);
   /* copy s pointer and free SS */
   s = SS->s;
   SUMA_free(SS);

   SUMA_RETURN(s);
}

/*!
   return a color in acol (4 floats) from colormap name color index i % Ncolors
   if name is NULL a random color is returned
*/

int SUMA_a_good_col(char *name, int i, float *acol)
{
   static char FuncName[]={"SUMA_a_good_col"};
   int ic, icmap=-1, dorand;
   SUMA_COLOR_MAP *CM;

   SUMA_ENTRY;

   dorand = 0;
   if (i<0 || !acol) {
      SUMA_S_Err("Give me a break!");
      SUMA_RETURN(0);
   }

   if (name && !(SUMAg_CF && SUMAg_CF->scm && SUMAg_CF->scm->CMv &&
                  SUMAg_CF->scm->N_maps)) {
      /* try building colormaps */
      if (!SUMAg_CF->scm) SUMAg_CF->scm = SUMA_Build_Color_maps();
   }

   if (!name || !(SUMAg_CF && SUMAg_CF->scm && SUMAg_CF->scm->CMv &&
                  SUMAg_CF->scm->N_maps)) {
      dorand = 1;
   } else {
      /* have colormaps, get me something decent */
      icmap = SUMA_Find_ColorMap(name, SUMAg_CF->scm->CMv,
                                 SUMAg_CF->scm->N_maps,-2);
      if (icmap < 0) {
         int d;
         char *endp;
         /* try again, maybe we just have an maximum number */
         d = (int)strtod(name, &endp);
         if (endp == name && d == 0) { /* no good */
         } else {
            if (d < 32) {
               icmap = SUMA_Find_ColorMap("ROI_i32", SUMAg_CF->scm->CMv,
                                 SUMAg_CF->scm->N_maps,-2);
            }else if (d < 64) {
               icmap = SUMA_Find_ColorMap("ROI_i64", SUMAg_CF->scm->CMv,
                                 SUMAg_CF->scm->N_maps,-2);
            }else if (d < 128) {
               icmap = SUMA_Find_ColorMap("ROI_i128", SUMAg_CF->scm->CMv,
                                 SUMAg_CF->scm->N_maps,-2);
            }else if (d < 256) {
               icmap = SUMA_Find_ColorMap("ROI_i256", SUMAg_CF->scm->CMv,
                                 SUMAg_CF->scm->N_maps,-2);
            }
         }
      }

   }

   if (name && icmap < 0) {
            SUMA_S_Warnv("No colormap named %s was found, "
                         "returning random colors.\n", name);
            dorand = 1;
   }

   if (dorand) {
      /* GIMME SOME RANDOM */
      SUMA_RAND_COL(i, acol[0], acol[1], acol[2], acol[3]);
      acol[3] = 1.0;
      SUMA_RETURN(1);
   } else {
      CM = SUMAg_CF->scm->CMv[icmap];
      ic = i % CM->N_M[0];
      acol[0] = CM->M[ic][0];
      acol[1] = CM->M[ic][1];
      acol[2] = CM->M[ic][2];
      if (CM->N_M[1]==4) acol[3] = CM->M[ic][3];
      else acol[3] = 1.0;
   }

   SUMA_RETURN(1);
}

/*!
   \brief List the colormaps in the vector

   \param CMv (SUMA_COLOR_MAP **) an array of pointers to colormap structures
   \param N_maps (int) the number of colormaps in CMv
   \param detail (int)  0, just the name of the colormaps
                        1, up to 5 of the colors listed
                        2, complete colormap listed

   \sa char *SUMA_Show_ColorMapVec

*/
char *SUMA_ColorMapVec_Info (SUMA_COLOR_MAP **CMv, int N_maps, int detail)
{
   static char FuncName[]={"SUMA_ColorMapVec_Info"};
   int i, j, jmax;
   char stmp[256], *s = NULL;
   SUMA_STRING *SS = NULL;
   SUMA_Boolean LocalHead = NOPE;

   SUMA_ENTRY;

   SUMA_LH("Entered");
   SS = SUMA_StringAppend (NULL, NULL);

   if (CMv) {
      for (i=0; i < N_maps; ++i) {
         if (!CMv[i]) {
            sprintf (stmp, "%d/%d: cmap(%d) NULL\n", i+1, N_maps, i);
            SS = SUMA_StringAppend (SS, stmp);
         } else {
            switch (CMv[i]->Sgn) {
               case 0:
                  sprintf (stmp, "%d/%d: cmap(%d) %s(.), %d (%d)cols.",
                           i+1, N_maps, i, CMv[i]->Name,
                           CMv[i]->N_M[0], CMv[i]->N_M[1]);
                  break;
               case 1:
                  sprintf (stmp, "%d/%d: cmap(%d) %s(+), %d (%d)cols.",
                           i+1, N_maps, i, CMv[i]->Name,
                           CMv[i]->N_M[0], CMv[i]->N_M[1]);
                  break;
               case -1:
                  sprintf (stmp, "%d/%d: cmap(%d) %s(-), %d (%d)cols.",
                           i+1, N_maps, i, CMv[i]->Name,
                           CMv[i]->N_M[0], CMv[i]->N_M[1]);
                  break;
               default:
                  sprintf (stmp,
                           "%d/%d: cmap(%d) %s(?), %d (%d)cols.\n"
                           "\tSgn field of colormap is not acceptable (%d)\n",
                     i+1, N_maps, i, CMv[i]->Name,
                     CMv[i]->N_M[0], CMv[i]->N_M[1], CMv[i]->Sgn);
                  break;
            }
            SS = SUMA_StringAppend (SS, stmp);
            if (CMv[i]->frac) {
               SS = SUMA_StringAppend (SS, "   Possibly non-linear.");
            } else {
               SS = SUMA_StringAppend (SS, "   Linear.");
            }
            if (CMv[i]->idvec) {
               SS = SUMA_StringAppend (SS, "   Has idvec.");
            } else {
               SS = SUMA_StringAppend (SS, "   NULL idvec.");
            }
            if (CMv[i]->chd) {
               SS = SUMA_StringAppend (SS, "   Has chd.");
            } else {
               SS = SUMA_StringAppend (SS, "   NULL chd.");
            }

            SS = SUMA_StringAppend (SS, "\n");
            switch (detail) {
               case 0:
                  jmax = 0;
                  break;
               case 1:
                  if (CMv[i]->N_M[0] < 5) jmax = CMv[i]->N_M[0];
                  else jmax = 5;
                  break;
               case 2:
                  jmax = CMv[i]->N_M[0];
                  break;
               default:
                  SUMA_SL_Err("Bad detail value\nUsing detail = 2");
                  jmax = CMv[i]->N_M[0];
                  break;
            }

            if (jmax) {
               for (j=jmax-1; j >= 0; --j) {
                  if (CMv[i]->frac) {
                     if (j == jmax -1) {
                        if (CMv[i]->N_M[1] == 3)
                           sprintf (stmp,
                                    "rank (i):\tid\t"
                                    "[R    \tG    \tB    \t\tf]\tName\n");
                        else
                           sprintf (stmp,
                                    "rank (i):\tid\t"
                                    "[R    \tG    \tB    \tA\t\tf]\tName\n");
                        SS = SUMA_StringAppend (SS,stmp);
                     }
                     if (CMv[i]->N_M[1] == 4)
                        sprintf (stmp,
                    "%03d:\t%6d\t [% .3f\t% .3f\t% .3f\t% .3f\t\t% .3f]\t%s\n",
                                 j, CMv[i]->idvec ? CMv[i]->idvec[j] : -1,
                                    CMv[i]->M[j][0], CMv[i]->M[j][1],
                                    CMv[i]->M[j][2], CMv[i]->M[j][3],
                                    CMv[i]->frac[j],
                                 CMv[i]->cname ? CMv[i]->cname[j] : "anonimo");
                     else
                        sprintf (stmp,
                             "%03d:\t%6d\t [% .3f\t% .3f\t% .3f\t\t% .3f]\t%s\n",
                                 j, CMv[i]->idvec ? CMv[i]->idvec[j] : -1,
                                    CMv[i]->M[j][0], CMv[i]->M[j][1],
                                    CMv[i]->M[j][2], CMv[i]->frac[j],
                                 CMv[i]->cname ? CMv[i]->cname[j] : "anonimo");
                  } else {
                     if (j == jmax - 1) {
                        if (CMv[i]->N_M[1] == 3)
                           sprintf (stmp,
                                    "rank (i):\tid\t[R    \tG    \tB    ]\n");
                        else
                           sprintf (stmp,
                                    "rank (i):\tid\t"
                                    "[R    \tG    \tB    \tA    ]\n");
                        SS = SUMA_StringAppend (SS,stmp);
                     }
                     if (CMv[i]->N_M[1] == 4)
                        sprintf (stmp,
                           "%03d:\t%6d\t [% .3f\t% .3f\t% .3f\t% .3f]\t%s\n",
                                 j, CMv[i]->idvec ? CMv[i]->idvec[j] : -1,
                                    CMv[i]->M[j][0], CMv[i]->M[j][1],
                                    CMv[i]->M[j][2], CMv[i]->M[j][3],
                                 CMv[i]->cname ? CMv[i]->cname[j] : "anonimo");
                     else
                        sprintf (stmp,
                           "%03d:\t%6d\t [% .3f\t% .3f\t% .3f]\t%s\n",
                                 j, CMv[i]->idvec ? CMv[i]->idvec[j] : -1,
                                    CMv[i]->M[j][0], CMv[i]->M[j][1],
                                    CMv[i]->M[j][2],
                                 CMv[i]->cname ? CMv[i]->cname[j] : "anonimo");
                  }
                  SS = SUMA_StringAppend (SS,stmp);
               }
               if (jmax < CMv[i]->N_M[0] - 1) {
                  if (CMv[i]->frac)
                     SS = SUMA_StringAppend (SS,
                                       "..:\t [.....\t....\t....\t\t....]\n");
                  else SS = SUMA_StringAppend (SS,"..:\t [.....\t....\t....]\n");
               }
               if (jmax < CMv[i]->N_M[0]) {
                  j = CMv[i]->N_M[0] - 1;
                  if (CMv[i]->frac) {
                     if (CMv[i]->N_M[1] == 4)
                        sprintf (stmp,
                     "%03d:\t%6d\t [% .3f\t% .3f\t% .3f\t\t% .3f\t\t% .3f]%s\n",
                              j, CMv[i]->idvec ? CMv[i]->idvec[j] : -1,
                              CMv[i]->M[j][0], CMv[i]->M[j][1],
                              CMv[i]->M[j][2], CMv[i]->M[j][3], CMv[i]->frac[j],
                              CMv[i]->cname ? CMv[i]->cname[j] : "anonimo");
                     else
                        sprintf (stmp,
                           "%03d:\t%6d\t [% .3f\t% .3f\t% .3f\t\t% .3f]\t%s\n",
                              j, CMv[i]->idvec ? CMv[i]->idvec[j] : -1,
                              CMv[i]->M[j][0], CMv[i]->M[j][1],
                              CMv[i]->M[j][2], CMv[i]->frac[j],
                              CMv[i]->cname ? CMv[i]->cname[j] : "anonimo");
                  } else {
                     if (CMv[i]->N_M[1] == 4)
                        sprintf (stmp,
                           "%03d:\t%6d\t [% .3f\t% .3f\t% .3f\t% .3f]\t%s\n",
                                 j, CMv[i]->idvec ? CMv[i]->idvec[j] : -1,
                              CMv[i]->M[j][0], CMv[i]->M[j][1],
                              CMv[i]->M[j][2], CMv[i]->M[j][3],
                              CMv[i]->cname ? CMv[i]->cname[j] : "anonimo");
                     else
                        sprintf (stmp,
                           "%03d:\t%6d\t [% .3f\t% .3f\t% .3f]\t%s\n",
                                 j, CMv[i]->idvec ? CMv[i]->idvec[j] : -1,
                              CMv[i]->M[j][0], CMv[i]->M[j][1],
                              CMv[i]->M[j][2],
                              CMv[i]->cname ? CMv[i]->cname[j] : "anonimo");
                  }
                  SS = SUMA_StringAppend (SS,stmp);
               }
            }
         }
      }
   } else {
      sprintf (stmp, "NULL CMv.\n");
      SS = SUMA_StringAppend (SS, stmp);
   }

   /* clean SS */
   SS = SUMA_StringAppend (SS, NULL);
   /* copy s pointer and free SS */
   s = SS->s;
   SUMA_free(SS);

   SUMA_LH("Left");

   SUMA_RETURN(s);
}

/*!
   \brief Shows the contents of the color vector
   \sa SUMA_ColorVec_Info
*/
void SUMA_Show_ColorVec (SUMA_RGB_NAME *CMv, int N_maps, FILE *Out)
{
   static char FuncName[]={"SUMA_Show_ColorVec"};
   char *s;

   SUMA_ENTRY;

   if (Out == NULL) Out = stdout;

   s =  SUMA_ColorVec_Info(CMv, N_maps);

   if (s) {
      fprintf (Out, "%s", s);
      SUMA_free(s);
   }else {
      fprintf (SUMA_STDERR, "Error %s: Failed in SUMA_ColorVec_Info.\n", FuncName);
   }

   SUMA_RETURNe;
}

/*!
   \brief Shows the contents of the colormaps vector
   \sa SUMA_ColorMapVec_Info
*/
void SUMA_Show_ColorMapVec (SUMA_COLOR_MAP **CMv, int N_maps,
                            FILE *Out, int detail)
{
   static char FuncName[]={"SUMA_Show_ColorMapVec"};
   char *s;
   SUMA_Boolean LocalHead  = NOPE;

   SUMA_ENTRY;

   if (Out == NULL) Out = stdout;

   s =  SUMA_ColorMapVec_Info(CMv, N_maps, detail);

   if (s) {
      fprintf (Out, "%s", s);
      SUMA_free(s);
   }else {
      fprintf (SUMA_STDERR,
               "Error %s: Failed in SUMA_ColorMapVec_Info.\n", FuncName);
   }


   SUMA_RETURNe;
}

/*!
   \brief Locate a color in the color vector
   \param Name (char *) Name ('\0' terminated) name of color to be found
   \param Cv (SUMA_RGB_NAME *) vector of color structs to be searched
   \param N_cols (int) number of colors in Cv
   \return icol (int) the index into Cv where the color named Name was found
                     (-1) if no such color was found
*/
int SUMA_Find_Color ( char *Name, SUMA_RGB_NAME *Cv, int N_cols)
{
   static char FuncName[]={"SUMA_Find_Color"};
   int icol = -1, i;
   SUMA_Boolean LocalHead = NOPE;

   SUMA_ENTRY;

   if (!Cv) {
      SUMA_S_Warn("Nothing to do. NULL Cv");
      SUMA_RETURN(icol);
   }

   for (i=0; i < N_cols; ++i) {
      if (strcmp(Cv[i].Name, Name) == 0) {
         SUMA_LH("Found Color");
         icol = i;
         SUMA_RETURN(icol);
      }
   }

   SUMA_LH("Failed to find color");
   SUMA_RETURN(icol);
}

/*!
   \brief Locate a colormap in the colormap vector
   \param Name (char *) Name ('\0' terminated) name of colormap to be found
   \param CMv (SUMA_COLOR_MAP **) vector of pointers to colormaps to be searched
   \param N_maps (int) number of maps in CMv
   \param sgn (int) the sign of the map (-1, 0, +1)
                     if sign = -2 then the sign is completely ignored and
                     only Name is used for a match
   \return imap (int) the index into CMv where the colormap named Name was found
                     (-1) if no such map was found
*/
int SUMA_Find_ColorMap ( char *Name, SUMA_COLOR_MAP **CMv, int N_maps, int sgn)
{
   static char FuncName[]={"SUMA_Find_ColorMap"};
   int imap = -1, i;
   SUMA_Boolean LocalHead = NOPE;

   SUMA_ENTRY;

   if (!CMv) {
      SUMA_S_Warn("Nothing to do. NULL CMv");
      SUMA_RETURN(imap);
   }


   for (i=0; i < N_maps; ++i) {
      if (CMv[i]) {
         if (sgn != -2) {
            if (strcmp(CMv[i]->Name, Name) == 0 && CMv[i]->Sgn == sgn) {
               SUMA_LH("Found Map");
               imap = i;
               SUMA_RETURN(imap);
            }
         } else {
            /* don't care about sign */
            if (strcmp(CMv[i]->Name, Name) == 0 ) {
               SUMA_LH("Found Map");
               imap = i;
               SUMA_RETURN(imap);
            }
         }
      }
   }

   SUMA_LH("Failed to find map");
   SUMA_RETURN(imap);
}

SUMA_COLOR_MAP *SUMA_FindNamedColMap(char *Name)
{
   static char FuncName[]={"SUMA_FindNamedColMap"};
   int imap;
   SUMA_COLOR_MAP *CM = NULL;

   SUMA_ENTRY;

   if (!SUMAg_CF->scm) SUMAg_CF->scm = SUMA_Build_Color_maps();
   if (!SUMAg_CF->scm || !SUMAg_CF->scm->CMv) SUMA_RETURN(NULL);
   if ((imap = SUMA_Find_ColorMap(Name, SUMAg_CF->scm->CMv,
                           SUMAg_CF->scm->N_maps, -2)) >= 0) {
      SUMA_RETURN(SUMAg_CF->scm->CMv[imap]);
   } else SUMA_RETURN(NULL);
}

SUMA_COLOR_MAP *SUMA_FindCodedColMap(int imap)
{
   static char FuncName[]={"SUMA_FindCodedColMap"};
   SUMA_COLOR_MAP *CM = NULL;

   SUMA_ENTRY;

   if (!SUMAg_CF->scm || !SUMAg_CF->scm->CMv) SUMA_RETURN(NULL);
   if (imap < 0 || imap > SUMAg_CF->scm->N_maps-1) SUMA_RETURN(NULL);
   SUMA_RETURN(SUMAg_CF->scm->CMv[imap]);
}
/*!
   function that reads in a 1D format color map file
   1D format contains 3 or 4 columns:
   3 columns: R G B
   4 columns: R G B frac
   R G B are float values between 0 and 1.0 specifying the R G B colors
   frac is the fraction of the color map assigned to each color. These
        are the same numbers shown to the right of the colormap in AFNI
      Sept 22 04: you can specify integer values between 0 and 255 for
      the RGB values if you wish

   The colormap files are specified in the order adopted in AFNI's palette files
   The last row in the file is the first color (bottom color) in the map.
   If you specify frac then the lowest fraction must be at the bottom row
*/
SUMA_COLOR_MAP *SUMA_Read_Color_Map_1D (char *Name)
{
   static char FuncName[]={"SUMA_Read_Color_Map_1D"};
   MRI_IMAGE *im = NULL;
   float *far=NULL;
   float ColSum;
   int i=0, iwarn=0;
   SUMA_COLOR_MAP* SM = NULL;

   SUMA_Boolean LocalHead = NOPE;

   SUMA_ENTRY;

   if (!Name) {
      SUMA_S_Err("NULL file name");
      SUMA_RETURN(SM);
   }

   /* read the colormap 1D file */
   im = mri_read_1D (Name);
   if (!im) {
      SUMA_S_Err("Failed to read file");
      SUMA_RETURN(NULL);
   }

   /* check for sizes */
   if (im->ny != 3 && im->ny != 4 && im->ny != 5) {
      SUMA_S_Errv("Colormap file %s must contain 3, 4, or 5 columns only.\n",
                  Name);
      SUMA_RETURN(NULL);

   }


   /* allocate for SM */
   SM = (SUMA_COLOR_MAP*) SUMA_calloc(1,sizeof(SUMA_COLOR_MAP));
   SM->idvec = NULL;
   SM->chd = NULL;
   SM->top_frac = 0.0f;
   SM->SO = NULL;
   SM->cname = NULL;
   SM->N_M[0] = im->nx;
   SM->N_M[1] = 4;
   SM->Name = (char *)SUMA_calloc((strlen(Name)+1),sizeof(char));
   sprintf(SM->Name, "%s", Name);
   if (im->ny == 4) {
      SM->frac = (float*) SUMA_calloc(im->nx, sizeof(float));
   } else {
      SM->frac = NULL;
   }

   SM->M = (float**)SUMA_allocate2D (SM->N_M[0], 4, sizeof(float));


   far = MRI_FLOAT_PTR(im);

   ColSum = 0;
   if (im->ny == 5) {   /* assume it is the freesurfer colormap */
      /* if need be, can check that 1st column is a monotonically
         increasing index 0 ... Ncol -1 ...
         Last column is a key
         You encounter these colormaps in the SUMA/ directory
         They are created by @SUMA_Make_Spec_FS and get stuck inside
         annotation files. It does not hurt to load them here though.
         For now, just take colors */
      SM->Sgn = 1;
      for (i=0; i < im->nx; ++i) {
         if (!iwarn && SUMA_ABS(far[i]-(int)far[i])>SUMA_EPSILON) {
            SUMA_S_Warnv("Colormap %s does not appear to be a 1D version"
                        "of a freesurfer colormap.\n"
                        "Assuming format to be:\n"
                        "  icol r g b key \n"
                        "Data line %d is:\n"
                        "  %f    %f %f %f    %f\n",
               Name, i, far[i], far[i+im->nx],  far[i+2*im->nx],
                             far[i+3*im->nx],far[i+4*im->nx]);
            ++iwarn;
         }
         SM->M[SM->N_M[0] - i - 1][0] = far[i+im->nx];
            ColSum += far[i];
         SM->M[SM->N_M[0] - i - 1][1] = far[i+2*im->nx];
            ColSum += far[i+im->nx];
         SM->M[SM->N_M[0] - i - 1][2] = far[i+3*im->nx];
            ColSum += far[i+2*im->nx];
         SM->M[SM->N_M[0] - i - 1][3] = 1.0;
      }
   } else if (im->ny == 4) {
      SM->Sgn = 1;
      for (i=0; i < im->nx; ++i) {
         SM->M[SM->N_M[0] - i - 1][0] = far[i];
            ColSum += far[i];
         SM->M[SM->N_M[0] - i - 1][1] = far[i+im->nx];
            ColSum += far[i+im->nx];
         SM->M[SM->N_M[0] - i - 1][2] = far[i+2*im->nx];
            ColSum += far[i+2*im->nx];
         SM->M[SM->N_M[0] - i - 1][3] = 1.0;
         SM->frac[SM->N_M[0] - i - 1] = far[i+3*im->nx];
         if (SM->frac[SM->N_M[0] - i - 1] < 0.0) SM->Sgn = -1;
      }
   } else {
      SM->Sgn = 0;
      for (i=0; i < im->nx; ++i) {
         SM->M[SM->N_M[0] - i - 1][0] = far[i];
            ColSum += far[i];
         SM->M[SM->N_M[0] - i - 1][1] = far[i+im->nx];
            ColSum += far[i+im->nx];
         SM->M[SM->N_M[0] - i - 1][2] = far[i+2*im->nx];
            ColSum += far[i+2*im->nx];
         SM->M[SM->N_M[0] - i - 1][3] = 1.0;
      }
   }

   ColSum = ColSum / (3.0 *  SM->N_M[0]);
   if (ColSum > 1) {
      /* looks like colormap values are between 0 and 255 */
      for (i=0; i < SM->N_M[0]; ++i) {
         SM->M[i][0] /= 255.0; SM->M[i][1] /= 255.0;  SM->M[i][2] /= 255.0;
      }
   }

   /* check on craziness in frac */
   if (SM->frac && SM->N_M[0] > 1) {
      for (i=0; i < im->nx-1; ++i) {
         if (SM->frac[i] > SM->frac[i+1]) {
            SUMA_S_Err( "Fractions must be specified in monotonic\n"
                   " descending order from the top to the bottom of the column");
            SUMA_Free_ColorMap (SM); mri_free(im);
            SUMA_RETURN(NULL);
         }
      }
   }

   mri_free(im); im = NULL;

   if (LocalHead) {
      fprintf (SUMA_STDERR,"%s: Colormap read:\n", FuncName);
      if (SM->frac) {
         for (i=0; i < SM->N_M[0]; ++i) {
            fprintf (SUMA_STDOUT,"%f\t%f\t%f\t%f\t%f\n",
               SM->M[i][0], SM->M[i][1], SM->M[i][2], SM->M[i][3], SM->frac[i]);
         }
      } else SUMA_disp_mat (SM->M, SM->N_M[0], SM->N_M[1], 1);
   }

   SM->M0[0] = SM->M[0][0];
   SM->M0[1] = SM->M[0][1];
   SM->M0[2] = SM->M[0][2];
   SM->M0[3] = SM->M[0][3];

   SUMA_RETURN (SM);
}


SUMA_COLOR_MAP *SUMA_Read_Color_Map_NIML (char *Name)
{
   static char FuncName[]={"SUMA_Read_Color_Map_NIML"};
   SUMA_COLOR_MAP* SM = NULL;
   char *FullName = NULL, *niname = NULL;
   NI_stream ns = NULL;
   void *nini=NULL;
   SUMA_DSET *dset=NULL;
   int tt;
   SUMA_Boolean iselement = NOPE;
   SUMA_Boolean LocalHead = NOPE;

   SUMA_ENTRY;

   if (!Name) { SUMA_SL_Err("Null Name"); SUMA_RETURN(SM); }

   /* work the name */
   if (!SUMA_filexists(Name)) {
      /* try the extension game */
      FullName = SUMA_Extension(Name, ".niml.cmap", NOPE);
      if (!SUMA_filexists(FullName)) {
         SUMA_S_Errv("Failed to find cmap file %s or %s", Name, FullName);
         if (FullName) SUMA_free(FullName); FullName = NULL;
         SUMA_RETURN(SM);
      }
   }else {
      FullName = SUMA_copy_string(Name);
   }

   /* got the name, now load it */
   niname = SUMA_append_string("file:", FullName);

   ns = NI_stream_open(niname, "r");
   if (!ns) {
      SUMA_SL_Crit("Failed to open NI stream for reading.");
      if (FullName) SUMA_free(FullName); FullName = NULL;
      SUMA_RETURN(SM);
   }
   SUMA_free(niname); niname = NULL;

   nini = NI_read_element(ns, 1) ;
   NI_stream_close( ns ) ; ns = NULL;
   tt = NI_element_type(nini);

   SUMA_LH("Checking on nini type");
   /* check if group or element */
   if(tt == NI_GROUP_TYPE) {
      iselement = NOPE;
      SUMA_LH("Dealing with group");
   } else if (tt == NI_ELEMENT_TYPE) {
      iselement = YUP;
      SUMA_S_Err("Bad format");
      if (FullName) SUMA_free(FullName); FullName = NULL;
      NI_free_element(nini); SUMA_RETURN(SM);
   } else {
      fprintf(SUMA_STDERR, "Note %s: %s has no element and no group. \n",
                            FuncName, Name);
      NI_free_element(nini); SUMA_RETURN(SM);
      if (FullName) SUMA_free(FullName); FullName = NULL;
      SUMA_RETURN(NULL);
   }


   /* change to cmap */
   SM = SUMA_NICmapToCmap((NI_group *)nini);

   /* frees */
   NI_free_element(nini);
   if (FullName) SUMA_free(FullName); FullName = NULL;

   SUMA_RETURN (SM);
}

SUMA_Boolean SUMA_Write_Color_Map_1D (SUMA_COLOR_MAP* SM, char *Name)
{
   static char FuncName[]={"SUMA_Write_Color_Map_1D"};
   char *nameout=NULL;
   FILE *fout=NULL;
   int i, j;

   SUMA_Boolean LocalHead = NOPE;

   SUMA_ENTRY;

   if (!SM) {
      SUMA_S_Err("NULL colmap");
      SUMA_RETURN(0);
   }

   if (SUMA_NeedsLinearizing(SM))
      SM = SUMA_Linearize_Color_Map (SM, -1);

   if (!Name) Name = SM->Name;
   nameout = SUMA_Extension(Name, ".1D.cmap", NOPE);

   if (!(fout = fopen(nameout,"w"))) {
      SUMA_S_Errv("Failed to open %s for writing\n", nameout);
      SUMA_free(nameout);
      SUMA_RETURN(NOPE);
   }

   for (i=SM->N_M[0]-1; i>=0; --i) {
      for (j=0; j<3; ++j) {
         fprintf(fout,"%.5f   ", SM->M[i][j]);
      }
      fprintf(fout,"\n");
   }

   SUMA_free(nameout); nameout = NULL;
   fclose(fout); fout = NULL;
   SUMA_RETURN(YUP);

}

SUMA_Boolean SUMA_Write_Color_Map_NIML (SUMA_COLOR_MAP* SM, char *Name)
{
   static char FuncName[]={"SUMA_Write_Color_Map_NIML"};
   char stmp[129];
   SUMA_PARSED_NAME *sname=NULL;
   NI_group *NIcmap=NULL;
   int suc=0;
   SUMA_Boolean LocalHead = NOPE;

   SUMA_ENTRY;

   if (!SM) {
      SUMA_S_Err("NULL colmap");
      SUMA_RETURN(0);
   }

   if (SUMA_NeedsLinearizing(SM))
      SM = SUMA_Linearize_Color_Map (SM, -1);

   NIcmap =  SUMA_CmapToNICmap (SM);

   if (!Name) Name = SM->Name;
   sname = SUMA_ParseFname(Name, NULL);
   snprintf(stmp, 128*sizeof(char),
            "file:%s.niml.cmap", sname->FileName_NoExt);

   NEL_WRITE_TX(NIcmap, stmp, suc);
   if (!suc) {
      SUMA_S_Errv("Failed to write %s\n", stmp);
   }
   SUMA_Free_Parsed_Name(sname); sname = NULL;
   NI_free_element(NIcmap); NIcmap = NULL;

   SUMA_RETURN(YUP);

}

/*!
   Transform a set of strings, keys, and colors to a colormap

   \param str (char **): Array of region names
   \param num (int): Number of regions
   \param keys (int *): Array of keys
   \param cols (float **): Array of color tuples (RGB, or RGBA)
   \param nc (int): Number of values per color (3 or 4)
   \param Name (char *): Name assigned to colormap.

   \return a SUMA color map.
         If str is NULL, names are automatically regenerated using the keys
         if keys is NULL, the key is assumed to be the array index
         if cols is NULL, colors are taken from SUMA's roi 256 colormap
         if Name is NULL, the colormap is labeled by the function name
*/
SUMA_COLOR_MAP *SUMA_LabelsKeys2Cmap (char **str, int num, int *keys,
                                      float **cols, int nc, char *Name)
{
   static char FuncName[]={"SUMA_LabelsKeys2Cmap"};
   int i=0, k=0;
   char stmp[64];
   SUMA_COLOR_MAP* SM = NULL, *roi256=NULL;

   SUMA_Boolean LocalHead = NOPE;

   SUMA_ENTRY;

   if (num < 1) {
      SUMA_S_Err("NULL or empty input");
      SUMA_RETURN(NULL);
   }

   if (!cols) {
      if (!(roi256 = SUMA_FindNamedColMap("ROI_i256"))) {
         SUMA_S_Errv("Found no colmap %s in %p\n", "ROI_i256", SUMAg_CF->scm);
         SUMA_Show_ColorMapVec (SUMAg_CF->scm->CMv, SUMAg_CF->scm->N_maps,
                                NULL, 1);
         SUMA_RETURN(NULL);
      }
   }
   /* allocate for SM */
   SM = (SUMA_COLOR_MAP*) SUMA_calloc(1,sizeof(SUMA_COLOR_MAP));
   SM->N_M[0] = num;
   SM->N_M[1] = 4;
   SM->idvec = (int *)SUMA_calloc(SM->N_M[0], sizeof(int));
   SM->chd = NULL;
   SM->top_frac = 0.0f;
   SM->SO = NULL;
   SM->cname = (char **)SUMA_calloc(SM->N_M[0], sizeof(char *));;
   if (!Name) Name = FuncName;
   SM->Name = (char *)SUMA_calloc((strlen(Name)+1),sizeof(char));
   sprintf(SM->Name, "%s", Name);
   SM->frac = NULL;

   SM->M = (float**)SUMA_allocate2D (SM->N_M[0], 4, sizeof(float));


   SM->Sgn = 1;
   for (i=0; i<SM->N_M[0]; ++i) {
      if (cols) {
         for (k=0; k<nc; ++k) SM->M[i][k] = cols[i][k];
         for (k=nc; k<4; ++k) SM->M[i][k] = 1.0;
      } else { /* use from ROI256 */
         for (k=0; k<4; ++k) SM->M[i][k] = roi256->M[i%256][k];
      }
      if (keys) {
         SM->idvec[i] = keys[i];
      } else {
         SM->idvec[i] = i;
      }
      if (str && str[i]) {
         SM->cname[i] = SUMA_copy_string(str[i]);
      } else {
        sprintf(stmp,"roi%03d", SM->idvec[i]);
        SM->cname[i] = SUMA_copy_string(stmp);
      }
   }


   if (LocalHead) {
      fprintf (SUMA_STDERR,"%s: Colormap read:\n", FuncName);
      SUMA_disp_mat (SM->M, SM->N_M[0], SM->N_M[1], 1);
   }

   SM->M0[0] = SM->M[0][0];
   SM->M0[1] = SM->M[0][1];
   SM->M0[2] = SM->M[0][2];
   SM->M0[3] = SM->M[0][3];

   /* create the hash */
   if (!SUMA_CreateCmapHash(SM)) {
      SUMA_S_Err("Cannot create hash!");
      SUMA_Free_ColorMap(SM);
      SUMA_RETURN(NULL);
   }

   SUMA_RETURN (SM);
}


/*! function that turns a non-linear color map into a linear one
The larger the number of colors in the linear color map, the close the
approximation to the non-linear map.
   \param SM (SUMA_COLOR_MAP*) a non-linear colormap (i.e. SM->frac != NULL)
   \param N_Lin (int) number of colors to use in the linear version of the map
                      if N_Lin = -1, N_Lin is set to 1024
   \return LSM (SUMA_COLOR_MAP*) linear version of the colormap
                                 NULL if SM is already linear
                                 NULL if SM is NULL

*/
SUMA_COLOR_MAP *SUMA_Linearize_Color_Map (SUMA_COLOR_MAP* SM, int N_lin)
{
   static char FuncName[]={"SUMA_Linearize_Color_Map"};
   SUMA_COLOR_MAP* LSM = NULL;
   int ilin = 0, i = 0, ilin_stp = -1;
   SUMA_Boolean LocalHead = NOPE;

   SUMA_ENTRY;

   if (!SM) {
      SUMA_S_Err("NULL color map");
      SUMA_RETURN(LSM);
   }

   if (!SM->frac) {
      SUMA_S_Err("NULL SM->frac!\nMap is linear");
      SUMA_RETURN(LSM);
   }

   if (SM->chd || SM->idvec) {
      SUMA_S_Err("No hash, and no idvecs please.");
      SUMA_RETURN(LSM);
   }
   if (N_lin < 0) N_lin = 2048;     /* 2048 set default linear map length */

   if (!N_lin) {
      SUMA_S_Err("N_lin = 0");
      SUMA_RETURN(LSM);
   }

   /* allocate for new map */
   SUMA_LH("Allocating for new map");
   LSM = (SUMA_COLOR_MAP *)SUMA_calloc(1,sizeof(SUMA_COLOR_MAP));
   if (LSM == NULL) {
      fprintf (SUMA_STDERR,"Error %s: Failed to allocate for LSM.\n", FuncName);
      SUMA_RETURN (NULL);
   }
   LSM->top_frac = 0.0f;
   LSM->SO = NULL;

   LSM->Name = (char *)SUMA_calloc(strlen(SM->Name)+10, sizeof(char));
   if (LSM->Name == NULL) {
      fprintf (SUMA_STDERR,
               "Error %s: Failed to allocate for LSM->Name.\n", FuncName);
      SUMA_free(LSM);
      SUMA_RETURN (NULL);
   }
   sprintf(LSM->Name, "%s_lin",SM->Name);
   LSM->N_M[0] = N_lin; LSM->N_M[1] = SM->N_M[1];
   LSM->frac = NULL;
   LSM->cname = NULL;
   LSM->Sgn = SM->Sgn;

   SUMA_LHv("Allocating for %d (%d)cols\n", LSM->N_M[0], LSM->N_M[1]);
   LSM->M = (float **)SUMA_allocate2D (LSM->N_M[0], LSM->N_M[1], sizeof(float));
   if (LSM->M == NULL) {
      fprintf (SUMA_STDERR,
               "Error %s: Failed to allocate for LSM->M.\n", FuncName);
      SUMA_free(LSM->Name);
      SUMA_free(LSM);
      SUMA_RETURN (NULL);
   }

   if (SM->frac[SM->N_M[0]-1] != 1.0f) {
      LSM->top_frac = SM->frac[SM->N_M[0]-1];
   }

   ilin = 0;
   for (i=0; i < SM->N_M[0]; ++i) {
      if (SM->N_M[1] == 4) {
         SUMA_LHv("SM->frac[%d]=%f, tf = %f , [%f %f %f %f]",
                  i, SM->frac[i], SM->frac[SM->N_M[0]-1], SM->M[i][0],
                  SM->M[i][1], SM->M[i][2], SM->M[i][3]);
      } else {
         SUMA_LHv("SM->frac[%d]=%f, tf = %f , [%f %f %f]",
                  i, SM->frac[i], SM->frac[SM->N_M[0]-1], SM->M[i][0],
                  SM->M[i][1], SM->M[i][2]);
      }
      if (LSM->Sgn >= 0) {
         ilin_stp = (int)( ceil((double)(SM->frac[i]/SM->frac[SM->N_M[0]-1]) *
                                (double)LSM->N_M[0]) ) - 1;
      } else {
         ilin_stp = (int)(ceil((1.0 +
                                (double)(SM->frac[i]/SM->frac[SM->N_M[0]-1])) *
                                (double)LSM->N_M[0]/2) ) - 1;
      }
      while (ilin < ilin_stp  && ilin < LSM->N_M[0]) {
         LSM->M[ilin][0] = SM->M[i][0];
         LSM->M[ilin][1] = SM->M[i][1];
         LSM->M[ilin][2] = SM->M[i][2];
         if (LSM->N_M[1] == 4) {
            LSM->M[ilin][3] = SM->M[i][3];
         }
         ++ilin;
      }
   }

   /* copy last value */
   LSM->M[LSM->N_M[0]-1][0] = SM->M[SM->N_M[0]-1][0];
   LSM->M[LSM->N_M[0]-1][1] = SM->M[SM->N_M[0]-1][1];
   LSM->M[LSM->N_M[0]-1][2] = SM->M[SM->N_M[0]-1][2];
   if (LSM->N_M[1] == 4) {
   LSM->M[LSM->N_M[0]-1][3] = SM->M[SM->N_M[0]-1][3];
   }
   LSM->M0[0] = LSM->M[0][0];
   LSM->M0[1] = LSM->M[0][1];
   LSM->M0[2] = LSM->M[0][2];
   if (LSM->N_M[1] == 4)
   LSM->M0[3] = LSM->M[0][3];
   else
   LSM->M0[3] = 1.0;

   if (LocalHead) {
      for (i=0; i < LSM->N_M[0]; ++i) {
         if (LSM->N_M[1] == 4)
            fprintf (SUMA_STDOUT,
                     "%d:\t%f\t%f\t%f\t%f\n",
                     i, LSM->M[i][0], LSM->M[i][1], LSM->M[i][2], LSM->M[i][3]);
         else
            fprintf (SUMA_STDOUT,
                     "%d:\t%f\t%f\t%f\n",
                     i, LSM->M[i][0], LSM->M[i][1], LSM->M[i][2]);
      }
      fprintf (SUMA_STDOUT,"%s: ilin_stp = %d\n", FuncName, ilin_stp);
   }

   SUMA_RETURN(LSM);
}

/*!
   \brief Find the colormap associated with a colorplane
   \return SUMA_COLOR_MAP * NULL if error or if cmap is explicit
*/
SUMA_COLOR_MAP *SUMA_CmapOfPlane (SUMA_OVERLAYS *Sover )
{
   static char FuncName[]={"SUMA_CmapOfPlane"};
   SUMA_COLOR_MAP *ColMap = NULL;
   int icmap;

   SUMA_ENTRY;

   if (!Sover) { SUMA_SL_Err("NULL Sover"); SUMA_RETURN(ColMap); }
   if (!Sover->cmapname) {
      SUMA_SL_Err("NULL Colormap name");
      SUMA_RETURN(ColMap);
   }

   if (strcmp(Sover->cmapname, "explicit") == 0) {
      SUMA_RETURN(NULL);
   }

   if (!SUMAg_CF->scm) {
      SUMAg_CF->scm = SUMA_Build_Color_maps();
      if (!SUMAg_CF->scm) {
         SUMA_SL_Err("Can't build color maps");
         SUMA_RETURN(ColMap);
      }
   }
   icmap = SUMA_Find_ColorMap ( Sover->cmapname, SUMAg_CF->scm->CMv,
                                SUMAg_CF->scm->N_maps, -2 );
   if (icmap < 0) { SUMA_SL_Err("Failed to find ColMap"); SUMA_RETURN(ColMap); }
   ColMap = SUMAg_CF->scm->CMv[icmap];

   SUMA_RETURN(ColMap);

}

/* Removes pre-existing bias
   DOES NOT free bias vector
   DOES NOT SET OptScl->DoBias to SW_CoordBias_None
   The last two operations should be carried out once the bias is removed from all surfaces
   to which they'd been applied. In this case it will be in SUMA_RemoveCoordBias
   This function should not be called directly, only from SUMA_RemoveCoordBias
*/
SUMA_Boolean SUMA_RemoveSO_CoordBias(SUMA_SurfaceObject *SO, SUMA_OVERLAYS *ovr)
{
   static char FuncName[]={"SUMA_RemoveSO_CoordBias"};
   int i, i3, x_i3;
   SUMA_VIS_XFORM_DATUM *x0=NULL;

   SUMA_ENTRY;

   if (!SO || !ovr) {
      SUMA_SL_Err("Dim dim diM");
      SUMA_RETURN(NOPE);
   }

   /* get the coord bias displacement transform */
         /*This function gets called by default before there is a change in
           CoordBias, so make sure you add one if none existed */
   x0 = SUMA_Fetch_VisX_Datum ("CoordBias", SO->VisX.Xchain,
                               ADD_BEFORE, "Prying");

   /* free the displacement vector if it is allocated */
   if (x0->XformType != DISP) {
      SUMA_S_Warn("Did not expect CoordBias xform to be != displacement");
   }
   x0->XformType = ID;
   if (x0->dxyz) SUMA_free(x0->dxyz);
   x0->dxyz = NULL;

   SUMA_RETURN(YUP);
}


/* Removes pre-existing bias to old dimension
   Add same bias to BiasDim dimension
   sets OptScl->DoBias to BiasDim
*/
SUMA_Boolean SUMA_TransferCoordBias(SUMA_OVERLAYS *ovr,
                                    SUMA_WIDGET_INDEX_COORDBIAS BiasDim)
{
   static char FuncName[]={"SUMA_TransferCoordBias"};
   SUMA_SurfaceObject *SO=NULL;
   int iso;
   SUMA_Boolean LocalHead = NOPE;
   SUMA_ENTRY;

   if (!ovr) SUMA_RETURN(YUP);

   for (iso=0; iso<SUMAg_N_DOv; ++iso) {
      if (SUMA_isSO(SUMAg_DOv[iso])) {
         SO = (SUMA_SurfaceObject *)SUMAg_DOv[iso].OP;
         if (SUMA_isOverlayOfDO((SUMA_ALL_DO *)SO, ovr)) {
            SUMA_LH("Setting bias flag");
            ovr->OptScl->DoBias = BiasDim;
            SUMA_TransferSO_CoordBias(SO, ovr, BiasDim);
         }
      }
   }


   SUMA_RETURN(YUP);

}

SUMA_Boolean SUMA_AddVisX_CoordBias(SUMA_SurfaceObject *SO, SUMA_OVERLAYS *ovr,
                                      SUMA_WIDGET_INDEX_COORDBIAS BiasDim,
                                      float *BiasVect)
{
   static char FuncName[]={"SUMA_AddVisX_CoordBias"};
   int m_i, m_i3, mx_i3 = 3*SO->N_Node;
   SUMA_VIS_XFORM_DATUM *x0=NULL;
   SUMA_Boolean LocalHead = NOPE;

   SUMA_ENTRY;

   /* if CoordBias is to be added, it should be before Prying */
   x0 = SUMA_Fetch_VisX_Datum ("CoordBias", SO->VisX.Xchain,
                               ADD_BEFORE, "Prying");
   if (!x0) {
      SUMA_S_Err("Did not expect to fail here");
      SUMA_RETURN(NOPE);
   }

   /* Now compute the bias, I expect normals to be correctly
      set at this stage */
   if (!x0->dxyz) {
      if (!(x0->dxyz =
            (float *)SUMA_calloc(SO->N_Node*SO->NodeDim, sizeof(float)))){
         SUMA_S_Crit("Failed to allocate for coord bias!");
         SUMA_RETURN(NOPE);
      }
   }
   x0->XformType = DISP;


   switch (BiasDim) {
      case SW_CoordBias_X:
         /* Add X bias */
         for (m_i=0; m_i < ovr->N_NodeDef; ++m_i) {
            m_i3 = 3*ovr->NodeDef[m_i];
            if (m_i3 < mx_i3) x0->dxyz[m_i3] = BiasVect[m_i];
         }
         break;
      case SW_CoordBias_Y:
         /* Add Y bias */
         for (m_i=0; m_i < ovr->N_NodeDef; ++m_i) {
            m_i3 = 3*ovr->NodeDef[m_i]+1;
            if (m_i3 < mx_i3) x0->dxyz[m_i3] = BiasVect[m_i];
         }
         break;
      case SW_CoordBias_Z:
         /* Add Z bias */
         for (m_i=0; m_i < ovr->N_NodeDef; ++m_i) {
            m_i3 = 3*ovr->NodeDef[m_i]+2;
            if (m_i3 < mx_i3) x0->dxyz[m_i3] = BiasVect[m_i];
         }
         break;
      case SW_CoordBias_N:
         /* Add Normal bias */
         for (m_i=0; m_i < ovr->N_NodeDef; ++m_i) {
            m_i3 = 3*ovr->NodeDef[m_i];
            if (m_i3 < mx_i3) {
               x0->dxyz[m_i3] = BiasVect[m_i] * SO->NodeNormList[m_i3];
                                                                     ++m_i3;
               x0->dxyz[m_i3] = BiasVect[m_i] * SO->NodeNormList[m_i3];
                                                                     ++m_i3;
               x0->dxyz[m_i3] = BiasVect[m_i] * SO->NodeNormList[m_i3];
            }
         }
         break;
      default:
         SUMA_SL_Err("This should not be.\nWhy, oh why ?");
   }


   SUMA_RETURN(YUP);
}


/*!
   Single surface version of SUMA_TransferCoordBias DO NOT CALL THIS FUNCTION OUTSIDE OF SUMA_TransferCoordBias
*/
SUMA_Boolean SUMA_TransferSO_CoordBias(SUMA_SurfaceObject *SO,
                     SUMA_OVERLAYS *ovr, SUMA_WIDGET_INDEX_COORDBIAS BiasDim)
{
   static char FuncName[]={"SUMA_TransferSO_CoordBias"};
   SUMA_Boolean LocalHead = NOPE;
   int i, i3;

   SUMA_ENTRY;

   SUMA_LHv("Called overlay %p, (%p)\n", ovr, ovr->OptScl->BiasVect);


   if (ovr->OptScl->BiasVect) {
      SUMA_LH("Removing old bias");

      SUMA_RemoveSO_CoordBias(SO, ovr);

      SUMA_LH("Adding new bias");

      /* Add same bias to other direction */
      SUMA_AddVisX_CoordBias(SO, ovr, BiasDim, ovr->OptScl->BiasVect);
   }

   SUMA_RETURN(YUP);
}


/*!
   Function called when a surface's geometry is changed
   (Used to be called due to a change in the CoordBias,
   that is no longer needed with CoordBias handled through VisX)
*/
SUMA_Boolean SUMA_NewSurfaceGeometry(SUMA_SurfaceObject *SO)
{
   static char FuncName[]={"SUMA_NewSurfaceGeometry"};
   int ii, i;
   SUMA_Boolean LocalHead = NOPE;

   SUMA_ENTRY;

   /* first recompute the bounding box of the surface */
   /* Calculate Min, Max, Mean */
   SUMA_MIN_MAX_SUM_VECMAT_COL ( SO->NodeList, SO->N_Node, SO->NodeDim,
                                 SO->MinDims, SO->MaxDims, SO->Center);

   SO->Center[0] /= SO->N_Node;
   SO->Center[1] /= SO->N_Node;
   SO->Center[2] /= SO->N_Node;

   SUMA_MIN_VEC (SO->MinDims, 3, SO->aMinDims );
   SUMA_MAX_VEC (SO->MaxDims, 3, SO->aMaxDims);

   /* find out what viewers this surface is registered with
      and which viewers show it */
   for (ii=0; ii<SUMAg_N_SVv; ++ii) {
      if (!SUMAg_SVv[ii].isShaded && SUMAg_SVv[ii].X->TOPLEVEL) {
         for (i=0; i< SUMAg_SVv[ii].N_DO; ++i) {
            if (SUMA_isSO_G(  SUMAg_DOv[SUMAg_SVv[ii].RegistDO[i].dov_ind],
                              SUMAg_SVv[ii].CurGroupName)) {
               /* is this surface the same as SO ? */
               if (SUMA_findSO_inDOv(SO->idcode_str, SUMAg_DOv, SUMAg_N_DOv) ==
                   SUMAg_SVv[ii].RegistDO[i].dov_ind) {
                  /* This surface is visible in this viewer, mark that viewer  */
                  SUMA_LH("Marking Viewer ");
                  SUMAg_SVv[ii].NewGeom = YUP;
               }
            }
         }
      }
   }

   SUMA_RETURN(YUP);
}



/*
   -  adds new bias
   -  DOES NOT copy NewBias to OptScl->BiasVect
   -  DOES NOT set OptScl->DoBias to BiasDim
   The previous 2 operations are to be done in SUMA_SetCoordBias which call this function for all
   surfaces using this overlay plane

*/
SUMA_Boolean SUMA_SetSO_CoordBias(  SUMA_SurfaceObject *SO, SUMA_OVERLAYS *ovr,                                       float *NewBias,
                                    SUMA_WIDGET_INDEX_COORDBIAS BiasDim)
{
   static char FuncName[]={"SUMA_SetSO_CoordBias"};
   int i, i3;
   SUMA_Boolean LocalHead = NOPE;

   SUMA_ENTRY;

   if (!ovr) {
      SUMA_SL_Err("NULL ovr");
      SUMA_RETURN(NOPE);
   }
   if (!ovr->NodeDef) {
      SUMA_SL_Err("NULL ovr->NodeDef");
      SUMA_RETURN(NOPE);
   }
   /* Now add the new one */
   if (NewBias) {
      /* Add bias to  direction */
      SUMA_LH("Adding VisX  NewBias");
      SUMA_AddVisX_CoordBias(SO, ovr, BiasDim, NewBias);
   } else {/* nothing to add (0 bias)*/
      SUMA_LH("NULL NewBias");
   }

   SUMA_RETURN(YUP);
}


/*!
   Sets the coordinate bias for surfaces using a particular overlay plane
   Do NOT free NewBias upon return since this pointer will replace OptScl->BiasVect
   DO NOT CALL THIS FUNCTION IF ovr->NodeDef has been modified, otherwise  SUMA_RemoveSO_CoordBias will fail
*/

SUMA_Boolean SUMA_SetCoordBias(SUMA_OVERLAYS *ovr,
                        float *NewBias, SUMA_WIDGET_INDEX_COORDBIAS BiasDim)
{
   static char FuncName[]={"SUMA_SetCoordBias"};
   int i, i3, iso;
   SUMA_SurfaceObject *SO=NULL;
   SUMA_Boolean LocalHead = NOPE;

   SUMA_ENTRY;

   SUMA_LH("Called");
   if (!ovr) SUMA_RETURN(YUP);

   if (ovr->OptScl->BiasVect ) {
         SUMA_SL_Err("Can't have Non NULL bias here");
         SUMA_Show_ColorOverlayPlanes(&ovr,1,1);
         SUMA_RETURN(NOPE);
   }

   ovr->OptScl->BiasVect = NewBias;
   ovr->OptScl->DoBias = BiasDim;
   for (iso=0; iso<SUMAg_N_DOv; ++iso) {
      if (SUMA_isSO(SUMAg_DOv[iso])) {
         SO = (SUMA_SurfaceObject *)SUMAg_DOv[iso].OP;
         if (SUMA_isOverlayOfDO((SUMA_ALL_DO *)SO, ovr)) {
            SUMA_ApplyVisXform(SO, "VisX", UNDO_XFORM, 1);
            SUMA_SetSO_CoordBias(SO, ovr, NewBias, BiasDim);
            SUMA_ApplyVisXform(SO, "VisX", FORWARD_XFORM, 1);
         }
      }
   }


   SUMA_RETURN(YUP);
}

SUMA_Boolean SUMA_RemoveCoordBias(SUMA_OVERLAYS *ovr)
{
   static char FuncName[]={"SUMA_RemoveCoordBias"};
   int i, i3, iso;
   SUMA_SurfaceObject *SO=NULL;
   SUMA_Boolean LocalHead = NOPE;
   SUMA_ENTRY;

   if (!ovr) SUMA_RETURN(YUP);
   if (ovr->OptScl->BiasVect) { /* something to be removed */
      for (iso=0; iso<SUMAg_N_DOv; ++iso) {
         if (SUMA_isSO(SUMAg_DOv[iso])) {
            SO = (SUMA_SurfaceObject *)SUMAg_DOv[iso].OP;
            if (SUMA_isOverlayOfDO((SUMA_ALL_DO *)SO, ovr)) {
               SUMA_ApplyVisXform(SO, "VisX", UNDO_XFORM, 1);
               SUMA_RemoveSO_CoordBias(SO, ovr);
            }
         }
      }
      /* Now free BiasVect */
      SUMA_free(ovr->OptScl->BiasVect);
   }
   ovr->OptScl->BiasVect = NULL;
   ovr->OptScl->DoBias = SW_CoordBias_None;

   SUMA_RETURN(YUP);
}

SUMA_SurfaceObject *SUMA_SO_of_ColPlane(SUMA_OVERLAYS *Sover)
{
   static char FuncName[]={"SUMA_SO_of_ColPlane"};
   SUMA_SurfaceObject *SO=NULL;
   SUMA_ENTRY;

   if (!Sover || !Sover->dset_link) SUMA_RETURN(SO);
   SO = SUMA_findSOp_inDOv(  SUMA_sdset_idmdom(Sover->dset_link),
                                 SUMAg_DOv, SUMAg_N_DOv);
   SUMA_RETURN(SO);
}

float *SUMA_PercFullRangeVol(float *V, int N_V, int p10, int exzero, int *Nvals)
{
   static char FuncName[]={"SUMA_PercFullRangeVol"};
   int nval = 0, ii;
   float *pr=NULL;
   float *Vsort=NULL, fac, *perc=NULL;

   SUMA_ENTRY;

   if (Nvals) *Nvals = -1;

   if (!V) {
      SUMA_S_Err("NULL input");
      SUMA_RETURN(NULL);
   }
   if (p10 < 1 || p10 > 6) {
      SUMA_S_Err("I suspect you jest p10 = %d", p10);
      SUMA_RETURN(NULL);
   }
   nval = (int)pow(10.0, p10)+1;
   fac = 100.0/(nval-1);

   if (!(pr  = (float *)SUMA_calloc(nval, sizeof(float))) ||
       !(perc= (float *)SUMA_calloc(nval, sizeof(float))) ) {
      SUMA_S_Err("Failed to allocate");
      SUMA_ifree(pr); SUMA_ifree(perc);
      SUMA_RETURN(NULL);
   }
   for (ii=0; ii<nval; ++ii) pr[ii] = (float)ii*fac;
   if ((Vsort=SUMA_PercRangeVol(V, NULL, N_V,
                                pr, nval, perc, NULL, exzero, NULL))) {
      SUMA_ifree(Vsort);
      SUMA_ifree(pr);
   } else {
      SUMA_S_Err("Failed to get percentiles");
      SUMA_ifree(pr); SUMA_ifree(perc);
      SUMA_RETURN(NULL);
   }
   if (Nvals) *Nvals = nval;
   SUMA_RETURN(perc);
}

SUMA_Boolean SUMA_DSET_ClearOverlay_Vecs(SUMA_DSET *dset)
{
   static char FuncName[]={"SUMA_DSET_ClearOverlay_Vecs"};
   SUMA_OVERLAYS **over=NULL;
   SUMA_ALL_DO *ado=NULL;
   int N_over, i, k;

   SUMA_ENTRY;

   if (!dset) SUMA_RETURN(NOPE);

   for (i=0; i<SUMAg_N_DOv; ++i) {
      ado = iDO_ADO(i);
      if ((over = SUMA_ADO_Overlays(ado, &N_over))) {
         for (k=0; k<N_over; ++k) {
            if (over[k]->dset_link == dset) {
               SUMA_SetOverlay_Vecs(over[k],'A', -1, "clear", -1);
            }
         }
      }
   }

   SUMA_RETURN(YUP);
}

/*!
   A function that setsup vectors V, T and their ilk in the overlay plane.
   The function is intended to figure out whether the old version of the
   vector needs throwing away or whether it can be reused.

   Sover (SUMA_OVERLAYS *): The overlay struct
   vec (char): Choose from 'V', 'T', or 'A' for both. Note that
               'A' is only OK with task = "clear"
   colind (int): Which column to copy from dset
   task (char *): What should be done?
                  "update", make sure T, or V are ready for use.
                  "clear", wipe T, V, etc.
                  "reset", clear, then update
   perc (int): if non zero, then also update percentile vectors
   \return YUP OK, NOPE, BAD
*/
SUMA_Boolean SUMA_SetOverlay_Vecs(SUMA_OVERLAYS *Sover, char vec,
                                  int colind, char *task, int perc)
{
   static char FuncName[]={"SUMA_SetOverlay_Vecs"};
   char thisid[32+SUMA_IDCODE_LENGTH]={""}, *attr=NULL;
   SUMA_Boolean LocalHead = NOPE;

   SUMA_ENTRY;

   if (!task) task = "update"; /* Vanilla, recreate if necessary */
   if (!Sover) {
      SUMA_S_Err("NULL input");
      if (LocalHead) SUMA_DUMP_TRACE("NULL input");
      SUMA_RETURN(NOPE);
   }
   if (!Sover->dset_link) {
      /* Nothing to be done, no dset link. Can happen when freeing
      comes from standalone program like 3dVol2Surf. Return
      without complaining.*/
      SUMA_RETURN(YUP);
   } else {
      if (Sover->dset_link->dnel &&
          (attr=NI_get_attribute(Sover->dset_link->dnel, "ResetOverlay_Vecs"))) {
         if (!strcmp(attr,"yes")) {
            NI_set_attribute(Sover->dset_link->dnel,"ResetOverlay_Vecs", "nope");
            SUMA_DSET_ClearOverlay_Vecs(Sover->dset_link);
         }
      }
   }

   if (!strcmp(task,"clear")) { /* just clear, and return */
      switch (vec) {
         case 'V':
            SUMA_ifree(Sover->V);
            Sover->N_V = -1;
            Sover->V_identifier[0]='\0';
            Sover->N_Vperc = -1;
            SUMA_ifree(Sover->Vperc);
            break;
         case 'T':
            SUMA_ifree(Sover->T);
            Sover->N_T = -1;
            Sover->T_identifier[0]='\0';
            Sover->N_Tperc = -1;
            SUMA_ifree(Sover->Tperc);
            break;
         case 'A':
            SUMA_SetOverlay_Vecs(Sover, 'T', colind, "clear", perc);
            SUMA_SetOverlay_Vecs(Sover, 'V', colind, "clear", perc);
            break;
         default:
            SUMA_S_Err("Bad vec=%c", vec);
            SUMA_RETURN(NOPE);
      }
      SUMA_RETURN(YUP);
   }
   if (vec != 'V' &&  vec != 'T') {
      SUMA_S_Err("vec of %c not valid down here", vec);
      SUMA_RETURN(NOPE);
   }
   if (!strcmp(task,"reset")) {
      if (!SUMA_SetOverlay_Vecs(Sover, vec, colind, "clear", perc)) {
         SUMA_S_Err("Failed to clear");
         SUMA_RETURN(NOPE);
      }
      if (!SUMA_SetOverlay_Vecs(Sover, vec, colind, "update", perc)) {
         SUMA_S_Err("Failed to update under reset");
         SUMA_RETURN(NOPE);
      }
      SUMA_RETURN(YUP);
   }
   if (!strcmp(task,"update")) {
      sprintf(thisid, "%c_%d_%s", vec, colind, SDSET_ID(Sover->dset_link));
      switch (vec) {
         case 'V':
            if (strcmp(thisid, Sover->V_identifier)) {
               SUMA_LH("Need new V copy col %d", colind);
               SUMA_SetOverlay_Vecs(Sover, vec, colind, "clear", perc);
               if (Sover->V) {
                  SUMA_S_Err("Something seriously wrong with head!");
                  SUMA_RETURN(NOPE);
               }
               if (!(Sover->V =
                        SUMA_DsetCol2Float (Sover->dset_link, colind, 0))) {
                  SUMA_SL_Err("Failed to get %c", vec);
                  SUMA_RETURN(NOPE);
               }
               Sover->N_V = SDSET_VECFILLED(Sover->dset_link);
               if (perc) {
                  Sover->Vperc =
                     SUMA_PercFullRangeVol(Sover->V, Sover->N_V,
                                           3, 1, &(Sover->N_Vperc));
               }
               strcpy(Sover->V_identifier,thisid);
            } else {
               if (perc && !Sover->Vperc) {
                  if (!(Sover->Vperc =
                     SUMA_PercFullRangeVol(Sover->V, Sover->N_V,
                                           3, 1, &(Sover->N_Vperc)))) {
                     SUMA_S_Err("Failed in SUMA_PercFullRangeVol for V");
                     SUMA_RETURN(NOPE);
                  }
               }
               SUMA_LH("All same for %c %d, do nothing", vec, colind);
            }
            break;
         case 'T':
            if (strcmp(thisid, Sover->T_identifier)) {
               SUMA_LH("Need new T copy, col %d", colind);
               SUMA_SetOverlay_Vecs(Sover, vec, colind, "clear", perc);
               if (Sover->T) {
                  SUMA_S_Err("I don't like ghosts!");
                  SUMA_RETURN(NOPE);
               }
               if (!(Sover->T =
                        SUMA_DsetCol2Float (Sover->dset_link, colind, 0))) {
                  SUMA_SL_Err("Failed to get %c", vec);
                  SUMA_RETURN(NOPE);
               }
               Sover->N_T = SDSET_VECFILLED(Sover->dset_link);
               if (perc) {
                  Sover->Tperc =
                     SUMA_PercFullRangeVol(Sover->T, Sover->N_T,
                                           3, 1, &(Sover->N_Tperc));
               }
               strcpy(Sover->T_identifier,thisid);
            } else {
               if (perc && !Sover->Tperc) {
                  if (!(Sover->Tperc =
                     SUMA_PercFullRangeVol(Sover->T, Sover->N_T,
                                           3, 1, &(Sover->N_Tperc)))) {
                     SUMA_S_Err("Failed in SUMA_PercFullRangeVol for T");
                     SUMA_RETURN(NOPE);
                  }
               }
               SUMA_LH("All same for %c %d, do nothing", vec, colind);
            }
            break;
         default:
            SUMA_S_Err("Bad vec of %c at this point", vec);
            SUMA_RETURN(NOPE);
            break;
      }
      SUMA_RETURN(YUP);
   }
   SUMA_S_Err("Bad task %s", task);
   SUMA_RETURN(NOPE);
}

float SUMA_OverlayPercentile (SUMA_OVERLAYS *Sover, char vec, float perc)
{
   static char FuncName[]={"SUMA_OverlayPercentile"};
   float pp=0.0, fac;
   int ii;
   SUMA_Boolean LocalHead=NOPE;

   SUMA_ENTRY;

   if (!Sover || perc < 0.0 || perc > 100.0 ||
       (vec != 'T' && vec != 'V') || !Sover->OptScl) {
      SUMA_S_Err("NULL or bad input %p, %c, %f, %p", Sover, vec,
                              perc, Sover?Sover->OptScl:NULL);
      SUMA_RETURN(pp);
   }
   switch (vec) {
      case 'T':
         if (Sover->OptScl->tind < 0) {
            SUMA_S_Err("No tind?");
            SUMA_RETURN(pp);
         }
         if (!SUMA_SetOverlay_Vecs(Sover, vec, Sover->OptScl->tind,"update",1)) {
            SUMA_S_Err("Failed to update");
            SUMA_RETURN(pp);
         }
         fac = (Sover->N_Tperc-1)/100.0;
         ii = (int) (perc * fac);
         if (ii<0 || ii>=Sover->N_Tperc) {
            SUMA_S_Err("How can this be? ii=%d", ii);
            SUMA_RETURN(pp);
         }
         SUMA_LH("Am i here? %p, N_Tperc=%d, ii=%d, fac=%f perc=%f",
                  Sover->Tperc, Sover->N_Tperc, ii, fac, perc);
         pp = Sover->Tperc[ii];
         SUMA_RETURN(pp);
         break;
      case 'V':
         if (Sover->OptScl->find < 0) {
            SUMA_S_Err("No find?");
            SUMA_RETURN(pp);
         }
         if (!SUMA_SetOverlay_Vecs(Sover, vec, Sover->OptScl->find,"update",1)) {
            SUMA_S_Err("Failed to update");
            SUMA_RETURN(pp);
         }
         fac = (Sover->N_Vperc-1)/100.0;
         ii = (int) (perc * fac);
         if (ii<0 || ii>=Sover->N_Vperc) {
            SUMA_S_Err("How can this be? ii=%d", ii);
            SUMA_RETURN(pp);
         }
         pp = Sover->Vperc[ii];
         SUMA_RETURN(pp);
         break;
      default:
         SUMA_S_Err("Why is vec %c here?", vec);
         break;
   }
   SUMA_RETURN(pp);
}

/*!

   -  Some of the fields of SUMA_SCALE_TO_MAP_OPT are ignored here.
   1- Find the colormap structure
   2- Linearize the colormap if need be
   3- Apply a global brightness coefficient (if any) on the
      colors in the colormap
   4- Loop across each node in the intensity column
      if its threshold meets the cut-off,
      colorize it

*/
SUMA_Boolean SUMA_ScaleToMap_Interactive (   SUMA_OVERLAYS *Sover )
{
   static char FuncName[]={"SUMA_ScaleToMap_Interactive"};
   float *B=NULL;
   int i, icmap, i3, cnt, cnt3, loc[2], *nd=NULL;
   float *nv = NULL, am = 0.0;
   double Range[2];
   double minB, maxB, fact=0.0, floc = 0.0;
   SUMA_COLOR_MAP *ColMap = NULL;
   SUMA_SCALE_TO_MAP_OPT *Opt = NULL;
   SUMA_COLOR_SCALED_VECT * SV = NULL;
   float *junk;
   byte *alphaval=NULL;
   static int nwarn=0;
   SUMA_ALL_DO *ado=NULL;
   SUMA_WIDGET_INDEX_COORDBIAS HoldBiasOpt;
   SUMA_Boolean LocalHead = NOPE;

   SUMA_ENTRY;

   if (!Sover) { SUMA_SL_Err("NULL Sover"); SUMA_RETURN(NOPE); }
   if (!Sover->cmapname) {
      SUMA_SL_Err("NULL Colormap name"); SUMA_RETURN(NOPE);
   }
   if (!SUMAg_CF->scm) {
      SUMAg_CF->scm = SUMA_Build_Color_maps();
      if (!SUMAg_CF->scm) {
         SUMA_SL_Err("Can't build color maps");
         SUMA_RETURN(NOPE);
      }
   }
   SUMA_LH("Finding ColorMap %s", Sover->cmapname);
   icmap = SUMA_Find_ColorMap (  Sover->cmapname,
                                 SUMAg_CF->scm->CMv, SUMAg_CF->scm->N_maps, -2 );
   if (icmap < 0) {
      SUMA_SL_Err("Failed to find ColMap");
      SUMA_S_Errv("Missing ColMap called %s\n", Sover->cmapname);
      SUMA_RETURN(NOPE);
   }
   ColMap = SUMAg_CF->scm->CMv[icmap];

   Opt = Sover->OptScl;

   SUMA_LH("Creating a scaled color vect");
   if (Sover->ShowMode == SW_SurfCont_DsetViewCon ||
       Sover->ShowMode == SW_SurfCont_DsetViewCaC ) {
      if (SUMA_NeedsLinearizing(ColMap)) {
         if (!nwarn) {
            SUMA_SLP_Note("Cannot do contouring with colormaps\n"
                          "that panes of unequal sizes.\n"
                          "Notice shown once per session.");
            ++nwarn;
         }
         Opt->ColsContMode = 0;
      } else {
         Opt->ColsContMode = 1;
      }
   } else {
      Opt->ColsContMode = 0;
   }
   SV = SUMA_Create_ColorScaledVect(SDSET_VECFILLED(Sover->dset_link),
                                    Opt->ColsContMode);

   SUMA_LH("Fetching vectors from dset");

   B = NULL;
   /* Thresholding ? */
   if (Opt->tind >= 0 && Opt->UseThr) {
      SUMA_LH("Fetching Threshold column");
      if (  !SUMA_SetOverlay_Vecs(Sover, 'T', Opt->tind, "update", 0) ||
            !Sover->T ) {
         SUMA_S_Err("Failed to get T");
         SUMA_RETURN(NOPE);
      }
      switch (Opt->ThrMode) {
         case SUMA_NO_THRESH:
            break;
         case SUMA_LESS_THAN:
            for (i=0; i<SDSET_VECFILLED(Sover->dset_link); ++i) {
               if (Sover->T[i] < Opt->ThreshRange[0]) {
                  SV->isMasked[i] = YUP; /* Mask */
               }
            }
            break;
         case SUMA_ABS_LESS_THAN:
            for (i=0; i<SDSET_VECFILLED(Sover->dset_link); ++i) {
               if (Sover->T[i] < Opt->ThreshRange[0] &&
                   Sover->T[i] > -Opt->ThreshRange[0]) {
                  SV->isMasked[i] = YUP; /* Mask */
               }
            }
            break;
         case SUMA_THRESH_OUTSIDE_RANGE:
            for (i=0; i<SDSET_VECFILLED(Sover->dset_link); ++i) {
               if (Sover->T[i] >= Opt->ThreshRange[0] &&
                   Sover->T[i] <= Opt->ThreshRange[1]) {
                  SV->isMasked[i] = YUP; /* Mask */
               }
            }
            break;
         case SUMA_THRESH_INSIDE_RANGE:
            for (i=0; i<SDSET_VECFILLED(Sover->dset_link); ++i) {
               if (Sover->T[i] < Opt->ThreshRange[0] ||
                   Sover->T[i] > Opt->ThreshRange[1]) {
                  SV->isMasked[i] = YUP; /* Mask */
               }
            }
            break;
         default:
            SUMA_SL_Err("Wrond threshold mode");
            SUMA_RETURN(NOPE);
            break;
      }
   }


   SUMA_LH("Fetching Intensity column");
   if (Opt->find < 0) { SUMA_SL_Crit("Bad column index.\n"); SUMA_RETURN(NOPE); }
   else {
      if (  !SUMA_SetOverlay_Vecs(Sover, 'V', Opt->find, "update", 0) ||
            !Sover->V ) {
         SUMA_S_Err("Failed to get V");
         SUMA_RETURN(NOPE);
      }
   }

   /* setup nodedef so that it can be used along with Sover->V
      for clusterinzing. Sover->V will get modified in subsequent
      calls so got to do it now */
   if (Opt->Clusterize && Opt->RecomputeClust) {
      if (!(nv = (float *)SUMA_calloc(SDSET_VECFILLED(Sover->dset_link),
                                          sizeof(float)))) {
         SUMA_S_Crit("Failed to allocate!");
         SUMA_RETURN(NOPE);
      }
   }
   nd = SUMA_GetNodeDef(Sover->dset_link);
   if (nd) {
      cnt = 0;
      for (i=0; i<SDSET_VECFILLED(Sover->dset_link); ++i) {
         if (!SV->isMasked[i]) {
            Sover->NodeDef[cnt] = nd[i];
            if (nv) nv[cnt] = Sover->V[i];
            ++cnt;
         }
      }
   } else {
      cnt = 0;
      for (i=0; i<SDSET_VECFILLED(Sover->dset_link); ++i) {
         if (!SV->isMasked[i]) {
            Sover->NodeDef[cnt] = i;
            if (nv) nv[cnt] = Sover->V[i];
            ++cnt;
         }
      }
   }
   Sover->N_NodeDef = cnt;
   Sover->FullList = NOPE;

   /* Do we need clusterinzing ? */
   if (Opt->Clusterize) {
      if (Opt->RecomputeClust) {
         SUMA_SurfaceObject *SO = NULL;
         SUMA_LH("Clusterizing requested");
         if (Sover->ClustList) { /* kill it, to make way for new one*/
            SUMA_LH("Clearing old clusterlist");
            dlist_destroy(Sover->ClustList);
            SUMA_free(Sover->ClustList); Sover->ClustList = NULL;
            if (Sover->ClustOfNode) SUMA_free(Sover->ClustOfNode);
            Sover->ClustOfNode = NULL;
         }

         if (!(SO = SUMA_SO_of_ColPlane(Sover))){
            SUMA_S_Errv("Can't find dset's domain parent(%s, %s).\n"
                        " No cluster for you!\n",
                        SUMA_sdset_idmdom(Sover->dset_link),
                        SDSET_LABEL(Sover->dset_link));
         } else {
            char *s=NULL;
            if (!nv) {
               SUMA_S_Err("NULL nv, this should not happen");
            } else {
               SUMA_LH("Hold on now, creating clusters...");
               if (!Opt->ClustOpt) {
                  Opt->ClustOpt = SUMA_create_SurfClust_Opt("InteractiveClust");
               }
               Sover->ClustList = SUMA_FindClusters (SO, Sover->NodeDef,
                                                  nv, Sover->N_NodeDef, -1,
                                                  Opt->ClustOpt, SO->NodeAreas);
               if (Sover->ClustList->size) {
                  /* sort the list */
                  SUMA_LH("Sorting List");
                  if (!SUMA_Sort_ClustersList (Sover->ClustList,
                                               Opt->ClustOpt->SortMode)) {
                     SUMA_S_Err("Failed to sort cluster list");
                  }
                  /* Now update what needs masking */
                  if (!(Sover->ClustOfNode = SUMA_ClustList2Mask(
                                                Sover->ClustList, SO->N_Node))) {
                     SUMA_S_Err("No masks. Mille milliards de mille sabords");
                  } else {
                     /* condensing of SV is done below */
                  }

               }
               /* mess around with options to create the equivalent
                  command line */
               Opt->ClustOpt->labelcol = Opt->find;
               Opt->ClustOpt->in_name = SDSET_FILENAME(Sover->dset_link);
               Opt->ClustOpt->tind = Opt->tind;
               Opt->ClustOpt->DoThreshold = Opt->ThrMode;
               switch(Opt->ThrMode) {
                  case SUMA_NO_THRESH:
                  case SUMA_LESS_THAN:
                     Opt->ClustOpt->ThreshR[0] = Opt->ThreshRange[0];
                     break;
                  case SUMA_ABS_LESS_THAN:
                     Opt->ClustOpt->ThreshR[0] = Opt->ThreshRange[0];
                     break;
                  case SUMA_THRESH_OUTSIDE_RANGE:
                     Opt->ClustOpt->ThreshR[0] = Opt->ThreshRange[0];
                     Opt->ClustOpt->ThreshR[1] = Opt->ThreshRange[1];
                  case SUMA_THRESH_INSIDE_RANGE:
                     Opt->ClustOpt->ThreshR[0] = Opt->ThreshRange[0];
                     Opt->ClustOpt->ThreshR[1] = Opt->ThreshRange[1];
                     break;
                  default:
                     Opt->ClustOpt->DoThreshold = SUMA_NOT_SET;
                     break;
               }
               if ((s = SUMA_ClustCommandLineFromOpt("SurfClust",
                                              SO, Opt->ClustOpt, NULL))) {
                  fprintf(SUMA_STDOUT,"\nInteractive Clustering Output:\n");
                  SUMA_Show_SurfClust_list(Sover->ClustList, NULL, 0,
                                             s,"No1DColHead");
                  SUMA_free(s); s = NULL;
               }
               Opt->RecomputeClust = NOPE;
            }
         }
      } else {
         SUMA_LH("No need to muck about");
      }
      if (Sover->ClustOfNode) {
         SUMA_LHv("Modifying SV->isMasked, etc\n"
                  "     Have %d nodes defined \n"
                  "     Last node now: %d\n",
                  Sover->N_NodeDef,
                  Sover->NodeDef[Sover->N_NodeDef-1]);
         cnt = 0;
         for (i=0; i<SDSET_VECFILLED(Sover->dset_link); ++i) {
            if (!SV->isMasked[i]) {
               if (!Sover->ClustOfNode[Sover->NodeDef[cnt]]) {
                  Sover->NodeDef[cnt] = -1;
                  SV->isMasked[i] = 1; /* hide it */
               }
               ++cnt;
            }
         }
         /* Now condense Sover->NodeDef */
         i = 0; cnt = 0;
         for (cnt=0; cnt < Sover->N_NodeDef; ++cnt) {
            if (Sover->NodeDef[cnt] >= 0) {
               if (i<cnt) Sover->NodeDef[i] = Sover->NodeDef[cnt];
               ++i;
            }
         }
         Sover->N_NodeDef = i;
         SUMA_LHv("     Now at %d nodes after clustering. \n"
                  "     Last node now: %d\n",
                  Sover->N_NodeDef,
                  Sover->NodeDef[Sover->N_NodeDef-1]);
      } else { /* we have no clusters that make it, mow 'em down */
         for (i=0; i<SDSET_VECFILLED(Sover->dset_link); ++i) {
            if (!SV->isMasked[i]) {
               SV->isMasked[i] = 1;
            }
         }
         Sover->N_NodeDef = 0;
      }
   } else {
      SUMA_LH("No clustering wanted");
      if (Sover->ClustList) { /* kill it, not needed any more*/
         SUMA_LH("Clearing previous unloved clusterlist");
         dlist_destroy(Sover->ClustList);
         SUMA_free(Sover->ClustList); Sover->ClustList = NULL;
         if (Sover->ClustOfNode) SUMA_free(Sover->ClustOfNode);
            Sover->ClustOfNode = NULL;
      }
   }
   /* nv is no longer needed, only needed for clustering. */
   if (nv) SUMA_free(nv); nv = NULL;

   /* Any need to mess with the range ? */
   switch(Opt->RangeUnits) {
      case SUMA_PERC_VALUE_UNITS:{
         float pr[2] = {2, 98}, prv[2], *Vsort=NULL;
         pr[0] = Opt->IntRange[0];
         pr[1] = Opt->IntRange[1];
         /* See comment about pre-storage of percentiles in the other
         place that SUMA_PercRangeVol() is used */
         if ((Vsort=SUMA_PercRangeVol(Sover->V, NULL, Sover->N_V, pr, 2,
                                      prv, NULL, 1, NULL))) {
            SUMA_ifree(Vsort);
            Opt->IntRange[0] = prv[0];
            Opt->IntRange[1] = prv[1];
         }
         Opt->RangeUnits = SUMA_NO_NUM_UNITS; /* Back to normal */
         break;}
      case SUMA_NO_NUM_UNITS:
         break;
      default:
         SUMA_S_Warn("Units on IntRange ignored!");
         break;
   }

   /* colorizing */
   if ( (Opt->interpmode == SUMA_DIRECT)&&
        (SUMA_is_Label_dset(Sover->dset_link,NULL) ||
         SUMA_is_Label_dset_col(Sover->dset_link, Opt->find)) ) {
      SUMA_LH("Scaling a la HASH");
      if (!SUMA_ScaleToMap_alaHASH (Sover->V, SDSET_VECFILLED(Sover->dset_link),
                                    ColMap, Opt,
                                    SV) ) {
         SUMA_SL_Err("Failed in SUMA_ScaleToMap_alaHASH");
         SUMA_RETURN(NOPE);
      }
   } else if (Opt->alaAFNI) {
      /* a la AFNI */
      SUMA_LH("Scaling a la AFNI");
      if (!SUMA_ScaleToMap_alaAFNI (Sover->V, SDSET_VECFILLED(Sover->dset_link),
                              SUMA_LARG_ABS(Opt->IntRange[0], Opt->IntRange[1]),
                                    ColMap, Opt,
                                    SV) ) {
         SUMA_SL_Err("Failed in SUMA_ScaleToMap_alaAFNI");
         SUMA_RETURN(NOPE);
      }
   } else {
      /* a la SUMA */
      SUMA_LHv("Scaling a la SUMA %f %f\n", Opt->IntRange[0], Opt->IntRange[1]);
      if (!SUMA_ScaleToMap( Sover->V, SDSET_VECFILLED(Sover->dset_link),
                            Opt->IntRange[0], Opt->IntRange[1],
                            ColMap, Opt,
                            SV) ){
         SUMA_SL_Err("Failed in  SUMA_ScaleToMap");
         SUMA_RETURN(NOPE);
      }
   }


   if (Opt->bind >= 0 &&
       (Opt->UseBrt || Sover->AlphaVal == SW_SurfCont_DsetAlphaVal_B)) {
      SUMA_LH("Brightness modulation needed");
      /* got to copy values into float vectors 'cause of possible types */
      B = SUMA_DsetCol2Float (Sover->dset_link, Opt->bind, 0);
      if (!B) { SUMA_SL_Err("Failed to get B"); SUMA_RETURN(NOPE); }
      /* go over B and clip it, if needed */
      if (Opt->BrightRange[0] && Opt->BrightRange[1]) {
         /* need to clip B */
         minB = Opt->BrightRange[0]; maxB = Opt->BrightRange[1];
         for (i=0; i<SDSET_VECFILLED(Sover->dset_link); ++i) {
            if (!SV->isMasked[i]) {
               /* worry only about unmasked colors */
               if (B[i] < Opt->BrightRange[0]) B[i] = Opt->BrightRange[0];
               else if (B[i] > Opt->BrightRange[1]) B[i] = Opt->BrightRange[1];
            }
         }
      } else {
         if (!SUMA_GetDsetColRange(Sover->dset_link, Opt->bind, Range, loc)) {
            SUMA_SL_Err("Failed to get ColRange!");
            SUMA_RETURN(NOPE);
         }
         minB = Range[0]; maxB = Range[1];
      }
      /* Now scale B and modulate colors in SV*/
      SUMA_LH("Scaling by B");
      fact = (Opt->BrightMap[1] - Opt->BrightMap[0]) / (maxB - minB);
      for (i=0; i<SDSET_VECFILLED(Sover->dset_link); ++i) {
         if (!SV->isMasked[i]) {
            /* B[i] = (B[i] - minB) * fact; SV->cV[i] = SV->cV[i] * B[i]; */
            i3 = 3*i;
            floc = (B[i] - minB) * fact + Opt->BrightMap[0];
            SV->cV[i3   ] = SV->cV[i3   ] * floc;
            SV->cV[i3 +1] = SV->cV[i3 +1] * floc;
            SV->cV[i3 +2] = SV->cV[i3 +2] * floc;
         }
      }
   }

   /* remove any bias before NodeDef is modified */
   HoldBiasOpt = Opt->DoBias;
      /* This field gets wiped (by SUMA_RemoveCoordBias) from Opt
         (which is inside Sover) */
   if (  Opt->DoBias == SW_CoordBias_X ||
         Opt->DoBias == SW_CoordBias_Y ||
         Opt->DoBias == SW_CoordBias_Z ||
         Opt->DoBias == SW_CoordBias_N ) {
      SUMA_RemoveCoordBias(Sover);
   }

   /* Do we need alpha from data (first used for Volume objects) ? */
   alphaval = NULL;
   ado = SUMA_Overlay_OwnerADO(Sover);
   SUMA_LH("Have ado %s of type %s, AlphaVal %d",
         ADO_LABEL(ado), ADO_TNAME(ado), Sover->AlphaVal);
   if (ado && ado->do_type == VO_type) {
      switch (Sover->AlphaVal) {
         case SW_SurfCont_DsetAlphaVal_I:
            if (Opt->find < 0 || !Sover->V) break;
            if (!(alphaval = (byte *)SUMA_calloc(
                  SDSET_VECFILLED(Sover->dset_link), sizeof(byte)))){
               SUMA_S_Crit("Failed to allocate");
               SUMA_RETURN(NOPE);
            }
            fact = Opt->IntRange[1]-Opt->IntRange[0];
            if (fact == 0.0) fact = 1.0;
            for (i=0; i<SDSET_VECFILLED(Sover->dset_link); ++i) {
               if (!SV->isMasked[i]) {
                  am = (Sover->V[i]-Opt->IntRange[0])/fact;
                  if (am < 0.0) am = 0.0;
                  else if (am > 1.0) am = 1.0;
                  alphaval[i] = (byte)(am*255);
               }
            }
            break;
         case SW_SurfCont_DsetAlphaVal_T:
            if (Opt->tind < 0 || !Sover->T) break;
            if (!(alphaval = (byte *)SUMA_calloc(
                  SDSET_VECFILLED(Sover->dset_link), sizeof(byte)))){
               SUMA_S_Crit("Failed to allocate");
               SUMA_RETURN(NOPE);
            }
            if (!SUMA_GetDsetColRange(Sover->dset_link, Opt->tind, Range, loc)) {
               SUMA_SL_Err("Failed to get ColRange!");
               SUMA_RETURN(NOPE);
            }
            fact = Range[1]-Range[0];
            if (fact == 0.0) fact = 1.0;
            for (i=0; i<SDSET_VECFILLED(Sover->dset_link); ++i) {
               if (!SV->isMasked[i]) {
                  am = (Sover->T[i]-Range[0])/fact;
                  if (am < 0.0) am = 0.0;
                  else if (am > 1.0) am = 1.0;
                  alphaval[i] = (byte)(am*255);
               }
            }
            break;
         case SW_SurfCont_DsetAlphaVal_B:
            if (Opt->bind < 0 || !B) break;
            if (!(alphaval = (byte *)SUMA_calloc(
                  SDSET_VECFILLED(Sover->dset_link), sizeof(byte)))){
               SUMA_S_Crit("Failed to allocate");
               SUMA_RETURN(NOPE);
            }
            if (!SUMA_GetDsetColRange(Sover->dset_link, Opt->bind, Range, loc)) {
               SUMA_SL_Err("Failed to get ColRange!");
               SUMA_RETURN(NOPE);
            }
            fact = Range[1]-Range[0];
            if (fact == 0.0) fact = 1.0;
            for (i=0; i<SDSET_VECFILLED(Sover->dset_link); ++i) {
               if (!SV->isMasked[i]) {
                  am = (B[i]-Range[0])/fact;
                  if (am < 0.0) am = 0.0;
                  else if (am > 1.0) am = 1.0;
                  alphaval[i] = (byte)(am*255);
               }
            }
            break;
         default:
            /* Nothing needed */
            break;
      }
   }

   /* finally copy results */
   SUMA_LH("Copying into NodeDef");
   if (nd) {
      cnt = 0;
      for (i=0; i<SDSET_VECFILLED(Sover->dset_link); ++i) {
         if (!SV->isMasked[i]) {
            cnt3 = 3*cnt; i3 = 3*i;
            Sover->NodeDef[cnt] = nd[i]; /*This is a redundant operation
                    clustering is on. But I leave it here for clarity.
                    Otherwise that line would have to be conditioned
                    on the clustering options.*/
            Sover->ColVec[cnt3   ] = SV->cV[i3   ];
            Sover->ColVec[cnt3 +1] = SV->cV[i3 +1];
            Sover->ColVec[cnt3 +2] = SV->cV[i3 +2];
            if (SV->BiasCoordVec)
               SV->BiasCoordVec[cnt] = SV->BiasCoordVec[i];
                  /* a compression of BiasCoordVec vector to match NodeDef */
            ++cnt;
         }
      }
   } else {
      cnt = 0;
      for (i=0; i<SDSET_VECFILLED(Sover->dset_link); ++i) {
         if (!SV->isMasked[i]) {
            cnt3 = 3*cnt; i3 = 3*i;
            Sover->NodeDef[cnt] = i; /* This is at times a redundant operation
                                        see above */
            Sover->ColVec[cnt3   ] = SV->cV[i3   ];
            Sover->ColVec[cnt3 +1] = SV->cV[i3 +1];
            Sover->ColVec[cnt3 +2] = SV->cV[i3 +2];
            if (SV->BiasCoordVec)
               SV->BiasCoordVec[cnt] = SV->BiasCoordVec[i];
                  /* a compression of BiasCoordVec vector to match NodeDef */
            ++cnt;
         }
      }
   }
   Sover->N_NodeDef = cnt;

   /* Alpha needed, only for volumes at the moment ... */
   if (ado && ado->do_type == VO_type) {
      if (!Sover->ColAlpha) {
         if (!(Sover->ColAlpha =
                  (byte *)SUMA_malloc(COLP_N_ALLOC(Sover)*sizeof(byte)))) {
            SUMA_S_Crit("Failed to allocate");
            SUMA_RETURN(NOPE);
         }
      }
      SUMA_LH("Have AlphaVal of %d", Sover->AlphaVal);
      switch (Sover->AlphaVal) {
         default:
         case SW_SurfCont_DsetAlphaVal_Max:
            cnt=0;
            for(i = 0; i < SDSET_VECFILLED(Sover->dset_link); i++) {
               if (!SV->isMasked[i]) {
                  i3 = 3*i;
                  am = SUMA_MAX_PAIR(SV->cV[i3  ],SV->cV[i3+1]);
                  am = SUMA_MAX_PAIR(am, SV->cV[i3+2]);
                  Sover->ColAlpha[cnt] = (byte)(am*255); ++cnt;
               }
            }
            break;
         case SW_SurfCont_DsetAlphaVal_Min:
            cnt=0;
            for(i = 0; i < SDSET_VECFILLED(Sover->dset_link); i++) {
               if (!SV->isMasked[i]) {
                  i3 = 3*i;
                  am = SUMA_MIN_PAIR(SV->cV[i3  ],SV->cV[i3+1]);
                  am = SUMA_MIN_PAIR(am, SV->cV[i3+2]);
                  Sover->ColAlpha[cnt] = (byte)(am*255); ++cnt;
               }
            }
            break;
         case SW_SurfCont_DsetAlphaVal_Avg:
            cnt=0;
            for(i = 0; i < SDSET_VECFILLED(Sover->dset_link); i++) {
               if (!SV->isMasked[i]) {
                  i3 = 3*i;
                  am = SV->cV[i3  ]+SV->cV[i3+1]+SV->cV[i3+2];
                  Sover->ColAlpha[cnt] = (byte)(am*85); ++cnt;
               }
            }
            break;
         case SW_SurfCont_DsetAlphaVal_I:
         case SW_SurfCont_DsetAlphaVal_T:
         case SW_SurfCont_DsetAlphaVal_B:
            if (alphaval) {
               cnt=0;
               for(i = 0; i < SDSET_VECFILLED(Sover->dset_link); i++) {
                  if (!SV->isMasked[i]) {
                     Sover->ColAlpha[cnt] = alphaval[i]; ++cnt;
                  }
               }
               SUMA_free(alphaval); alphaval = NULL;
            }
            break;
         case SW_SurfCont_DsetAlphaVal_XXX:
            SUMA_S_Note("All zeros!");
            memset(Sover->ColAlpha, 0, sizeof(byte)*COLP_N_ALLOC(Sover));
            break;
      }
   }

   /* Add any coord bias ? */
   switch (HoldBiasOpt) {
      case SW_CoordBias_X:
         SUMA_LH("Bias X");
         SUMA_SetCoordBias(Sover, SV->BiasCoordVec, SW_CoordBias_X);
         SV->BiasCoordVec = NULL;
            /* set SV->BiasCoordVec to NULL to keep it from being freed below */
         break;
      case SW_CoordBias_Y:
         SUMA_LH("Bias Y");
         SUMA_SetCoordBias(Sover, SV->BiasCoordVec, SW_CoordBias_Y);
         SV->BiasCoordVec = NULL;
            /* set SV->BiasCoordVec to NULL to keep it from being freed below */
         break;
      case SW_CoordBias_Z:
         SUMA_LH("Bias Z");
         SUMA_SetCoordBias(Sover, SV->BiasCoordVec, SW_CoordBias_Z);
         SV->BiasCoordVec = NULL;
            /* set SV->BiasCoordVec to NULL to keep it from being freed below */
         break;
      case SW_CoordBias_N:
         SUMA_LH("Bias N");
         SUMA_SetCoordBias(Sover, SV->BiasCoordVec, SW_CoordBias_N);
         SV->BiasCoordVec = NULL;
            /* set SV->BiasCoordVec to NULL to keep it from being freed below */
         break;
      default:
         SUMA_LH("Bias None");
         break;
   }


   /* Do we need to create contours */
   if (Opt->ColsContMode) {
      if (SUMA_is_Label_dset(Sover->dset_link,NULL))
         SUMA_ContourateDsetOverlay(Sover, NULL);
      else
         SUMA_ContourateDsetOverlay(Sover, SV);
   }


   if (LocalHead) {
      SUMA_LH("In Scale_Interactive\n**********************");
      /* SUMA_Show_ColorOverlayPlanes (&Sover, 1, 1);  */
   }

   /* update remix ID */
   ++Sover->RemixOID;

   /* clean up */
   SUMA_LH("Cleanup, cleanup, everybody cleanup");
   if (B) SUMA_free(B); B = NULL;
   if (SV)  SUMA_Free_ColorScaledVect (SV); SV = NULL;
   SUMA_RETURN(YUP);

}

SUMA_Boolean SUMA_ScaleToMap_alaAFNI ( float *V, int N_V,
                                       float range,
                                       SUMA_COLOR_MAP *ColMap,
                                       SUMA_SCALE_TO_MAP_OPT *Opt,
                                       SUMA_COLOR_SCALED_VECT * SV)
{
   static char FuncName[]={"SUMA_ScaleToMap_alaAFNI"};
   int i,j, i0, i1, i3, mxColindex;
   float Vmin, Vmax, MinCol, MaxCol, Vrange, Vscl, r, **Mbuf= NULL;
   SUMA_Boolean NewMap = NOPE;
   SUMA_Boolean LocalHead = NOPE;

   SUMA_ENTRY;

   /* Autorange ?*/

   if (range == 0.0) {
      /* autorange, find min-max values */
      Vmin = V[0]; Vmax = V[0];
      for (i=0; i < N_V; ++i) {
         if (V[i] > Vmax) Vmax = V[i];
         else if (V[i] < Vmin) Vmin = V[i];
      }
   } else {
      if (ColMap->Sgn >= 0) {
         Vmin = 0.0;
         Vmax = range;
      }else {
         Vmin = -range;
         Vmax = range;
      }
   }

   if (ColMap->top_frac > 0.0f) {
      SUMA_LH("Using top_frac, not commonly used. ");
      Vmax *= ColMap->top_frac;
      Vmin *= ColMap->top_frac;
   }

   /* find the values to be masked out */
   if (Opt->ApplyMask){
      if (Opt->MaskZero) {
         /* mask zeros and values in range */
         for (i=0; i < N_V; ++i) {
            if (!V[i] || ( V[i] >= Opt->MaskRange[0] &&
                           V[i] <= Opt->MaskRange[1]) ) SV->isMasked[i] = YUP;
         }
      } else {
         /* don't mask zeros, just range */
         for (i=0; i < N_V; ++i) {
            if (V[i] >= Opt->MaskRange[0] && V[i] <= Opt->MaskRange[1])
                              SV->isMasked[i] = YUP;
         }
      }
   } else {
      if (Opt->MaskZero) {
         /* mask zeros */
         for (i=0; i < N_V; ++i) {
            if (!V[i]) SV->isMasked[i] = YUP;
         }
      }
   }

   /* go through and clip values in V to those specified in the range */
   if (Opt->ApplyClip) {
      SUMA_S_Warn("Option Opt->ApplyClip not applicable here.\nOption ignored.");
   }
   for (i=0; i < N_V; ++i) {
      if (!SV->isMasked[i]) { /* don't waist time on masked stuff */
         if (V[i] > Vmin) {
            /* that's cool */
         } else {
            V[i] = Vmin;
         }

         if (V[i] < Vmax) {
            /* that's cool */
         } else {
            V[i] = Vmax;
         }
      }
   }

   /* is the colormap non-linear ? */
   if (SUMA_NeedsLinearizing(ColMap)) {
      /* linearize color map */
      SUMA_LH("Linearizing colormap ...");
      NewMap = YUP;
      if (ColMap->frac[0] > 0 && ColMap->Sgn == -1) {
         SUMA_S_Warn ("Color map fractions are positive with Sgn flag = -1");
      }
      if (ColMap->frac[0] < 0 && ColMap->Sgn == 1) {
         SUMA_S_Warn ("Color map fractions are negative with Sgn flag = 1");
      }
      ColMap = SUMA_Linearize_Color_Map (ColMap, -1);
      if (LocalHead) {
         FILE *lincmap=NULL;
         int ii = 0;
         lincmap=fopen("./lincmap.1D", "w");
         if (lincmap) {
            SUMA_LH("Linearized map written to ./lincmap.1D");
            /* use simple format to allow for easy read in matlab */
            /* SUMA_Show_ColorMapVec (&ColMap, 1, lincmap, 2); */
            for (ii=ColMap->N_M[0]-1; ii >=0; --ii) {
               if (ColMap->N_M[1] == 4)
                  fprintf (lincmap,
                     "%d\t%f\t%f\t%f\t%f\n",
                     ii, ColMap->M[ii][0], ColMap->M[ii][1],
                         ColMap->M[ii][2], ColMap->M[ii][3]);
               else
                  fprintf (lincmap,
                     "%d\t%f\t%f\t%f\n",
                     ii, ColMap->M[ii][0], ColMap->M[ii][1],ColMap->M[ii][2]);
            }
            fclose (lincmap); lincmap = NULL;
         }else {
            SUMA_SL_Err("Failed to write linearized colormap to file.\n"
                        "Proceeding...");
         }
      }

   }else {
      SUMA_LH("NO Linearizing of colormap deemed necessary...");
      NewMap = NOPE;
   }

   /* if brightness factor is given, apply it to color map and mask color */
   Mbuf = NULL;
   if (Opt->BrightFact <= 0 || Opt->BrightFact > 2) {
      SUMA_S_Warn("Opt->BrightFact must be between ]0 2]. Defaulting to 1\n");
      Opt->BrightFact = 1.0f;
   }
   {
      if (Opt->BrightFact != 1.0f) {
         Mbuf = ColMap->M; /* save pointer */
         ColMap->M = (float **)SUMA_allocate2D( ColMap->N_M[0],
                                                ColMap->N_M[1], sizeof(float));
         for (i=0; i < ColMap->N_M[0]; ++i) {
            ColMap->M[i][0] = Mbuf[i][0] * Opt->BrightFact;
               if (ColMap->M[i][0] > 1.0) ColMap->M[i][0] = 1.0; /* Bright Fact
                                                            could be > 1.0 now */
            ColMap->M[i][1] = Mbuf[i][1] * Opt->BrightFact;
               if (ColMap->M[i][1] > 1.0) ColMap->M[i][1] = 1.0;
            ColMap->M[i][2] = Mbuf[i][2] * Opt->BrightFact;
               if (ColMap->M[i][2] > 1.0) ColMap->M[i][2] = 1.0;
            if (ColMap->N_M[1] == 4) {
            ColMap->M[i][3] = Mbuf[i][3] * Opt->BrightFact;
               if (ColMap->M[i][3] > 1.0) ColMap->M[i][3] = 1.0;
            }
         }
         /* now for the mask color */
         Opt->MaskColor[0] *= Opt->BrightFact;
            if (Opt->MaskColor[0] > 1.0) Opt->MaskColor[0] = 1.0;
         Opt->MaskColor[1] *= Opt->BrightFact;
            if (Opt->MaskColor[1] > 1.0) Opt->MaskColor[1] = 1.0;
         Opt->MaskColor[2] *= Opt->BrightFact;
            if (Opt->MaskColor[2] > 1.0) Opt->MaskColor[2] = 1.0;
         if (ColMap->N_M[1] == 4) { /* MaskColor[3] is never used, oh well...*/
         Opt->MaskColor[3] *= Opt->BrightFact;
            if (Opt->MaskColor[3] > 1.0) Opt->MaskColor[3] = 1.0;
         }
      }
   }

   if (  Opt->interpmode != SUMA_DIRECT &&
         Opt->interpmode != SUMA_NO_INTERP && Opt->interpmode != SUMA_INTERP) {
      fprintf (SUMA_STDERR,
               "Error %s: Opt->interpmode is incorrectly specified (%d).\n",
               FuncName, Opt->interpmode);
      SUMA_RETURN(NOPE);
   }

   if (Opt->interpmode == SUMA_INTERP || Opt->interpmode == SUMA_NO_INTERP) {
      /* Now go through values and interpolate onto index of colormap */
      MinCol = 0.0; MaxCol = (float)ColMap->N_M[0];
      Vrange = Vmax - Vmin;
      if (LocalHead)
         fprintf(SUMA_STDERR,
                 "%s: [Vrange, Vmax, Vmin] = [%f, %f, %f]\nInterpMode=%d\n",
                 FuncName, Vrange, Vmax, Vmin, Opt->interpmode);
      if (Vrange < 0) {
         fprintf (SUMA_STDERR,
                  "Error %s: Vmax (%f)< Vmin(%f).\n", FuncName, Vmax, Vmin);
         SUMA_RETURN (NOPE);
      }

      if (Vrange > 0) {
         mxColindex = ColMap->N_M[0] -1;
         if (Opt->interpmode == SUMA_NO_INTERP) {
               SUMA_LH("No_Interp mode");
               for (i=0; i < N_V; ++i) {
                  i3 = 3*i;
                  if (!SV->isMasked[i]) {
                     Vscl = (V[i] - Vmin) / Vrange * ColMap->N_M[0];
                        /* used mxColindex instead of N_M[0] (wrong!)
                           prior to Oct 22, 03 */
                     if (Vscl < 0) Vscl = 0;
                     if (Vscl > ColMap->N_M[0]) Vscl = ColMap->N_M[0];
                        /* This happens when your Min--Max are within the
                           boundaries of the data's (V[i]) min to max */
                     i0 = (int)(Vscl);
                     if (i0 > mxColindex) i0 = mxColindex;
                        /* No need, Vscl's clipping takes care of that:
                           if (i0 < 0) i0 = 0; */
                     if (LocalHead) {
                        fprintf(SUMA_STDERR,
                                "%s: %f-->%f: Colmap index is %d\n",
                                FuncName, V[i], Vscl, i0);
                     }
                     if (ColMap->M[i0][0] >= 0) { /* good color */
                        SV->cV[i3  ] = ColMap->M[i0][0];
                        SV->cV[i3+1] = ColMap->M[i0][1];
                        SV->cV[i3+2] = ColMap->M[i0][2];
                     } else { /* mask color */
                        SV->isMasked[i] = YUP;
                        SV->cV[i3  ] = Opt->MaskColor[0];
                        SV->cV[i3+1] = Opt->MaskColor[1];
                        SV->cV[i3+2] = Opt->MaskColor[2];
                     }
                  } else {
                     SV->cV[i3  ] = Opt->MaskColor[0];
                     SV->cV[i3+1] = Opt->MaskColor[1];
                     SV->cV[i3+2] = Opt->MaskColor[2];
                  }
                  if (LocalHead) {
                        fprintf(SUMA_STDERR,
                               "%s: %f-->[%f %f %f]\n", FuncName,
                               V[i], SV->cV[i3  ], SV->cV[i3+1], SV->cV[i3+2]);
                  }
               }
            } else {
               SUMA_LH("Interp mode");
               for (i=0; i < N_V; ++i) {
                  i3 = 3*i;
                  if (!SV->isMasked[i]) {
                     Vscl = (V[i] - Vmin) / Vrange * ColMap->N_M[0];
                           /* used mxColindex instead of N_M[0] (wrong!)
                              prior to Oct 22, 03 */
                     if (Vscl < 0) Vscl = 0;
                     if (Vscl > ColMap->N_M[0]) Vscl = ColMap->N_M[0];
                           /* This happens when your Min--Max are within the
                              boundaries of the data's (V[i]) min to max */
                     /*now linearly interpolate between the two closest colors
                     in the color map */
                     i0 = (int)(Vscl);
                     if (i0 > mxColindex) i0 = mxColindex;
                           /* No need, Vscl's clipping takes care of that:
                              if (i0 < 0) i0 = 0; */
                     i1=i0+1;

                     if (ColMap->M[i0][0] >= 0) { /* good color */
                        if (i1 < ColMap->N_M[0]) {
                           r = Vscl - i0;
                           /*fprintf (SUMA_STDERR,
                     "i0 = %d, i1 = %d, Vscl = %f, r= %f Col[i0] = %f %f %f\n",
                                       i0, i1, Vscl, r, ColMap->M[i0][0],
                                       ColMap->M[i0][1], ColMap->M[i0][2]);*/

                           SV->cV[i3  ] = ColMap->M[i0][0] + r *
                                          (ColMap->M[i1][0] - ColMap->M[i0][0]);
                           SV->cV[i3+1] = ColMap->M[i0][1] + r *
                                          (ColMap->M[i1][1] - ColMap->M[i0][1]);
                           SV->cV[i3+2] = ColMap->M[i0][2] + r *
                                          (ColMap->M[i1][2] - ColMap->M[i0][2]);
                        } else {
                           SV->cV[i3  ] = ColMap->M[i0][0];
                           SV->cV[i3+1] = ColMap->M[i0][1];
                           SV->cV[i3+2] = ColMap->M[i0][2];
                        }
                     } else { /* mask color */
                        SV->isMasked[i] = YUP;
                        SV->cV[i3  ] = Opt->MaskColor[0];
                        SV->cV[i3+1] = Opt->MaskColor[1];
                        SV->cV[i3+2] = Opt->MaskColor[2];
                     }
                  } else {
                     SV->cV[i3  ] = Opt->MaskColor[0];
                     SV->cV[i3+1] = Opt->MaskColor[1];
                     SV->cV[i3+2] = Opt->MaskColor[2];
                  }
               }
            }
      } else { /* all values are equal, use the middle color in the colormap */
         if (LocalHead)
            fprintf (SUMA_STDOUT,
                     "Warning %s: Node value range is 0,"
                     " using middle color in colormap.\n", FuncName);
         i0 = (ColMap->N_M[0] - 1)/2;
         for (i=0; i < N_V; ++i) {
            i3 = 3*i;
            if (!SV->isMasked[i]) {
               if (ColMap->M[i0][0] >= 0) {
                  SV->cV[i3  ] = ColMap->M[i0][0];
                  SV->cV[i3+1] = ColMap->M[i0][1];
                  SV->cV[i3+2] = ColMap->M[i0][2];
               } else {
                  SV->isMasked[i] = YUP;
                  SV->cV[i3  ] = Opt->MaskColor[0];
                  SV->cV[i3+1] = Opt->MaskColor[1];
                  SV->cV[i3+2] = Opt->MaskColor[2];
               }
            } else {
               SV->cV[i3  ] = Opt->MaskColor[0];
               SV->cV[i3+1] = Opt->MaskColor[1];
               SV->cV[i3+2] = Opt->MaskColor[2];
            }
         }
      }
   } else {
      /* direct color mapping */
      SUMA_LH("Direct colormapping");
      if (Opt->interpmode != SUMA_DIRECT) {
         fprintf (SUMA_STDOUT,
                  "Error %s: Logic error, should never get here with"
                  " Opt->interpmode != SUMA_DIRECT\n", FuncName);
         SUMA_RETURN(NOPE);
      }
      for (i=0; i < N_V; ++i) {
         i3 = 3*i;
         if (!SV->isMasked[i]) {
            i0 = (int)V[i];
            if (i0 < 0) i0 = 0;
            else if (i0 >= ColMap->N_M[0]) i0 = ColMap->N_M[0] -1;
            if (ColMap->M[i0][0] >= 0) {
               SV->cV[i3  ] = ColMap->M[i0][0];
               SV->cV[i3+1] = ColMap->M[i0][1];
               SV->cV[i3+2] = ColMap->M[i0][2];
            } else {
               SV->isMasked[i] = YUP;
               SV->cV[i3  ] = Opt->MaskColor[0];
               SV->cV[i3+1] = Opt->MaskColor[1];
               SV->cV[i3+2] = Opt->MaskColor[2];
            }
         } else {
            SV->cV[i3  ] = Opt->MaskColor[0];
            SV->cV[i3+1] = Opt->MaskColor[1];
            SV->cV[i3+2] = Opt->MaskColor[2];
         }

      }
   }
   if (Mbuf) {
      /* free what is in ColMap->M */
      SUMA_free2D((char **)ColMap->M, ColMap->N_M[0]);
      ColMap->M = Mbuf; Mbuf = NULL;
   }
   if (NewMap) {
      SUMA_LH("Freeing linearized colormap.");
      SUMA_Free_ColorMap (ColMap);
   }

   SUMA_RETURN (YUP);

}

/* Change a colormap to NIML format */
NI_group *SUMA_CmapToNICmap(SUMA_COLOR_MAP *CM)
{
   static char FuncName[]={"SUMA_CmapToNICmap"};
   NI_group *ngr=NULL;
   NI_element *nel = NULL;
   SUMA_DSET *dset=NULL;
   float *fbuf=NULL;
   int *ibuf = NULL;
   int i;
   SUMA_PARSED_NAME *sname = NULL;
   SUMA_Boolean LocalHead = NOPE;

   SUMA_ENTRY;

   if (!CM) SUMA_RETURN(ngr);

   /* bufer space */
   fbuf = (float *)SUMA_calloc(CM->N_M[0],sizeof(float));
   ibuf = (int *)SUMA_calloc(CM->N_M[0],sizeof(int));

   /* create group and name it */
   sname = SUMA_ParseFname(CM->Name, NULL);
   dset = SUMA_CreateDsetPointer(sname->FileName, SUMA_LABEL_TABLE_OBJECT,
                                 NULL, NULL, CM->N_M[0]);

   /* Go for it */
   for (i=0; i<CM->N_M[0]; ++i) fbuf[i] = CM->M[i][0];
   if (!SUMA_AddDsetNelCol(dset, "R", SUMA_NODE_R, (void *)fbuf, NULL, 1)) {
      SUMA_S_Err("Failed to add R");
      SUMA_FreeDset(dset); dset = NULL;
      goto CLEANUP;
   }

   for (i=0; i<CM->N_M[0]; ++i) fbuf[i] = CM->M[i][1];
   if (!SUMA_AddDsetNelCol(dset, "G", SUMA_NODE_G, (void *)fbuf, NULL, 1)) {
      SUMA_S_Err("Failed to add G");
      SUMA_FreeDset(dset); dset = NULL;
      goto CLEANUP;
   }

   for (i=0; i<CM->N_M[0]; ++i) fbuf[i] = CM->M[i][2];
   if (!SUMA_AddDsetNelCol(dset, "B", SUMA_NODE_B, (void *)fbuf, NULL, 1)) {
      SUMA_S_Err("Failed to add B");
      SUMA_FreeDset(dset); dset = NULL;
      goto CLEANUP;
   }

   if (CM->N_M[1] == 4) {
      for (i=0; i<CM->N_M[0]; ++i) fbuf[i] = CM->M[i][3];
      if (!SUMA_AddDsetNelCol(dset, "A", SUMA_NODE_A, (void *)fbuf, NULL, 1)) {
         SUMA_S_Err("Failed to add A");
         SUMA_FreeDset(dset); dset = NULL;
         goto CLEANUP;
      }
   }

   if (CM->idvec) {
      if (!SUMA_AddDsetNelCol(dset, "key", SUMA_NODE_ILABEL,
                              (void *)CM->idvec, NULL, 1)) {
         SUMA_S_Err("Failed to add idvec");
         SUMA_FreeDset(dset); dset = NULL;
         goto CLEANUP;
      }
   }

   if (CM->cname) {
      if (!SUMA_AddDsetNelCol(dset, "name", SUMA_NODE_SLABEL,
                              (void *)CM->cname, NULL, 1)) {
         SUMA_S_Err("Failed to add cname");
         SUMA_FreeDset(dset); dset = NULL;
         goto CLEANUP;
      }
   }

   if (CM->frac) {
      if (!SUMA_AddDsetNelCol(dset, "fraction", SUMA_NODE_FLOAT,
                              (void *)CM->frac, NULL, 1)) {
         SUMA_S_Err("Failed to add frac");
         SUMA_FreeDset(dset); dset = NULL;
         goto CLEANUP;
      }
   }

   /* the little people */
   NI_SET_INT(dset->ngr, "flipped", (int)CM->flipped);
   NI_SET_INT(dset->ngr, "Sgn", CM->Sgn);
   NI_SET_FLOAT(dset->ngr, "top_frac", CM->top_frac);
   NI_SET_FLOATv(dset->ngr, "M0", CM->M0, CM->N_M[1]);
   NI_set_attribute(dset->ngr, "Name", sname->FileName_NoExt);

   /* So this is not really a dset, but it was nice to make use of
   dset utility functions. Now cleanup a little */
   /* remove ugly inel */
   NI_remove_from_group(dset->ngr, dset->inel);
      NI_free_element(dset->inel); dset->inel=NULL;

   /* grab ngr from dset, it is all we need */
   ngr = dset->ngr; dset->ngr = NULL;
   /* change name from AFNI_dataset to AFNI_labeltable */
   NI_rename_group(ngr, "AFNI_labeltable");
   /* get rid of dset */
   dset->dnel = NULL; SUMA_FreeDset(dset); dset=NULL;


   CLEANUP:
   if (fbuf) SUMA_free(fbuf);
   if (ibuf) SUMA_free(ibuf);
   if (sname) sname = SUMA_Free_Parsed_Name(sname);

   SUMA_RETURN(ngr);
}

/*!   \brief Create a colormap for a label dset if one does not
             exist already
   dset is a legitimate Label Dset (is_Label_dset = 1)
   ThisCmap: If Not NULL, then use this colormap for sure
             If NULL, then pick a default one.

   The function returns the colormap in NI format.
   But it is already stuck in dset.

   If alaafni == 1, then the mapping of colors is done so that
   a volume (or labeled cortical areas) appear as they would
   when colored as an atlas in AFNI. In AFNI an atlas value
   of 1 maps to the very first color (0) or the colormap, while
   in SUMA, under direct mode, the very first color (0) maps to
   a value of 0. The problem with having alaafni always set to
   1 is that the plan only works if the maximum value is 255.
   Otherwise, you run out of colors, even if the number of
   unique values is less than 256

   If alaafni == 0, then the mapping is done as it used to be
   before this option was added. This allows SUMA to displays 256 unique values
   regardless of whether or not they are <= 255.

   If alaafni == -1, then try to match AFNI whenever possible

*/
NI_group * SUMA_CreateCmapForLabelDset(SUMA_DSET *dset,
                                       SUMA_COLOR_MAP *ThisCmap, int alaafni)
{
   static char FuncName[]={"SUMA_CreateCmapForLabelDset"};
   int *idvec_hold=NULL, iii;
   char **cname_hold=NULL, stmp[256], *buf=NULL;
   int cnt=0, i, N_unq, *unq=NULL, cc;
   NI_group *ngr = NULL, *NIcmap=NULL;
   NI_element *nel=NULL;
   SUMA_COLOR_MAP *cmap=NULL, *cmapi=NULL;
   SUMA_Boolean LocalHead = NOPE;
   ATLAS_POINT_LIST *apl=NULL;

   SUMA_ENTRY;

   if ((ngr = SUMA_NI_Cmap_of_Dset(dset))) {
      SUMA_RETURN(ngr);
   }

   if (!ThisCmap) {
      SUMA_LH("Producing uniques");
      if ((nel = SUMA_FindDsetAttributeElement( dset, "ATLAS_LABEL_TABLE"))) {
         SUMA_NEL_GET_STRING(nel, 0, 0, buf);
         if (LocalHead) SUMA_ShowNel(nel);
         if (!(ngr = (NI_group *)NI_read_element_fromstring(buf))) {
            fprintf(stderr,"** WARNING: Poorly formatted ATLAS_LABEL_TABLE\n");
         } else {
            apl = niml_atlas_label_table_to_atlas_list(ngr);
            NI_free_element(ngr); ngr = NULL;
         }
      } else if ((nel = SUMA_FindDsetAttributeElement(
                                    dset, "VALUE_LABEL_DTABLE"))) {
         Dtable *dtbl = NULL;
         SUMA_NEL_GET_STRING(nel, 0, 0, buf);
         if (!(dtbl = Dtable_from_nimlstring(buf))) {
            fprintf(stderr,"** WARNING: Poorly formatted VALUE_LABEL_DTABLE");
         } else {
            apl = label_table_to_atlas_point_list(dtbl);
            destroy_Dtable(dtbl); dtbl = NULL;
         }

      }
      unq = SUMA_UniqueValuesInLabelDset(dset, &N_unq);
      if (!(cmapi = SUMA_FindNamedColMap("ROI_i256"))) {
         SUMA_S_Errv("Found no colmap %s in %p\n", "ROI_i256", SUMAg_CF->scm);
         SUMA_Show_ColorMapVec (SUMAg_CF->scm->CMv, SUMAg_CF->scm->N_maps,
                                NULL, 1);
         SUMA_RETURN(NULL);
      }
      if (!unq || N_unq > cmapi->N_M[0]) {
         SUMA_S_Errv("Either no unique values or too many of them:\n"
                     "  %p, %d (%d)\n", unq, N_unq, cmapi->N_M[0]);
         SUMA_RETURN(NULL);
      }

      if (alaafni == -1) {
         if (unq[N_unq-1]<255) alaafni = 1;
         else alaafni = 0;
      }

      /* override */
      if (SUMA_isEnv("SUMA_Classic_Label_Colors","YES")) {
          alaafni = 0;
      }

      if (!alaafni) cmap = cmapi;
      else {
         snprintf(stmp, 254,"%s_%s",SDSET_LABEL(dset),cmapi->Name);
         cmap = SUMA_DuplicateColorMap (cmapi, stmp);
      }

      /* add a new key, and names. But first preserve the past. */
      SUMA_LH("Doing the key stuff");
      idvec_hold = cmap->idvec;
      cname_hold = cmap->cname;
      /* Now get a new key */
      cmap->idvec = (int *)SUMA_calloc(cmap->N_M[0], sizeof(int));
      cmap->cname = (char **)SUMA_calloc(cmap->N_M[0], sizeof(char *));
      cnt = 0;
      for (i=0; i<N_unq; ++i) {
         if (unq[i]) {
            cmap->idvec[cnt] = unq[i];
            if (!apl) {
               sprintf(stmp, "ROI_%04d", cmap->idvec[cnt]);
               cmap->cname[cnt] = SUMA_copy_string(stmp);
            } else {
               for (iii=0; iii<apl->n_points; ++iii) {
                  if (apl->at_point[iii].okey == unq[i]) {
                     cmap->cname[cnt] =
                           SUMA_copy_string(apl->at_point[iii].name) ;
                     SUMA_LH("Yeehaw %s", apl->at_point[iii].name);
                     break;
                  }
               }
               if (!cmap->cname[cnt]) {
                  sprintf(stmp, "ROI_%04d", cmap->idvec[cnt]);
                  cmap->cname[cnt] = SUMA_copy_string(stmp);
               }
            }
            if (alaafni) {
               cc = unq[i]-1; if (cc<0) cc=0; if (cc>255) cc=255;
               cc = 255-cc;
               cmap->M[cnt][0] = cmapi->M[cc][0];
               cmap->M[cnt][1] = cmapi->M[cc][1];
               cmap->M[cnt][2] = cmapi->M[cc][2];
               cmap->M[cnt][3] = cmapi->M[cc][3];
            }
            ++ cnt;
         }
      }
      /* fill the rest */
      SUMA_LH("padding");
      for (i=cnt; i<cmap->N_M[0]; ++i) {
         cmap->idvec[i] = cmap->idvec[i-1]+1;
         sprintf(stmp, "ROI_%04d", cmap->idvec[i]);
         cmap->cname[i] = SUMA_copy_string(stmp);
      }

      /* change to NI form */
      NIcmap =  SUMA_CmapToNICmap (cmap);

      /* and put things back in place in cmap */
      SUMA_LH("tidy up");
      SUMA_free(cmap->idvec); cmap->idvec = idvec_hold; idvec_hold=NULL;
      for (i=0; i<cmap->N_M[0]; ++i) {
         if (cmap->cname[i]) SUMA_free(cmap->cname[i]);
      }
      SUMA_free(cmap->cname); cmap->cname = cname_hold; cname_hold=NULL;

      if (cmapi != cmap) SUMA_Free_ColorMap(cmap);
   } else {
      cmap = ThisCmap;
      SUMA_LH("Got cmap, checking it out");
      /* check */
      if (!SUMA_IsCmapOKForLabelDset(dset, cmap)) {
         SUMA_S_Err("Provided cmap is no good ");
         SUMA_RETURN(NULL);
      }
      NIcmap =  SUMA_CmapToNICmap (cmap);
   }

   if (!NIcmap) {
      SUMA_S_Err("Have no cmap!");
      SUMA_RETURN(NULL);
   }

   /* Now stick in the colormap */
   NI_add_to_group(dset->ngr, (void*)NIcmap);

   SUMA_RETURN(NIcmap);
}

SUMA_Boolean SUMA_IsCmapOKForLabelDset(SUMA_DSET *dset, SUMA_COLOR_MAP *cmap)
{
   static char FuncName[]={"SUMA_IsCmapOKForLabelDset"};
   int i, *unq=NULL, N_unq=0;
   SUMA_Boolean LocalHead = NOPE;

   SUMA_ENTRY;

   if (!cmap) {
      SUMA_LH("NULL cmap");
      SUMA_RETURN(NOPE);
   }

   if (!cmap->idvec || !cmap->cname) {
      SUMA_LH("Submitted cmap has no cnames or idvec ");
      SUMA_RETURN(NOPE);
   }

   if (!SUMA_is_Label_dset(dset, NULL)) {
      SUMA_LH("Not a label dset");
      SUMA_RETURN(NOPE);
   }

   /* do not free unq */
   unq = SUMA_UniqueValuesInLabelDset(dset, &N_unq);

   if (!unq) {
      SUMA_S_Err("Cannot get unique set ");
      SUMA_RETURN(NOPE);
   }

   if (N_unq > cmap->N_M[0]) {
      SUMA_S_Errv( "Have %d unique values, \n"
                  "have no colormap big enough for this\n", N_unq);
      SUMA_RETURN(NOPE);
   }
   if (!cmap->idvec || !cmap->cname) {
      SUMA_S_Err("Submitted cmap has no cnames or idvec ");
      SUMA_RETURN(NOPE);
   }
   /* check if all unique entries are covered .... */
   if (N_unq > cmap->N_M[0]) {
      SUMA_S_Errv( "Have %d unique values, \n"
                  "Submitted colormap is bad\n", N_unq);
      SUMA_RETURN(NOPE);
   }

   if (!cmap->chd) {
      if (!SUMA_CreateCmapHash(cmap)) {
         SUMA_S_Err("Cannot create hash.");
         SUMA_RETURN(NOPE);
      }
   }
   for (i=0; i<N_unq; ++i) {
      if (SUMA_ColMapKeyIndex(unq[i], cmap) < 0) {
         SUMA_S_Errv("Key[%d] %d has no entry in cmap %s\n", i, unq[i], cmap->Name);
         SUMA_RETURN(NOPE);
      }
   }

   SUMA_RETURN(YUP);
}

/* Change a dataset with one integer valued column to a
  Label type dset. Note that dset itself is modified.
*/
int SUMA_dset_to_Label_dset_cmap(SUMA_DSET *dset, SUMA_COLOR_MAP *cmap)
{
   static char FuncName[]={"SUMA_dset_to_Label_dset_cmap"};
   int ctp, vtp, i, *unq=NULL, N_unq=0;
   NI_group *NIcmap=NULL, *ngr=NULL;
   char stmp[256], *lbli=NULL, *attname=NULL;
   SUMA_Boolean LocalHead = NOPE;

   SUMA_ENTRY;

   if (!SUMA_dset_to_Label_dset(dset)) { SUMA_RETURN(0); }

   /* Prep the colormap. */
   {
      if (!(ngr = SUMA_CreateCmapForLabelDset(dset, cmap, -1))) {
         SUMA_S_Err("Failed to add colormap");
         SUMA_RETURN(0);
      }
   }

   SUMA_RETURN(1);
}

SUMA_COLOR_MAP *SUMA_NICmapToCmap(NI_group *ngr)
{
   static char FuncName[]={"SUMA_NICmapToCmap"};
   int i, *id=NULL;
   float *r=NULL, *g=NULL, *b=NULL, *a=NULL;
   char **s=NULL;
   SUMA_COLOR_MAP *CM=NULL;
   SUMA_DSET dset;
   SUMA_Boolean LocalHead = NOPE;

   SUMA_ENTRY;

   if (!ngr) SUMA_RETURN(CM);

   /* shoehorn into dset struct */
   dset.ngr = ngr;
   dset.inel = dset.dnel = NULL;
   dset.dnel = SUMA_FindDsetDataElement(&dset);

   if (SDSET_TYPE((&dset)) != SUMA_LABEL_TABLE_OBJECT) {
      SUMA_S_Errv("Not a colormap object (%d,%d)\n",
                  SDSET_TYPE((&dset)), SUMA_LABEL_TABLE_OBJECT);
      SUMA_RETURN(CM);
   }
   SUMA_LH("Alloc");
   CM = (SUMA_COLOR_MAP *)SUMA_calloc(1,sizeof(SUMA_COLOR_MAP));
   CM->N_M[0] = dset.dnel->vec_len;
   CM->N_M[1] = 0; /* don't know yet */
   SUMA_LH("locate");
   for (i=0; i<dset.dnel->vec_num; ++i) {
      switch (SUMA_TypeOfDsetColNumb(&dset, i)) {
         case SUMA_NODE_R:
            r = (float*)dset.dnel->vec[i];
            break;
         case SUMA_NODE_G:
            g = (float*)dset.dnel->vec[i];
            break;
         case SUMA_NODE_B:
            b = (float*)dset.dnel->vec[i];
            break;
         case SUMA_NODE_A:
            a = (float*)dset.dnel->vec[i];
            break;
         case SUMA_NODE_ILABEL:
            id = (int *)dset.dnel->vec[i];
            break;
         case SUMA_NODE_SLABEL:
            s = (char **)dset.dnel->vec[i];
            break;
         default:
            SUMA_S_Errv("Bad column (#%d) type %d for colormap\n",
                        i, SUMA_TypeOfDsetColNumb(&dset, i));
            SUMA_Free_ColorMap(CM); CM = NULL;
            SUMA_RETURN(CM);
      }
   }
   if (a) CM->N_M[1] = 4;  /*rgba*/
   else CM->N_M[1] = 3;    /*rgb*/
   if (!r || !g || !b) {
      SUMA_S_Err("Missing columns");
      SUMA_Free_ColorMap(CM); CM = NULL;
      SUMA_RETURN(CM);
   }

   SUMA_LH("Fill");
   CM->M = (float **)SUMA_allocate2D(CM->N_M[0], CM->N_M[1], sizeof(float));
   for (i=0; i<CM->N_M[0]; ++i) {
      CM->M[i][0] = r[i];
      CM->M[i][1] = g[i];
      CM->M[i][2] = b[i];
   }
   if (a) {
      for (i=0; i<CM->N_M[0]; ++i) CM->M[i][3] = a[i];
   }
   if (s) {
      CM->cname = (char **)SUMA_calloc(CM->N_M[0], sizeof(char *));
      for (i=0; i<CM->N_M[0]; ++i) CM->cname[i] = SUMA_copy_string(s[i]);
   }
   if (id) {
      CM->idvec = (int *)SUMA_calloc(CM->N_M[0], sizeof(int));
      for (i=0; i<CM->N_M[0]; ++i) CM->idvec[i] = id[i];
   }

   NI_GET_INT(ngr, "flipped", i); CM->flipped = (byte)i;
   NI_GET_INT(ngr, "Sgn", CM->Sgn);
   NI_GET_FLOAT(ngr, "top_frac", CM->top_frac);
   NI_GET_FLOATv(ngr, "M0", CM->M0, CM->N_M[1], 1);

   CM->Name = SUMA_copy_string(NI_get_attribute(ngr,"Name"));

   SUMA_RETURN(CM);
}
/*!
   \brief Return the index into a colormap's color array
   given a color's key (or id).
   This function will be called a trillion times, do not
   put fancy stuff in it, or just use macro
   \sa faster macro SUMA_COLMAPKEYTOINDEX
*/
int SUMA_ColMapKeyIndex(int key, SUMA_COLOR_MAP *CM)
{
   static char FuncName[]={"SUMA_ColMapKeyIndex"};
   SUMA_COLOR_MAP_HASH_DATUM *hd=NULL;
   SUMA_ENTRY;

   if (!CM || !CM->chd) SUMA_RETURN(-1);

   SUMA_COLMAPKEYTOINDEX(key, CM->chd, hd);

   SUMA_RETURN(key);
}
/* destroy the hash table of the colormap */
SUMA_Boolean SUMA_DestroyCmapHash(SUMA_COLOR_MAP *SM)
{
   static char FuncName[]={"SUMA_DestroyCmapHash"};
   SUMA_COLOR_MAP_HASH_DATUM *hd=NULL;

   SUMA_ENTRY;

   if (!SM || !SM->chd) SUMA_RETURN(YUP);

   /* destroy all of the hash table */
   while (SM->chd) {
      hd = SM->chd;  /* will delete the head of the hash table list */
      HASH_DEL( SM->chd, hd); /* remove the head from the list, after
                                 this macro, SM->chd points to the next
                                 item in the list; the new head */
      SUMA_free(hd); hd = NULL; /* free hd, no longer needed */
   }

   SUMA_RETURN(YUP);
}
/* create a new or recreate a colormap's hashtable */
SUMA_Boolean SUMA_CreateCmapHash(SUMA_COLOR_MAP *SM)
{
   static char FuncName[]={"SUMA_CreateCmapHash"};
   SUMA_COLOR_MAP_HASH_DATUM *hd=NULL;
   int ism = 0;

   SUMA_ENTRY;

   if (!SM || !SM->idvec) {
      SUMA_S_Err("Null colormap or no id vector");
      SUMA_DUMP_TRACE("%s",FuncName);
      SUMA_RETURN(NOPE);
   }

   /* destroy old hash */
   SUMA_DestroyCmapHash(SM);

   /* create new hash table */
   for (ism=0; ism < SM->N_M[0]; ++ism) {
         hd = (SUMA_COLOR_MAP_HASH_DATUM *)
                  SUMA_calloc(1, sizeof(SUMA_COLOR_MAP_HASH_DATUM));
         hd->id = SM->idvec[ism];
         hd->colmapindex = ism;
         HASH_ADD_INT(SM->chd, id, hd);
   }

   SUMA_RETURN(YUP);
}

SUMA_Boolean SUMA_ScaleToMap_alaHASH ( float *V, int N_V,
                                       SUMA_COLOR_MAP *ColMap,
                                       SUMA_SCALE_TO_MAP_OPT *Opt,
                                       SUMA_COLOR_SCALED_VECT * SV)
{
   static char FuncName[]={"SUMA_ScaleToMap_alaHASH"};
   int i,j, i0, i1, i3, mxColindex;
   float Vmin, Vmax, MinCol, MaxCol, Vrange, Vscl, r, **Mbuf= NULL;
   SUMA_Boolean NewMap = NOPE;
   SUMA_Boolean LocalHead = NOPE;

   SUMA_ENTRY;

   SUMA_RETURN (SUMA_ScaleToMap(V, N_V, -1.0, -1.0, ColMap, Opt, SV));

}
/* Does a colormap need linearization?*/
SUMA_Boolean SUMA_NeedsLinearizing(SUMA_COLOR_MAP *ColMap)
{
   static char FuncName[]={"SUMA_NeedsLinearizing"};
   float dfr = 0.0;
   int i = 0;

   SUMA_ENTRY;

   /*    SUMA_Show_ColorMapVec(&ColMap, 1, NULL, 2); */

   if (!ColMap->frac) SUMA_RETURN(NOPE);

   if (ColMap->N_M[0]<2) SUMA_RETURN(NOPE);

   dfr = ColMap->frac[0]-ColMap->frac[1];
   for (i=2; i<ColMap->N_M[0]; ++i) {
      if (SUMA_ABS((ColMap->frac[i-1]-ColMap->frac[i]) - dfr) > 0.0001) {
         SUMA_RETURN(YUP);
      }
   }

   SUMA_RETURN(NOPE);
}

/*!
   This function maps the values in a vector to colors on a color map
   Res = SUMA_ScaleToMap (V, N_V, Vmin, Vmax, ColMap, Opt, SV);
   \param V (float *) N_V x1  vector containing the values to be colorized by the map in ColMap.
   \param N_V (int) number of elements in V
   \param Vmin (float) minimum value in V
   \param Vmax (float) maximum value in V
          If both Vmin and Vmax are set to -1, and interpmode = SUMA_DIRECT then
          HashMode is turned on (see below)
   \param ColMap (SUMA_COLOR_MAP *) pointer to the color map
   \param Opt (SUMA_SCALE_TO_MAP_OPT *) is a structure containing the options for SUMA_ScaleToMap
      see help on SUMA_SCALE_TO_MAP_OPT for info on various options
   \param SV (SUMA_COLOR_SCALED_VECT *) is a pre-allocated structure that will contain the
          color mapped version of V. See the definition of SUMA_COLOR_SCALED_VECT for more info.
   \ret Res (SUMA_Boolean) good/bad

   \sa SUMA_Create_ColorScaledVect and SUMA_Free_ColorScaledVect
   \sa SUMA_ScaleToMapOptInit
   \sa SUMA_MakeColorMap

   NOTES:
      +The brightness factor Opt->BrightFact is applied to the colormap in ColMap and the MaskColor in Opt
      +How Clipping is done:
         if (V[i] < Clip[0]) V[i] = Clip[0];
         if (V[i] > Clip[1]) V[i] = Clip[1];
      +Values in Mask Range are applied BEFORE the clipping is done
         IF (Mask[0] <= V[i] <= Mask[1]) V[i] is masked
*/
SUMA_Boolean SUMA_ScaleToMap (float *V, int N_V,
                              float Vmin, float Vmax,
                              SUMA_COLOR_MAP *ColMap,
                              SUMA_SCALE_TO_MAP_OPT *Opt,
                              SUMA_COLOR_SCALED_VECT * SV)
{
   static char FuncName[]={"SUMA_ScaleToMap"};
   int i,j, i0, i1, mxColindex, i3=0, HashMode = 0, FillVCont = 0;
   float MinCol, MaxCol, Vrange, Vscl, r, **Mbuf= NULL, top_frac;
   static int nwarn = 0, nwarnvcont = 0;
   SUMA_COLOR_MAP_HASH_DATUM *hdbuf=NULL;
   SUMA_Boolean NewMap = NOPE;
   SUMA_Boolean LocalHead = NOPE;

   SUMA_ENTRY;

   if (!ColMap) {
      SUMA_SL_Err("NULL ColMap");
      SUMA_RETURN(NOPE);
   }
   if (!Opt) {
      SUMA_SL_Err("NULL Opt");
      SUMA_RETURN(NOPE);
   }
   if (!SV) {
      SUMA_SL_Err("NULL SV");
      SUMA_RETURN(NOPE);
   }
   if (!V) {
      SUMA_SL_Err("NULL V");
      SUMA_RETURN(NOPE);
   }

   SUMA_LHv("Input Vmin..Vmax=%f..%f\n", Vmin, Vmax);
   /* No negative colormaps here */
   if (ColMap->Sgn < 0) {
      /* proceed, in SUMA options were given to the user to make
         the range symmetric about 0.
         They can shoot themselves in the foot if they want to */
      SUMA_LH( "Colormap is split into positive and negative.\n "
               "Make sure your range is from -a to + a to have "
               "the mapping resemble AFNI's");
   }

   /* find the values to be masked out */
   if (Opt->ApplyMask){
      SUMA_LH("Applying Mask");
      if (Opt->MaskZero) {
         /* mask zeros and values in range */
         for (i=0; i < N_V; ++i) {
            if (  !V[i] || (V[i] >= Opt->MaskRange[0] &&
                  V[i] <= Opt->MaskRange[1]))  SV->isMasked[i] = YUP;
         }
      } else {
         /* don't mask zeros, just range */
         for (i=0; i < N_V; ++i) {
            if (V[i] >= Opt->MaskRange[0] && V[i] <= Opt->MaskRange[1])
               SV->isMasked[i] = YUP;
         }
      }
   }else {
      if (Opt->MaskZero) {
         SUMA_LH("Masking Zeros");
        /* mask zeros */
         for (i=0; i < N_V; ++i) {
            if (!V[i]) SV->isMasked[i] = YUP;
         }
      }
   }

   /* refuse to deal with top_frac here, SUMA does not allow for
      colormaps to have a top != 1
      First pass at implementing top != 1 does exist below but is
      now turned off. I don't feel
      like testing it... */
   top_frac = ColMap->top_frac;
   if (top_frac > 0.0f) {
      if (!(nwarn % 25)) {
         SUMA_SL_Warn(  "\n"                                                                 /* don't want to deal with this because */
                        "Colormaps for SUMA usage must have 1 for top value.\n"              /* suma colormap interface does not yet */
                        "Any scaling should be done using the range options.\n"              /* have a way to show a top value for the */
                        "The top value for this colormap will be forced to 1.0\n"            /* colormap and it is assumed that the top */
                        "This warning will be shown intermittently when using.\n"            /* is 1. Allowing maps where the top is not */
                        "SUMA's GUI.\n");                                                    /* 1 is dealt with below but is cause for */
                                                                                             /* confusion. You can remove this restriction */
      }                                                                                      /* the colormap. */
      ++nwarn;                                                                            /* when SUMA clearly shows the top value of */
      top_frac = 0.0f;
   }

   /* go through and clip values in V to those specified in the range */
   if (Opt->ApplyClip) {
      SUMA_LH( "Applying Clip \n"
               "(This one's not used in\n"
               " interactive mode anymore \n"
               " because clipping is handled \n"
               " in the colormapping part)");
      if (top_frac > 0.0f) {
         SUMA_S_Note("Using top_frac, not fully tested.");
         Opt->IntRange[0] *= top_frac;
         Opt->IntRange[1] *= top_frac;
      }

      for (i=0; i < N_V; ++i) {
         if (!SV->isMasked[i]) { /* don't waist time on masked stuff */
            if (V[i] > Opt->IntRange[0]) {
               /* that's cool */
            } else {
               V[i] = Opt->IntRange[0];
            }

            if (V[i] < Opt->IntRange[1]) {
               /* that's cool */
            } else {
               V[i] = Opt->IntRange[1];
            }
         }
      }
      Vmin = Opt->IntRange[0];
      Vmax = Opt->IntRange[1];

      if (top_frac > 0.0f) {
         /* SUMA_S_Note("Using top_frac, not fully tested."); */
         Opt->IntRange[0] /= top_frac;
         Opt->IntRange[1] /= top_frac;
      }
   } else {
      if (top_frac > 0.0f) {
         SUMA_S_Notev("Using top_frac %f, not fully tested.", top_frac);
         Vmin *= top_frac;
         Vmax *= top_frac;
      }
      SUMA_LHv("No Clip, Opt->IntRange ignored.\nVmin..Vmax= %f..%f",
               Vmin, Vmax);
   }

   /* Add any coord bias ? */
   if (  Opt->DoBias == SW_CoordBias_X ||
         Opt->DoBias == SW_CoordBias_Y ||
         Opt->DoBias == SW_CoordBias_Z ||
         Opt->DoBias == SW_CoordBias_N) {
      SUMA_LH("Coord Bias requested");
      if (!SV->BiasCoordVec) {
         SUMA_LH("Allocating for BiasCoordVec");
         SV->BiasCoordVec = (float *)SUMA_calloc(N_V, sizeof(float));
         if (!SV->BiasCoordVec) {
            SUMA_SL_Crit("Failed to allocate"); SUMA_RETURN(NOPE); }
      }else {
         SUMA_SL_Err("Do not expect this not to be null here ... ");
         SUMA_RETURN(NOPE);
      }
   } else {
      SUMA_LH("No Coord Bias requested");
      if (SV->BiasCoordVec) {
         SUMA_SL_Err("Do NOT expect this not to be null here ... ");
         SUMA_RETURN(NOPE);
      }
   }

   /* is the colormap non-linear ? */
   FillVCont = Opt->ColsContMode; /* the default behaviour, but that does not
                                    work if colormaps are linearized because
                                    indices into the colormap do not match
                                    indices into non-linearized maps that are
                                    stored in memory. */
   if (SUMA_NeedsLinearizing(ColMap)) {
      if (Opt->interpmode == SUMA_NO_INTERP || Opt->interpmode == SUMA_INTERP) {
         /* linearize color map */
         SUMA_LH("Linearizing colormap ...");
         NewMap = YUP;
         if (ColMap->frac[0] > 0 && ColMap->Sgn == -1) {
            SUMA_S_Warn ("Color map fractions are positive with Sgn flag = -1");
         }
         if (ColMap->frac[0] < 0 && ColMap->Sgn == 1) {
            SUMA_S_Warn ("Color map fractions are negative with Sgn flag = 1");
         }
         ColMap = SUMA_Linearize_Color_Map (ColMap, -1);
         if (FillVCont && !nwarnvcont) {
            SUMA_SLP_Warn( "No contouring for colormaps that \n"
                           "do not have equal size panes. \n"
                           "This warning will be shown once this session.");
            ++nwarnvcont;
         }
         FillVCont = 0;
      } else {
         if (Opt->interpmode != SUMA_DIRECT) {
            SUMA_SL_Err("Not expected interpmode.");
            /* Do nothing to the colormap, direct mapping mode in gear */
            NewMap = NOPE;
         }
      }
   }else {
      SUMA_LH("NO Linearizing of colormap deemed necessary...");
      NewMap = NOPE;
   }

   /* if brightness factor is given, apply it to color map and mask color */
   Mbuf = NULL;
   if (Opt->BrightFact <= 0 || Opt->BrightFact > 2) {
      SUMA_S_Warn("Opt->BrightFact must be between ]0 2], Defaulting to 1\n");
      Opt->BrightFact = 1.0;
   }
   {
      if (Opt->BrightFact != 1.0) {
         SUMA_LH("Modulating brightness of map");
         Mbuf = ColMap->M; /* save pointer */
         ColMap->M = (float **)
               SUMA_allocate2D(ColMap->N_M[0], ColMap->N_M[1], sizeof(float));
         for (i=0; i < ColMap->N_M[0]; ++i) {
            ColMap->M[i][0] = Mbuf[i][0] * Opt->BrightFact;
               if (ColMap->M[i][0] > 1.0) ColMap->M[i][0] = 1.0; /* Bright Fact
                                                            could be > 1.0 now */
            ColMap->M[i][1] = Mbuf[i][1] * Opt->BrightFact;
               if (ColMap->M[i][1] > 1.0) ColMap->M[i][1] = 1.0;
            ColMap->M[i][2] = Mbuf[i][2] * Opt->BrightFact;
               if (ColMap->M[i][2] > 1.0) ColMap->M[i][2] = 1.0;
            if (ColMap->N_M[1] == 4) {
            ColMap->M[i][3] = Mbuf[i][3] * Opt->BrightFact;
               if (ColMap->M[i][3] > 1.0) ColMap->M[i][3] = 1.0;
            }
         }
         /* now for the mask color */
         Opt->MaskColor[0] *= Opt->BrightFact;
            if (Opt->MaskColor[0] > 1.0) Opt->MaskColor[0] = 1.0;
         Opt->MaskColor[1] *= Opt->BrightFact;
            if (Opt->MaskColor[1] > 1.0) Opt->MaskColor[1] = 1.0;
         Opt->MaskColor[2] *= Opt->BrightFact;
            if (Opt->MaskColor[2] > 1.0) Opt->MaskColor[2] = 1.0;
      }
   }


   if (  Opt->interpmode != SUMA_DIRECT &&
         Opt->interpmode != SUMA_NO_INTERP &&
         Opt->interpmode != SUMA_INTERP) {
      fprintf (SUMA_STDERR,
               "Error %s: Opt->interpmode is incorrectly specified (%d).\n",
               FuncName, Opt->interpmode);
      SUMA_RETURN(NOPE);
   }

   if (Opt->interpmode == SUMA_NO_INTERP || Opt->interpmode == SUMA_INTERP) {
      /* Now go through values and interpolate onto index of colormap */
      MinCol = 0.0; MaxCol = (float)ColMap->N_M[0];
      Vrange = Vmax - Vmin;
      if (Vrange < 0) {
         fprintf (SUMA_STDERR,
                  "Error %s: Vmax (%f)< Vmin(%f).\n", FuncName, Vmax, Vmin);
         SUMA_RETURN (NOPE);
      }

      if (Vrange > 0) {
         mxColindex = ColMap->N_M[0] -1;
         if (Opt->interpmode == SUMA_NO_INTERP) {
            /* no interpolation between colours */
            SUMA_LH("No Interp Mode");
            SV->N_VCont = 0;
            for (i=0; i < N_V; ++i) {
               i3 = 3*i;
               if (!SV->isMasked[i]) {
                  Vscl = (V[i] - Vmin) / Vrange * ColMap->N_M[0];
                        /* used mxColindex instead of N_M[0] (wrong!)
                           prior to Oct 22, 03 */
                  if (Vscl < 0) Vscl = 0;
                  if (Vscl > ColMap->N_M[0]) Vscl = ColMap->N_M[0];
                        /* This happens when your Min--Max are within the
                           boundaries of the data's (V[i]) min to max */
                  i0 = (int)(Vscl);
                  if (i0 > mxColindex) i0 = mxColindex;
                        /* No need, Vscl's clipping takes care of that:
                           if (i0 < 0) i0 = 0; */
                  if (SV->BiasCoordVec) SV->BiasCoordVec[i] = Vscl;
                  if (ColMap->M[i0][0] >= 0) { /* good color */
                     if (FillVCont) {
                        SV->VCont[SV->N_VCont] = i0;
                        ++SV->N_VCont;
                     }
                     SV->cV[i3  ] = ColMap->M[i0][0];
                     SV->cV[i3+1] = ColMap->M[i0][1];
                     SV->cV[i3+2] = ColMap->M[i0][2];
                  } else { /* mask color */
                     SV->isMasked[i] = YUP;
                     SV->cV[i3  ] = Opt->MaskColor[0];
                     SV->cV[i3+1] = Opt->MaskColor[1];
                     SV->cV[i3+2] = Opt->MaskColor[2];
                  }
               } else {
                  SV->cV[i3  ] = Opt->MaskColor[0];
                  SV->cV[i3+1] = Opt->MaskColor[1];
                  SV->cV[i3+2] = Opt->MaskColor[2];
               }
            }
         } else { /* interpolation mode */
            SUMA_LHv("Interp Mode, Vmin %f, Vmax %f, Vrange %f\n",
                     Vmin, Vmax, Vrange);
            SV->N_VCont = 0;
            for (i=0; i < N_V; ++i) {
               i3 = 3*i;
               if (!SV->isMasked[i]) {
                  Vscl = (V[i] - Vmin) / Vrange * ColMap->N_M[0];
                     /* used mxColindex instead of N_M[0] (wrong!)
                        prior to Oct 22, 03 */
                  if (Vscl < 0) Vscl = 0;
                  if (Vscl > ColMap->N_M[0]) Vscl = ColMap->N_M[0];
                     /* This happens when your Min--Max are within the
                        boundaries of the data's (V[i]) min to max */
                  /*now linearly interpolate between the two closest
                     colors in the color map */
                  i0 = (int)(Vscl);
                  if (i0 > mxColindex) i0 = mxColindex;
                     /* No need, Vscl's clipping takes care of that:
                        if (i0 < 0) i0 = 0; */
                  i1=i0+1;
                  if (SV->BiasCoordVec) {
                     SV->BiasCoordVec[i] = Vscl;
                  }
                  if (ColMap->M[i0][0] >= 0) { /* good color */
                     if (FillVCont) {
                        /* fprintf(SUMA_STDERR,"i0=%d (on %s)\t",
                                                i0, ColMap->Name); */
                        SV->VCont[SV->N_VCont] = i0;
                        ++SV->N_VCont;
                     }
                     if (i1 < ColMap->N_M[0]) {
                        r = Vscl - i0;
                        SV->cV[i3  ] = ColMap->M[i0][0] + r *
                                       (ColMap->M[i1][0] - ColMap->M[i0][0]);
                        SV->cV[i3+1] = ColMap->M[i0][1] + r *
                                       (ColMap->M[i1][1] - ColMap->M[i0][1]);
                        SV->cV[i3+2] = ColMap->M[i0][2] + r *
                                       (ColMap->M[i1][2] - ColMap->M[i0][2]);
                     } else {
                        SV->cV[i3  ] = ColMap->M[i0][0];
                        SV->cV[i3+1] = ColMap->M[i0][1];
                        SV->cV[i3+2] = ColMap->M[i0][2];
                     }
                  } else { /* mask color */
                     SV->isMasked[i] = YUP;
                     SV->cV[i3  ] = Opt->MaskColor[0];
                     SV->cV[i3+1] = Opt->MaskColor[1];
                     SV->cV[i3+2] = Opt->MaskColor[2];
                  }
               } else {
                  SV->cV[i3  ] = Opt->MaskColor[0];
                  SV->cV[i3+1] = Opt->MaskColor[1];
                  SV->cV[i3+2] = Opt->MaskColor[2];
               }
            }
         }
      }else { /* all values are equal, use the middle color in the colormap */
         if (LocalHead)
            fprintf (SUMA_STDOUT,
                     "Warning %s: Node value range is 0, using middle color "
                     "in colormap.\n", FuncName);
         i0 = (ColMap->N_M[0] - 1)/2;
         SV->N_VCont = 0;
         for (i=0; i < N_V; ++i) {
            i3 = 3 * i;
            if (!SV->isMasked[i]) {
               if (SV->BiasCoordVec) SV->BiasCoordVec[i] = i0;
               SV->cV[i3  ] = ColMap->M[i0][0];
               SV->cV[i3+1] = ColMap->M[i0][1];
               SV->cV[i3+2] = ColMap->M[i0][2];
            } else {
               SV->cV[i3  ] = Opt->MaskColor[0];
               SV->cV[i3+1] = Opt->MaskColor[1];
               SV->cV[i3+2] = Opt->MaskColor[2];
            }
         }
      }
   } else {
      /* direct color mapping */
      if ((int) Vmin == (int) Vmax && Vmin == -1) {
         HashMode = 1;
      } else HashMode = 0;
      SUMA_LHv( "Direct colormapping, HashMode = %d.\n"
               "Opt->IntRange values are useless, and\n"
               "Vmin, Vmax are used as To Hash or not To Hash flags\n",
               HashMode );
      if (Opt->interpmode != SUMA_DIRECT) {
         fprintf (SUMA_STDOUT,
                  "Error %s: Logic error, should never get here with"
                  " Opt->interpmode != SUMA_DIRECT\n", FuncName);
         SUMA_RETURN(NOPE);
      }
      if (HashMode && !ColMap->chd) {
         if (!SUMA_CreateCmapHash(ColMap)) {
            SUMA_SLP_Err("Cannot create hash. HashMode turned off.");
            HashMode = 0;
         }
      }
      SV->N_VCont = 0;
      for (i=0; i < N_V; ++i) {
         i3 = 3*i;
         if (!SV->isMasked[i]) {
            SUMA_COLMAP_INDEX_FROM_ID(V[i], ColMap, i0, HashMode);
            if (i0 >=0 && ColMap->M[i0][0] >= 0) {
               if (FillVCont) {
                  SV->VCont[SV->N_VCont] = i0;
                  ++SV->N_VCont;
               }
               SV->cV[i3  ] = ColMap->M[i0][0];
               SV->cV[i3+1] = ColMap->M[i0][1];
               SV->cV[i3+2] = ColMap->M[i0][2];
               if (SV->BiasCoordVec) SV->BiasCoordVec[i] = i0;
            } else {
               SV->isMasked[i] = YUP;
               SV->cV[i3  ] = Opt->MaskColor[0];
               SV->cV[i3+1] = Opt->MaskColor[1];
               SV->cV[i3+2] = Opt->MaskColor[2];
            }
         } else {
            SV->cV[i3  ] = Opt->MaskColor[0];
            SV->cV[i3+1] = Opt->MaskColor[1];
            SV->cV[i3+2] = Opt->MaskColor[2];
         }

      }

   }

   /* change range for coord bias */
   Vrange = (Opt->CoordBiasRange[1] - Opt->CoordBiasRange[0]) / ColMap->N_M[0];
   if (SV->BiasCoordVec) {
      SUMA_LH("Adding the CoordBias");
      for (i=0; i < N_V; ++i) {
            if (!SV->isMasked[i]) {
               SV->BiasCoordVec[i] = Opt->CoordBiasRange[0] +
                                     SV->BiasCoordVec[i] * Vrange;
               /* if (LocalHead)
                     fprintf( SUMA_STDERR,
                              "%s: %f\n", FuncName, SV->BiasCoordVec[i]); */
            } else SV->BiasCoordVec[i] = 0.0;
      }
   }

   if (Mbuf) {
      /* free what is in ColMap->M */
      SUMA_free2D((char **)ColMap->M, ColMap->N_M[0]);
      ColMap->M = Mbuf; Mbuf = NULL;
   }
   if (NewMap) {
      SUMA_LH("Freeing linearized colormap.");
      SUMA_Free_ColorMap (ColMap);
   }

   SUMA_LH("Out");
   SUMA_RETURN (YUP);
}

/*! function to create a linear colormap out of a non-linear one

*/

/*! function to allocate and initialize a structure of the type SUMA_COLOR_SCALED_VECT
   S = SUMA_Create_ColorScaledVect();
   \param N_Node (int) number of nodes for which colors will be assigned
   \param ColsContMode (int) flag to indicate if contouring is to be done.
   \ret S (SUMA_COLOR_SCALED_VECT * ) pointer to structure that will contain the color map of N_Node nodes
*/
SUMA_COLOR_SCALED_VECT * SUMA_Create_ColorScaledVect(int N_Node,
                                                     int ColsContMode)
{
   static char FuncName[]={"SUMA_Create_ColorScaledVect"};
   SUMA_COLOR_SCALED_VECT * S;
   SUMA_Boolean LocalHead = NOPE;

   SUMA_ENTRY;
   if (LocalHead)
      fprintf (SUMA_STDERR,
               "%s:\n Allocate for %d nodes ...\n", FuncName, N_Node);
   S = (SUMA_COLOR_SCALED_VECT *)SUMA_calloc(1,sizeof(SUMA_COLOR_SCALED_VECT));
   if (S == NULL) {
      fprintf(SUMA_STDERR, "Error %s: Failed to allocate for S.\n", FuncName);
      SUMA_RETURN (S);
   }

   /* S->cM = (float **) SUMA_allocate2D(N_Node, 3, sizeof(float));  */
   S->cV = (float *) SUMA_calloc(N_Node * 3, sizeof(float));
   S->isMasked = (SUMA_Boolean *)SUMA_calloc(N_Node, sizeof(SUMA_Boolean));
   S->BiasCoordVec = NULL; /* That is created in the scaleToMap functions
                              if needed */
   S->N_VCont = 0;
   S->VCont = NULL;
   if (ColsContMode) {
      S->VCont = (int *)SUMA_calloc(N_Node, sizeof(int));
   }
   if (!S->cV || !S->isMasked) {
      fprintf( SUMA_STDERR,
               "Error %s: Failed to allocate for S->cV or S->isMasked.\n",
               FuncName);
      SUMA_free(S); S = NULL;
      SUMA_RETURN (S);
   }

   S->N_Node = N_Node;


   SUMA_RETURN(S);
}

/*! function to free structures of the type SUMA_COLOR_SCALED_VECT
    SUMA_Free_ColorScaledVect (S)
   \param S (SUMA_COLOR_SCALED_VECT * ) pointer to structure being deleted
   \ret void

*/
void SUMA_Free_ColorScaledVect (SUMA_COLOR_SCALED_VECT * S)
{
   static char FuncName[]={"SUMA_Free_ColorScaledVect"};

   SUMA_ENTRY;

   if (S->cV) SUMA_free(S->cV);
   if (S->isMasked) SUMA_free(S->isMasked);
   if (S->BiasCoordVec) SUMA_free(S->BiasCoordVec);
   if (S->VCont) SUMA_free(S->VCont);
   if (S) SUMA_free(S);
   SUMA_RETURNe;
}

/*!
   This function allocates for and initializes the Options structure for the function SUMA_ScaleToMap

   Opt = SUMA_ScaleToMapOptInit();

   \ret Opt (SUMA_SCALE_TO_MAP_OPT *) options structure with its fields initialized to the following:
      ApplyMask = NOPE;
      MaskRange[0] = MaskRange[1] = 0.0;
      MaskColor[0] = MaskColor[1] = MaskColor[2] = 0.0;
      Range[0] = Range[1] = 0.0;
      BrightFact = 1;
      interpmode = SUMA_INTERP;
      NULL is returned in the case of failure

   You can free Opt with the free function
*/
SUMA_SCALE_TO_MAP_OPT * SUMA_ScaleToMapOptInit(void)
{
   SUMA_SCALE_TO_MAP_OPT * Opt;
   static char FuncName[]={"SUMA_ScaleToMapOptInit"};

   SUMA_ENTRY;

   Opt = (SUMA_SCALE_TO_MAP_OPT *)SUMA_malloc(sizeof(SUMA_SCALE_TO_MAP_OPT));
   memset (Opt, 0, sizeof(SUMA_SCALE_TO_MAP_OPT));
   if (Opt == NULL) {
      fprintf (SUMA_STDERR, "Error %s: Could not allocate for Opt.\n", FuncName);
      SUMA_RETURN (NULL);
   }

   Opt->ApplyMask = NOPE;
   Opt->MaskRange[0] = Opt->MaskRange[1] = 0.0;
   Opt->MaskColor[0] = Opt->MaskColor[1] = Opt->MaskColor[2] = 0.0;
   Opt->ApplyClip = NOPE;
   Opt->IntRange[0] = Opt->IntRange[1] = 0.0;
   Opt->RangeUnits = SUMA_NO_NUM_UNITS;
   Opt->ThreshRange[0] = Opt->ThreshRange[1] = 0.0;
   Opt->ThreshStats[0] = Opt->ThreshStats[1] = -1.0;
   Opt->BrightRange[0] = 0.0; Opt->BrightRange[1] = 0.0;
   Opt->BrightMap[0] = 0.3; Opt->BrightMap[1] = 0.8;
   Opt->BrightFact = 1.0;
   Opt->interpmode = SUMA_INTERP;
   Opt->alaAFNI = NOPE;
   Opt->AutoIntRange = -1;
   Opt->AutoBrtRange = -1;
   Opt->ColsContMode = 0;
   {
      char *eee = getenv("SUMA_MaskZero");
      if (eee) {
         if (strcmp(eee,"NO") == 0) Opt->MaskZero = NOPE;
         else if (strcmp(eee,"YES") == 0) Opt->MaskZero = YUP;
         else {
            fprintf (SUMA_STDERR,
                     "Warning %s:\n"
                     "Bad value for environment variable SUMA_MaskZero\n"
                     "Assuming default of YES", FuncName);
            Opt->MaskZero = YUP;
         }
      } else Opt->MaskZero = YUP;
   }

   Opt->find = 0;
   Opt->tind = 0;
   Opt->bind = 0;
   Opt->UseThr = YUP;
   {
      char *eee = getenv("SUMA_AbsThreshold");
      if (eee) {
         if (strcmp(eee,"NO") == 0) Opt->ThrMode = SUMA_LESS_THAN;
         else if (strcmp(eee,"YES") == 0) Opt->ThrMode = SUMA_ABS_LESS_THAN;
         else {
            fprintf (SUMA_STDERR,
                     "Warning %s:\n"
                     "Bad value for environment variable SUMA_AbsThresh_tbold\n"
                     "Assuming default of YES", FuncName);
            Opt->ThrMode = SUMA_ABS_LESS_THAN;
         }
      } else Opt->ThrMode = SUMA_ABS_LESS_THAN;
   }

   Opt->UseBrt = NOPE;
   Opt->DoBias = SW_CoordBias_None;
   Opt->BiasVect = NULL;
   Opt->CoordBiasRange[0] = 0.0; Opt->CoordBiasRange[1] = 10.0;

   Opt->ClustOpt = SUMA_create_SurfClust_Opt("InteractiveClust");
   Opt->Clusterize = NOPE;
   Opt->RecomputeClust = NOPE;


   SUMA_RETURN (Opt);

}

/*!
   \brief the interpmode value to a string.
*/
char *SUMA_CmapModeName (SUMA_COLORMAP_INTERP_MODE mapmode)
{
   static char FuncName[]={"SUMA_CmapModeName"};

   SUMA_ENTRY;

   switch (mapmode) {
         case SUMA_UNDEFINED_MODE:
            SUMA_RETURN("Undefined");
            break;
         case SUMA_DIRECT:
            SUMA_RETURN("Direct");
            break;
         case SUMA_NO_INTERP:
            SUMA_RETURN("NearestNeighbor");
            break;
         case SUMA_INTERP:
            SUMA_RETURN("Interpolate");
            break;
         default:
            SUMA_RETURN("Unexpected business");
            break;
   }
}


/*!
   \brief Returns the ascii name of a Suma standard map.

   \param mapcode (int)
   \param N_col (int *) to contain the number of colors in the map
         -1 if no map was found
   \return ans (char *) ascii version of mapcode

   \sa SUMA_StandardMapCode, StandardMapIndex
*/
#if 0
char *SUMA_StandardMapName (SUMA_STANDARD_CMAP mapcode, int *N_col)
{
   static char FuncName[]={"SUMA_StandardMapName"};

   SUMA_ENTRY;

   *N_col = -1;
   switch (mapcode) {
      case SUMA_CMAP_ERROR:
         SUMA_RETURN("Error");
         break;
      case SUMA_CMAP_UNDEFINED:
         SUMA_RETURN("Undefined");
         break;
      case SUMA_CMAP_RGYBR20:
         *N_col = 20;
         SUMA_RETURN("rgybr20");
         break;
      case SUMA_CMAP_nGRAY20:
         *N_col = 20;
         SUMA_RETURN("ngray20");
         break;
      case SUMA_CMAP_GRAY02:
         *N_col = 02;
         SUMA_RETURN("gray02");
         break;
      case SUMA_CMAP_flpGRAY02:
         *N_col = 02;
         SUMA_RETURN("gray_i02");
         break;
      case SUMA_CMAP_GRAY20:
         *N_col = 20;
         SUMA_RETURN("gray20");
         break;
      case SUMA_CMAP_BW20:
         *N_col = 20;
         SUMA_RETURN("bw20");
         break;
      case SUMA_CMAP_BGYR19:
         *N_col = 19;
         SUMA_RETURN("bgyr19");
         break;
      case SUMA_CMAP_MATLAB_DEF_BYR64:
         *N_col = 64;
         SUMA_RETURN("byr64");
         break;
      case SUMA_CMAP_BGYR64:
         *N_col = 64;
         SUMA_RETURN("bgyr64");
         break;
      case SUMA_CMAP_ROI256:
         *N_col = 256;
         SUMA_RETURN("roi256");
         break;
      case SUMA_CMAP_ROI128:
         *N_col = 128;
         SUMA_RETURN("roi128");
         break;
      case SUMA_CMAP_ROI64:
         *N_col = 64;
         SUMA_RETURN("roi64");
         break;
      default:
         SUMA_RETURN("Cowabonga-x321");
         break;
   }
}
#else
char *SUMA_StandardMapName (int mapindex, int *N_col)
{
   static char FuncName[]={"SUMA_StandardMapName"};

   SUMA_ENTRY;

   if (!SUMAg_CF->scm) SUMA_RETURN(NULL);
   if (mapindex < 0 || mapindex >SUMAg_CF->scm->N_maps-1) SUMA_RETURN(NULL);
   *N_col = SUMAg_CF->scm->CMv[mapindex]->N_M[0];
   SUMA_RETURN(SUMAg_CF->scm->CMv[mapindex]->Name);
}
#endif
/*!
   \brief Returns the code corresponding to a colormap name

   \sa SUMA_StandardMapName
*/
#if 0
SUMA_STANDARD_CMAP SUMA_StandardMapCode (char *Name)
{
   static char FuncName[]={"SUMA_StandardMapCode"};

   SUMA_ENTRY;

   if (!Name) SUMA_RETURN(SUMA_CMAP_ERROR);
   SUMA_TO_LOWER(Name);
   if (!strcmp(Name, "undefined")) SUMA_RETURN(SUMA_CMAP_UNDEFINED);
   if (!strcmp(Name, "rgybr20")) SUMA_RETURN(SUMA_CMAP_RGYBR20);
   if (!strcmp(Name, "ngray20")) SUMA_RETURN(SUMA_CMAP_nGRAY20);
   if (!strcmp(Name, "gray20")) SUMA_RETURN(SUMA_CMAP_GRAY20);
   if (!strcmp(Name, "gray02")) SUMA_RETURN(SUMA_CMAP_GRAY02);
   if (!strcmp(Name, "gray_i02")) SUMA_RETURN(SUMA_CMAP_flpGRAY02);
   if (!strcmp(Name, "bw20")) SUMA_RETURN(SUMA_CMAP_BW20);
   if (!strcmp(Name, "bgyr19")) SUMA_RETURN(SUMA_CMAP_BGYR19);
   if (!strcmp(Name, "matlab_default_byr64"))
               SUMA_RETURN(SUMA_CMAP_MATLAB_DEF_BYR64);
   if (!strcmp(Name, "byr64")) SUMA_RETURN(SUMA_CMAP_MATLAB_DEF_BYR64);
   if (!strcmp(Name, "bgyr64")) SUMA_RETURN(SUMA_CMAP_BGYR64);
   if (!strcmp(Name, "ygbrp64")) SUMA_RETURN(SUMA_CMAP_ROI64);
   if (!strcmp(Name, "roi64")) SUMA_RETURN(SUMA_CMAP_ROI64);
   if (!strcmp(Name, "ygbrp128")) SUMA_RETURN(SUMA_CMAP_ROI128);
   if (!strcmp(Name, "ygbrp256")) SUMA_RETURN(SUMA_CMAP_ROI256);
   if (!strcmp(Name, "roi128")) SUMA_RETURN(SUMA_CMAP_ROI128);
   if (!strcmp(Name, "roi256")) SUMA_RETURN(SUMA_CMAP_ROI256);
   /* if (!strcmp(Name, "")) SUMA_RETURN(); */
   SUMA_RETURN(SUMA_CMAP_ERROR);
}
#else
int SUMA_StandardMapIndex (char *Name)
{
   static char FuncName[]={"SUMA_StandardMapIndex"};

   SUMA_ENTRY;

   if (!Name) SUMA_RETURN(-1);

   /* Kill these three lines once you start producing legitimate
   ROI colormaps */
   if (!strcmp(Name,"roi128")) Name = "ygbrp128"; /* Don't ask */
   else if (!strcmp(Name,"roi256")) Name = "ygbrp256"; /* Don't ask */
   else if (!strcmp(Name,"roi64")) Name = "ygbrp64"; /* Don't ask */

   SUMA_RETURN(SUMA_Find_ColorMap(Name,
                                  SUMAg_CF->scm->CMv,
                                  SUMAg_CF->scm->N_maps, -2 ));
}
#endif

/*!
   Returns one of a bunch of standard SUMA colormaps
   CM = SUMA_MakeStandardMap (mapname);

   \param mapname (int) type of color map, choose from
      SUMA_CMAP_RGYBR20
      SUMA_CMAP_BGYR19
      SUMA_CMAP_GRAY20
      SUMA_CMAP_GRAY02
      SUMA_CMAP_nGRAY20
      SUMA_CMAP_BW20
      SUMA_CMAP_MATLAB_DEF_BYR64
   \return CM (SUMA_COLOR_MAP*) color map structure (NULL in case of error)
*/

SUMA_COLOR_MAP * SUMA_MakeStandardMap (char *mapname)
{     static char FuncName[]={"SUMA_MakeStandardMap"};
      float **Fiducials;
      int k, nc;
      int *Nind;
      int Ncols, NFid;
      SUMA_COLOR_MAP * CM;

      SUMA_ENTRY;
      if (!strcmp(mapname,"rgybr20")) {
         Fiducials = (float **)SUMA_allocate2D(5, 3, sizeof(float));
         if (!Fiducials) {
            fprintf (SUMA_STDERR,
                     "Error %s: Failed to allocate for Fiducials.\n", FuncName);
            SUMA_RETURN (NULL);
         }
         /* create the fiducial colors */
         k = 0;
         Fiducials[k][0] = 1.0; Fiducials[k][1] = 0.0; Fiducials[k][2] = 0.0;
            ++k;/* Red */
         Fiducials[k][0] = 0.0; Fiducials[k][1] = 1.0; Fiducials[k][2] = 0.0;
            ++k;/* Green */
         Fiducials[k][0] = 0.0; Fiducials[k][1] = 0.0; Fiducials[k][2] = 1.0;
            ++k;/* Blue */
         Fiducials[k][0] = 1.0; Fiducials[k][1] = 1.0; Fiducials[k][2] = 0.0;
            ++k;/* Yellow */
         Fiducials[k][0] = 1.0; Fiducials[k][1] = 0.0; Fiducials[k][2] = 0.0;
            ++k;/* Red */

         /* generate 20 colors colormap */
         CM = SUMA_MakeColorMap (Fiducials, k, 0, 20, YUP, mapname);
         /* free Fiducials */
         SUMA_free2D((char **)Fiducials, k);

         if (!CM) {
            fprintf (SUMA_STDERR,"Error %s: Failed to create CM.\n", FuncName);
            SUMA_RETURN (NULL);
         }
      }else if (!strcmp(mapname,"bgyr19")) {
         Fiducials = (float **)SUMA_allocate2D(4, 3, sizeof(float));
         if (!Fiducials) {
            fprintf (SUMA_STDERR,
                     "Error %s: Failed to allocate for Fiducials.\n", FuncName);
            SUMA_RETURN (NULL);
         }
         /* create the fiducial colors */
         k = 0;
         Fiducials[k][0] = 0.0; Fiducials[k][1] = 0.0; Fiducials[k][2] = 1.0;
            ++k;/* Blue */
         Fiducials[k][0] = 0.0; Fiducials[k][1] = 1.0; Fiducials[k][2] = 0.0;
            ++k;/* Green */
         Fiducials[k][0] = 1.0; Fiducials[k][1] = 1.0; Fiducials[k][2] = 0.0;
            ++k;/* Yellow */
         Fiducials[k][0] = 1.0; Fiducials[k][1] = 0.0; Fiducials[k][2] = 0.0;
            ++k;/* Red */

         /* generate 20 colors colormap */
         CM = SUMA_MakeColorMap (Fiducials, k, 0, 19, NOPE, mapname);

         /* free Fiducials */
         SUMA_free2D((char **)Fiducials, k);

         if (!CM) {
            fprintf (SUMA_STDERR,"Error %s: Failed to create CM.\n", FuncName);
            SUMA_RETURN (NULL);
         }
      }else if (!strcmp(mapname,"gray02")) {
         Fiducials = (float **)SUMA_allocate2D(2, 3, sizeof(float));
         if (!Fiducials) {
            fprintf (SUMA_STDERR,
                     "Error %s: Failed to allocate for Fiducials.\n", FuncName);
            SUMA_RETURN (NULL);
         }
         /* create the fiducial colors */
         k = 0;
         Fiducials[k][0] = Fiducials[k][1] = Fiducials[k][2] = 0.4;
            ++k;/* 0.4 gray */
         Fiducials[k][0] = Fiducials[k][1] = Fiducials[k][2] = 0.7;
            ++k;/* 0.8 gray */

         /* generate 2 colors colormap */
         CM = SUMA_MakeColorMap (Fiducials, k, 0, 2, NOPE, mapname);
         /* free Fiducials */
         SUMA_free2D((char **)Fiducials, k);

         if (!CM) {
            fprintf (SUMA_STDERR,"Error %s: Failed to create CM.\n", FuncName);
            SUMA_RETURN (NULL);
         }
      }else if (!strcmp(mapname,"gray_i02")) {
         Fiducials = (float **)SUMA_allocate2D(2, 3, sizeof(float));
         if (!Fiducials) {
            fprintf (SUMA_STDERR,
                     "Error %s: Failed to allocate for Fiducials.\n", FuncName);
            SUMA_RETURN (NULL);
         }
         /* create the fiducial colors */
         k = 0;
         Fiducials[k][0] = Fiducials[k][1] = Fiducials[k][2] = 0.7; ++k;
         Fiducials[k][0] = Fiducials[k][1] = Fiducials[k][2] = 0.4; ++k;

         /* generate 2 colors colormap */
         CM = SUMA_MakeColorMap (Fiducials, k, 0, 2, NOPE, mapname);
         /* free Fiducials */
         SUMA_free2D((char **)Fiducials, k);

         if (!CM) {
            fprintf (SUMA_STDERR,"Error %s: Failed to create CM.\n", FuncName);
            SUMA_RETURN (NULL);
         }
      }else if (!strcmp(mapname,"gray20")) {
         Fiducials = (float **)SUMA_allocate2D(2, 3, sizeof(float));
         if (!Fiducials) {
            fprintf (SUMA_STDERR,
                     "Error %s: Failed to allocate for Fiducials.\n", FuncName);
            SUMA_RETURN (NULL);
         }
         /* create the fiducial colors */
         k = 0;
         Fiducials[k][0] = Fiducials[k][1] = Fiducials[k][2] = 0.3;
            ++k;/* 0.3 gray */
         Fiducials[k][0] = Fiducials[k][1] = Fiducials[k][2] = 0.8;
            ++k;/* 0.8 gray */

         /* generate 20 colors colormap */
         CM = SUMA_MakeColorMap (Fiducials, k, 0, 20, NOPE, mapname);
         /* free Fiducials */
         SUMA_free2D((char **)Fiducials, k);

         if (!CM) {
            fprintf (SUMA_STDERR,"Error %s: Failed to create CM.\n", FuncName);
            SUMA_RETURN (NULL);
         }
      }else if (!strcmp(mapname,"ngray20")) {
         Fiducials = (float **)SUMA_allocate2D(2, 3, sizeof(float));
         if (!Fiducials) {
            fprintf (SUMA_STDERR,
                     "Error %s: Failed to allocate for Fiducials.\n", FuncName);
            SUMA_RETURN (NULL);
         }
         /* create the fiducial colors */
         k = 0;
         Fiducials[k][0] = Fiducials[k][1] = Fiducials[k][2] = 0.3;
            ++k;/* 0.3 gray */
         Fiducials[k][0] = Fiducials[k][1] = Fiducials[k][2] = 0.8;
            ++k;/* 0.8 gray */

         /* generate 20 colors colormap */
         CM = SUMA_MakeColorMap (Fiducials, k, 0, 20, NOPE, mapname);
         /* free Fiducials */
         SUMA_free2D((char **)Fiducials, k);

         if (!CM) {
            fprintf (SUMA_STDERR,"Error %s: Failed to create CM.\n", FuncName);
            SUMA_RETURN (NULL);
         }
      }else if (!strcmp(mapname,"bw20")) {
         Fiducials = (float **)SUMA_allocate2D(2, 3, sizeof(float));
         if (!Fiducials) {
            fprintf (SUMA_STDERR,
               "Error %s: Failed to allocate for Fiducials.\n", FuncName);
            SUMA_RETURN (NULL);
         }
         /* create the fiducial colors */
         k = 0;
         Fiducials[k][0] = Fiducials[k][1] = Fiducials[k][2] = 0.0;
            ++k;/* black  */
         Fiducials[k][0] = Fiducials[k][1] = Fiducials[k][2] = 1.0;
            ++k;/* white */

         /* generate 20 colors colormap */
         CM = SUMA_MakeColorMap (Fiducials, k, 0, 20, NOPE, mapname);
         /* free Fiducials */
         SUMA_free2D((char **)Fiducials, k);

         if (!CM) {
            fprintf (SUMA_STDERR,"Error %s: Failed to create CM.\n", FuncName);
            SUMA_RETURN (NULL);
         }
      }else if (!strcmp(mapname,"matlab_default_byr64") ||
                !strcmp(mapname,"byr64")) {
         /* default matlab color map */
         Ncols = 64;
         NFid = 10;

         Fiducials = (float **)SUMA_allocate2D(NFid, 3, sizeof(float));
         Nind = (int *) SUMA_calloc (NFid, sizeof (int));

         if (!Fiducials || !Nind) {
            fprintf (SUMA_STDERR,
                     "Error %s: Failed to allocate for Fiducials or Nind.\n",
                     FuncName);
            SUMA_RETURN (NULL);
         }

         /* create the fiducial colors */
         k = 0;
         Fiducials[k][0] = 0.0; Fiducials[k][1] = 0.0; Fiducials[k][2] = 0.5625;
            Nind[k] = 0; ++k;
         Fiducials[k][0] = 0.0; Fiducials[k][1] = 0.0; Fiducials[k][2] = 1.0;
            Nind[k] = 7; ++k;
         Fiducials[k][0] = 0.0; Fiducials[k][1] = 0.5; Fiducials[k][2] = 1.0;
            Nind[k] = 15; ++k;
         Fiducials[k][0] = 0.0; Fiducials[k][1] = 1.0; Fiducials[k][2] = 1.0;
            Nind[k] = 23; ++k;
         Fiducials[k][0] = 0.5; Fiducials[k][1] = 1.0; Fiducials[k][2] = 0.5625;
            Nind[k] = 31; ++k;
         Fiducials[k][0] = 0.5625; Fiducials[k][1] = 1.0; Fiducials[k][2] = 0.5;
            Nind[k] = 32; ++k;
         Fiducials[k][0] = 1.0; Fiducials[k][1] = 1.0; Fiducials[k][2] = 0.0;
            Nind[k] = 40; ++k;
         Fiducials[k][0] = 1.0; Fiducials[k][1] = 0.5; Fiducials[k][2] = 0.0;
            Nind[k] = 48; ++k;
         Fiducials[k][0] = 1.0; Fiducials[k][1] = 0.0; Fiducials[k][2] = 0.0;
            Nind[k] = 56; ++k;
         Fiducials[k][0] = 0.5625; Fiducials[k][1] = 0.0; Fiducials[k][2] = 0.0;
            Nind[k] = 63; ++k;

         /* generate 20 colors colormap */
         CM = SUMA_MakeColorMap_v2 (Fiducials, k, 0, Nind, NOPE, mapname);

         /* free Fiducials & Nind*/
         SUMA_free2D((char **)Fiducials, k);
         SUMA_free(Nind);

         if (!CM) {
            fprintf (SUMA_STDERR,"Error %s: Failed to create CM.\n", FuncName);
            SUMA_RETURN (NULL);
         }
      }else if (!strcmp(mapname,"bgyr64")) {
         /* default matlab color map */
         Ncols = 64;
         NFid = 10;

         Fiducials = (float **)SUMA_allocate2D(NFid, 3, sizeof(float));
         Nind = (int *) SUMA_calloc (NFid, sizeof (int));

         if (!Fiducials || !Nind) {
            fprintf (SUMA_STDERR,
                     "Error %s: Failed to allocate for Fiducials or Nind.\n",
                     FuncName);
            SUMA_RETURN (NULL);
         }

         /* create the fiducial colors */
         k = 0;
         Fiducials[k][0] = 0.0; Fiducials[k][1] = 0.0; Fiducials[k][2] = 0.5625;
            Nind[k] = 0; ++k;
         Fiducials[k][0] = 0.0; Fiducials[k][1] = 0.0; Fiducials[k][2] = 1.0;
            Nind[k] = 7; ++k;
         Fiducials[k][0] = 0.0; Fiducials[k][1] = 0.5; Fiducials[k][2] = 1.0;
            Nind[k] = 15; ++k;
         Fiducials[k][0] = 0.0; Fiducials[k][1] = 1.0; Fiducials[k][2] = 1.0;
            Nind[k] = 18; ++k;
         Fiducials[k][0] = 0.0; Fiducials[k][1] = 0.5; Fiducials[k][2] = 0.0;
            Nind[k] = 24; ++k;
         Fiducials[k][0] = 0.0; Fiducials[k][1] = 1.0; Fiducials[k][2] = 0.0;
            Nind[k] = 32; ++k;
         Fiducials[k][0] = 1.0; Fiducials[k][1] = 1.0; Fiducials[k][2] = 0.0;
            Nind[k] = 43; ++k;
         Fiducials[k][0] = 1.0; Fiducials[k][1] = 0.5; Fiducials[k][2] = 0.0;
            Nind[k] = 48; ++k;
         Fiducials[k][0] = 1.0; Fiducials[k][1] = 0.0; Fiducials[k][2] = 0.0;
            Nind[k] = 56; ++k;
         Fiducials[k][0] = 0.5625; Fiducials[k][1] = 0.0; Fiducials[k][2] = 0.0;
            Nind[k] = 63; ++k;

         /* generate 64 colors colormap */
         CM = SUMA_MakeColorMap_v2 (Fiducials, k, 0, Nind, NOPE, mapname);

         /* free Fiducials & Nind*/
         SUMA_free2D((char **)Fiducials, k);
         SUMA_free(Nind);

         if (!CM) {
            fprintf (SUMA_STDERR,"Error %s: Failed to create CM.\n", FuncName);
            SUMA_RETURN (NULL);
         }
      }else if (!strcmp(mapname,"oldroi256") || !strcmp(mapname, "ygbrp256")) {
         /* a large colormap for lots of ROI drawing */
         Ncols = 256;
         NFid = 6;

         Fiducials = (float **)SUMA_allocate2D(NFid, 3, sizeof(float));
         Nind = (int *) SUMA_calloc (NFid, sizeof (int));

         if (!Fiducials || !Nind) {
            fprintf (SUMA_STDERR,
                     "Error %s: Failed to allocate for Fiducials or Nind.\n",
                     FuncName);
            SUMA_RETURN (NULL);
         }

         /* create the fiducial colors */
         k = 0;
         Fiducials[k][0] = 1.0; Fiducials[k][1] = 1.0; Fiducials[k][2] = 0;
            Nind[k] = 0; ++k;
         Fiducials[k][0] = 0.0; Fiducials[k][1] = 1.0; Fiducials[k][2] = 0;
            Nind[k] = 50; ++k;
         Fiducials[k][0] = 0.0; Fiducials[k][1] = 0; Fiducials[k][2] = 1.0;
            Nind[k] = 100; ++k;
         Fiducials[k][0] = 1.0; Fiducials[k][1] = 0.0; Fiducials[k][2] = 0.0;
            Nind[k] = 150; ++k;
         Fiducials[k][0] = 0; Fiducials[k][1] = 1.0; Fiducials[k][2] = 1;
            Nind[k] = 200; ++k;
         Fiducials[k][0] = 1; Fiducials[k][1] = 0; Fiducials[k][2] = 1;
            Nind[k] = 255; ++k;


         /* generate colormap */
         CM = SUMA_MakeColorMap_v2 (Fiducials, k, 0, Nind, NOPE, mapname);

         /* free Fiducials & Nind*/
         SUMA_free2D((char **)Fiducials, k);
         SUMA_free(Nind);

         if (!CM) {
            fprintf (SUMA_STDERR,"Error %s: Failed to create CM.\n", FuncName);
            SUMA_RETURN (NULL);
         }
      }else if (!strcmp(mapname,"oldroi128") || !strcmp(mapname,"ygbrp128")) {
         /* a large colormap for lots of ROI drawing */
         Ncols = 128;
         NFid = 6;

         Fiducials = (float **)SUMA_allocate2D(NFid, 3, sizeof(float));
         Nind = (int *) SUMA_calloc (NFid, sizeof (int));

         if (!Fiducials || !Nind) {
            fprintf (SUMA_STDERR,
                     "Error %s: Failed to allocate for Fiducials or Nind.\n",
                     FuncName);
            SUMA_RETURN (NULL);
         }

         /* create the fiducial colors */
         k = 0;
         Fiducials[k][0] = 1.0; Fiducials[k][1] = 1.0; Fiducials[k][2] = 0;
            Nind[k] = 0; ++k;
         Fiducials[k][0] = 0.0; Fiducials[k][1] = 1.0; Fiducials[k][2] = 0;
            Nind[k] = 25; ++k;
         Fiducials[k][0] = 0.0; Fiducials[k][1] = 0; Fiducials[k][2] = 1.0;
            Nind[k] = 50; ++k;
         Fiducials[k][0] = 1.0; Fiducials[k][1] = 0.0; Fiducials[k][2] = 0.0;
            Nind[k] = 75; ++k;
         Fiducials[k][0] = 0; Fiducials[k][1] = 1.0; Fiducials[k][2] = 1;
            Nind[k] = 100; ++k;
         Fiducials[k][0] = 1; Fiducials[k][1] = 0; Fiducials[k][2] = 1;
            Nind[k] = 127; ++k;


         /* generate colormap */
         CM = SUMA_MakeColorMap_v2 (Fiducials, k, 0, Nind, NOPE, mapname);

         /* free Fiducials & Nind*/
         SUMA_free2D((char **)Fiducials, k);
         SUMA_free(Nind);

         if (!CM) {
            fprintf (SUMA_STDERR,"Error %s: Failed to create CM.\n", FuncName);
            SUMA_RETURN (NULL);
         }
      }else if (!strcmp(mapname,"oldroi64") || !strcmp(mapname,"ygbrp64")) {
         /* a large colormap for lots of ROI drawing */
         Ncols = 64;
         NFid = 6;

         Fiducials = (float **)SUMA_allocate2D(NFid, 3, sizeof(float));
         Nind = (int *) SUMA_calloc (NFid, sizeof (int));

         if (!Fiducials || !Nind) {
            fprintf (SUMA_STDERR,
                     "Error %s: Failed to allocate for Fiducials or Nind.\n",
                     FuncName);
            SUMA_RETURN (NULL);
         }

         /* create the fiducial colors */
         k = 0;
         Fiducials[k][0] = 1.0; Fiducials[k][1] = 1.0; Fiducials[k][2] = 0;
            Nind[k] = 0; ++k;
         Fiducials[k][0] = 0.0; Fiducials[k][1] = 1.0; Fiducials[k][2] = 0;
            Nind[k] = 12; ++k;
         Fiducials[k][0] = 0.0; Fiducials[k][1] = 0; Fiducials[k][2] = 1.0;
            Nind[k] = 25; ++k;
         Fiducials[k][0] = 1.0; Fiducials[k][1] = 0.0; Fiducials[k][2] = 0.0;
            Nind[k] = 33; ++k;
         Fiducials[k][0] = 0; Fiducials[k][1] = 1.0; Fiducials[k][2] = 1;
            Nind[k] = 50; ++k;
         Fiducials[k][0] = 1; Fiducials[k][1] = 0; Fiducials[k][2] = 1;
            Nind[k] = 63; ++k;


         /* generate colormap */
         CM = SUMA_MakeColorMap_v2 (Fiducials, k, 0, Nind, NOPE, mapname);

         /* free Fiducials & Nind*/
         SUMA_free2D((char **)Fiducials, k);
         SUMA_free(Nind);

         if (!CM) {
            fprintf (SUMA_STDERR,"Error %s: Failed to create CM.\n", FuncName);
            SUMA_RETURN (NULL);
         }
      }else {
         fprintf (SUMA_STDERR,
                  "Error %s: Unrecognized color map name.\n", FuncName);
         SUMA_RETURN (NULL);

      }

      SUMA_RETURN (CM);
   }


/*!
   \brief flips a color map upside down

   \param CM (SUMA_COLOR_MAP *) to be flipped
*/
void SUMA_Flip_Color_Map (SUMA_COLOR_MAP *CM)
{
   static char FuncName[] = {"SUMA_Flip_Color_Map"};
   float orig[3]={ SUMA_CMAP_ORIGIN };
   float topright[3] = { SUMA_CMAP_TOPLEFT };
   int lim, i, j, c;
   float t;
   SUMA_Boolean LocalHead = NOPE;

   SUMA_ENTRY;

   if (!CM) SUMA_RETURNe;

   if (!CM->M) SUMA_RETURNe;

   lim = CM->N_M[0]/2;
   for (j=0; j < CM->N_M[1]; ++j) {  /* loop across R,G,B columns */
      for (i=0; i < lim; ++i) {
         t = CM->M[i][j];           /* store color at i to be flipped */
         c = CM->N_M[0] - i - 1;     /* index of color to replace one at i */
         CM->M[i][j] = CM->M[c][j]; /* replace color at i */
         CM->M[c][j] = t;           /* put old color of i ar c */
      }
   }

   if (CM->SO) { /* Free it, and recreate it */
      SUMA_Free_Surface_Object(CM->SO);
      CM->SO = SUMA_Cmap_To_SO(CM, orig, topright, 0);;
   }

   #if 0 /* not sure you want to do that. If you flip
            after rotation, you'll be lost */
   for (j=0; j < CM->N_M[1]; ++j)
      CM->M0[j] = CM->M[CM->N_M[0]-1][j];
   #endif

   CM->flipped = !CM->flipped;
   SUMA_RETURNe;
}

/*!
   \brief rotates a color map by a fraction of its
   length
   frac = 0, ET go home
   frac < 0 rotate down
   frac > 0 rotate up
   abs(frac) = 1, go one color at a time
   \param CM (SUMA_COLOR_MAP *) to be flipped
*/
int SUMA_Rotate_Color_Map (SUMA_COLOR_MAP *CM, float frac)
{
   static char FuncName[] = {"SUMA_Rotate_Color_Map"};
   float orig[3]={ SUMA_CMAP_ORIGIN };
   float topright[3] = { SUMA_CMAP_TOPLEFT };
   float **orig_cols=NULL, tdist=0.0, tdistmin=0.0;
   int i, j, di, ic, dmin;
   SUMA_Boolean LocalHead = NOPE;

   SUMA_ENTRY;

   if (!CM) SUMA_RETURN(0);

   if (!CM->M) SUMA_RETURN(0);

   /* make copy */
   orig_cols = (float **)SUMA_allocate2D (CM->N_M[0], CM->N_M[1], sizeof(float));
   for (j=0; j < CM->N_M[1]; ++j) {
      for (i=0; i < CM->N_M[0]; ++i) {
         orig_cols[i][j] = CM->M[i][j];
      }
   }

   /* shift */
   if (frac == 0.0f) {  /* come back baby */
      tdistmin = 1000;
      dmin = 900;
      for (i=0; i < CM->N_M[0]; ++i) {
         tdist = 0.0;
         for (j=0; j< CM->N_M[1]; ++j) {
            tdist += SUMA_POW2(CM->M[i][j]-CM->M0[j]);
         }
         if (tdist <= tdistmin) {
            tdistmin = tdist;
            dmin = i;
         }
      }
     if (!CM->flipped) di = dmin;
     else di = dmin+1;
   } else if (SUMA_ABS(frac) == 1.0f) {   /* one color at a time */
      di = 1;
   } else {
      di = SUMA_ROUND(SUMA_ABS(frac*CM->N_M[0]));
      if (di > CM->N_M[0]/2) di = CM->N_M[0]/2;
      if (di < 1) di = 1;
   }
   SUMA_LHv("A shift of %d colors (frac %f, N_M[0,1] [%d, %d])...\n",
            di, frac, CM->N_M[0], CM->N_M[1]);
   if (frac > 0) {
      for (i=0; i < CM->N_M[0]; ++i)  {
         ic = (i+di) % CM->N_M[0];
         for (j=0; j < CM->N_M[1]; ++j) {
            CM->M[ic][j] = orig_cols[i][j];
         }
      }
   } else {
      for (i=0; i < CM->N_M[0]; ++i)  {
         ic = (i+di) % CM->N_M[0];
         for (j=0; j < CM->N_M[1]; ++j) {
            CM->M[i][j] = orig_cols[ic][j];
         }
      }
   }

   SUMA_free2D((char **)orig_cols, CM->N_M[0]); orig_cols = NULL;

   if (CM->SO) { /* Free it, and recreate it here or suffer
                  from asynchronous display related problems if you
                  wait for that to happen when DrawCmap is
                  doing it. */
      SUMA_Free_Surface_Object(CM->SO);
      CM->SO = SUMA_Cmap_To_SO(CM, orig, topright, 0);;
   }

   SUMA_RETURN(di);
}

/*!
   A function to compute the percentile range.

   Vsort = SUMA_PercRange (V, Vsort, N_V, PercRange, PercRangeVal, iPercRangeVal)

   \param V (float *) pointer to vector containing N_V values
   \param Vsort (float *) pointer to sorted version of V.
      NOTE: If you want the function to sort V for you then pass NULL here and
       expect the pointer to Vsort to be returned
   \param N_V (int) number of values in V
   \param PercRange (float *) 2x1 vector with percentile range desired (values between 0 and 100)
   \param PercRangeVal (float *) 2x1 vector with values in V corresponding the percentile range
   \param iPercRangeVal (int *) 2 x 1 vector containing indices into Vsort of PercRangeVal.
                                i.e.   PercRangeVal[0] = Vsort[iPercRangeVal[0]];
                                       PercRangeVal[1] = Vsort[iPercRangeVal[1]];
                                pass NULL if you do not care for it.
   \ret Vsort, pointer to the sorted version of V. NULL in case of error.
      NOTE: Before a NULL is returned, Vsort is freed.

   This function only allocates space for Vsort if a null is passed for Vsort in the function call

   \sa SUMA_dPercRange, SUMA_PercRangeVol
*/
float * SUMA_PercRange (float *V, float *Vsort, int N_V, float *PercRange,
                        float *PercRangeVal, int *iPercRangeVal)
{
   static char FuncName[] = {"SUMA_PercRange"};
   int *isort, il, ih;

   SUMA_ENTRY;

   if (PercRange[0] < 0 || PercRange[0] > 100 ||
       PercRange[1] < 0 || PercRange[1] > 100) {
      SUMA_S_Err("Values in PercRange must be between 0 and 100.\n"
                 "Vsort will be freed.");
      if (Vsort) SUMA_free(Vsort);
      SUMA_RETURN (NULL);
   }

   if (!Vsort) {
      /* need to create my own sorted version */
        Vsort = (float *)SUMA_calloc (N_V, sizeof(float));
      if (!Vsort) {
         fprintf (SUMA_STDERR,
                  "Error %s: Failed to allocate for Vsort.\n", FuncName);
         SUMA_RETURN (NULL);
      }
      /* copy V to Vsort */
      SUMA_COPY_VEC (V, Vsort, N_V, float, float);

      /* sort Vsort */
      isort = SUMA_z_qsort (Vsort  , N_V ); SUMA_free(isort);
   }

   /* choose the index for the lower range */
   il = (int)rint((N_V-1)*PercRange[0]/100.0);
   ih = (int)rint((N_V-1)*PercRange[1]/100.0);
   PercRangeVal[0] = Vsort[il];
   PercRangeVal[1] = Vsort[ih];
   if (iPercRangeVal) {
      iPercRangeVal[0] = il; iPercRangeVal[1] = ih;
   }
   SUMA_RETURN (Vsort);
}

/*! \brief a variant on SUMA_PercRange.

   Be careful with returned parameters they have a different meaning than
   those from SUMA_PercRange. The percentiles refer to the masked version
   of V, rather than V itself.

   Vmsort = SUMA_PercRangeVol (V, mask, N_V, PercRange, N_PercRange,
                               PercRangeVal, iPercRangeVal,
                               exzero, N_Vmsort);

   \param V (float *) pointer to vector containing N_V values
   \param mask (byte *) pointer to mask indicating which values of V to consider
   \param N_V (int) number of values in V (and in mask)
   \param PercRange (float *) N_PercRange x 1 vector with percentile values
                              desired (values between 0 and 100)
   \param N_PercRange (int) Number of values
   \param PercRangeVal (float *) N_PercRange x 1 vector with values in V
                                 corresponding to the percentile range
   \param iPercRangeVal (int *) N_PercRange x 1 vector containing indices
                                into Vmsort of PercRangeVal.
                                i.e.  PercRangeVal[0] = Vmsort[iPercRangeVal[0]];
                                      PercRangeVal[k] = Vmsort[iPercRangeVal[k]];
                                pass NULL if you do not care for it.
   \param exzero (int) if (1) then exclude 0 from consideration. Else
                       exact zero values are considered.
   \param N_Vmsort (int *) Pointer to integer to contain resultant number of
                           values in Vmsort. If you pass a non null mask,
                           and/or exzero == 1, *N_Vmsort <= N_V
   \ret Vmsort, pointer to the sorted MASKED version of V. NULL in case of error.

*/
float * SUMA_PercRangeVol (float *V, byte *mask, int N_V,
                           float *PercRange, int N_PercRange,
                           float *PercRangeVal, int *iPercRangeVal,
                           int exzero, int *N_Vmsort)
{
   static char FuncName[] = {"SUMA_PercRangeVol"};
   int *isort, il, i, N_sorted;
   float *Vmsort=NULL;
   SUMA_Boolean LocalHead = NOPE;

   SUMA_ENTRY;

   if (N_Vmsort) *N_Vmsort = -1;

   for (i=0; i<N_PercRange; ++i) {
      if (PercRange[i] < 0 || PercRange[i] > 100 ) {
         SUMA_S_Err("Values in PercRange (%d=%f) must be between 0 and 100.",
                  i, PercRange[i]);
         SUMA_RETURN (NULL);
      }
   }

   {
      N_sorted = 0;
      if (!mask && !exzero) N_sorted = N_V;
      else if (mask) {
         if (!exzero) {
            for (il=0; il<N_V; ++il) if (mask[il]) ++N_sorted;
         } else {
            for (il=0; il<N_V; ++il) {
               if (V[il] == 0.0f) mask[il]=0;
               if (mask[il]) ++N_sorted;
            }
         }
      } else if (exzero) {
         for (il=0; il<N_V; ++il) if (V[il] != 0.0f) ++N_sorted;
      }
      /* need to create my own sorted version */
      Vmsort = (float *)SUMA_calloc (N_sorted, sizeof(float));
      if (!Vmsort) {
         fprintf (SUMA_STDERR,
                  "Error %s: Failed to allocate for Vmsort.\n", FuncName);
         SUMA_RETURN (NULL);
      }

      if (!mask && !exzero) {
         /* copy V to Vmsort */
         SUMA_COPY_VEC (V, Vmsort, N_sorted, float, float);
      } else {
         if (mask) { /* exzero has been subsumed already */
            for (i=0, il=0; il<N_V; ++il) {
               if (mask[il]) Vmsort[i++] = V[il];
            }
         } else { /* only have exzero */
            for (i=0, il=0; il<N_V; ++il) {
               if (V[il] != 0.0f) Vmsort[i++] = V[il];
            }
         }
      }
      if (LocalHead && N_sorted < 1000) {
         SUMA_LH("Unsorted vector");
         for (i=0; i<N_sorted; ++i) {
            fprintf(SUMA_STDERR,"%.3f   ", Vmsort[i]);
         }
         fprintf(SUMA_STDERR,"\n");
      }
      /* sort Vmsort */
      isort = SUMA_z_qsort (Vmsort  , N_sorted ); SUMA_free(isort);
   }
   if (N_Vmsort) *N_Vmsort = N_sorted;

   if (LocalHead && N_sorted < 1000) {
      SUMA_LH("Sorted vector");
      for (i=0; i<N_sorted; ++i) {
         fprintf(SUMA_STDERR,"%.3f   ", Vmsort[i]);
      }
      fprintf(SUMA_STDERR,"\n");
   }
   /* choose the index for the lower range */
   for (i=0; i<N_PercRange; ++i) {
      il = (int)rint((N_sorted-1)*PercRange[i]/100.0);
      PercRangeVal[i] = Vmsort[il];
      if (LocalHead)
         fprintf(SUMA_STDERR,
                 "%d: %.3f%% --> %f %.3f @ sample %d in sorted array\n",
            i, PercRange[i], PercRangeVal[i],
            (float)i*100.0/(N_PercRange-1), il);
      if (iPercRangeVal) {
         iPercRangeVal[i] = il;
      }
   }

   SUMA_RETURN (Vmsort);
}

/*!
   Vsort = SUMA_dPercRange (V, Vsort, N_V, PercRange, PercRangeVal, iPercRangeVal)
   the double version of SUMA_PercRange, working with double instead of float data
   \sa SUMA_PercRange
*/
double * SUMA_dPercRange (double *V, double *Vsort, int N_V, double *PercRange, double *PercRangeVal, int *iPercRangeVal)
{
   static char FuncName[] = {"SUMA_dPercRange"};
   int *isort, il, ih;

   SUMA_ENTRY;

   if (PercRange[0] < 0 || PercRange[0] > 100 || PercRange[1] < 0 || PercRange[1] > 100) {
      fprintf (SUMA_STDERR, "Error %s: Values in PercRange must be between 0 and 100.\nVsort will be freed.\n", FuncName);
      if (Vsort) SUMA_free(Vsort);
      SUMA_RETURN (NULL);
   }

   if (!Vsort) {
      /* need to create my own sorted version */
        Vsort = (double *)SUMA_calloc (N_V, sizeof(double));
      if (!Vsort) {
         fprintf (SUMA_STDERR, "Error %s: Failed to allocate for Vsort.\n", FuncName);
         SUMA_RETURN (NULL);
      }
      /* copy V to Vsort */
      SUMA_COPY_VEC (V, Vsort, N_V, double, double);

      /* sort Vsort */
      isort = SUMA_z_doubqsort (Vsort  , N_V ); SUMA_free(isort);
   }

   /* choose the index for the lower range */
   il = (int)rint((N_V-1)*PercRange[0]/100.0);
   ih = (int)rint((N_V-1)*PercRange[1]/100.0);
   PercRangeVal[0] = Vsort[il];
   PercRangeVal[1] = Vsort[ih];
   if (iPercRangeVal) {
      iPercRangeVal[0] = il; iPercRangeVal[1] = ih;
   }
   SUMA_RETURN (Vsort);
}

void SUMA_freeXformDatum (void *dd) {
   if (dd) NI_free_element(dd); return;
}

void SUMA_freeCallbackDatum(void *dd) {
   if (dd) NI_free_element(dd); return;
}

/*!
   Function to allocate and initialize an Overlays pointer

   ans = SUMA_CreateOverlayPointer (Name, SUMA_DSET *dset, char *ownerid, SUMA_OVERLAYS *recycle);

   \param Name (char *): A character string containing the name of the color overlay
   \param dset (SUMA_DSET *): Pointer to data set structure that this plane gets its
                              data from.
   \param ownerid (char *) idcode of owner of colorplane. Can set it to NULL if you
                           don't care.
   \param recycle (SUMA_OVERLAYS *): Reuse this overlays pointer (used to replace current overlay pointer.
   \ret ans (SUMA_OVERLAYS *): a pointer to the structure containing the color overlay
      NULL is returned in case of trouble.

   The following fields are set to these defaults:
   Show = NOPE;
   GlobalOpacity = -1.0;
   LocalOpacity vector is all zeros except the first value is -1.0
   FullList = 1
   PlaneOrder = -1; i.e. not set
   isBackGrnd = 0 ; i.e. none
   SymIrange = 0;
   \sa SUMA_FreeOverlayPointer

*/
SUMA_OVERLAYS * SUMA_CreateOverlayPointerIdentifiers(
                        int N_Nodes, const char *Name,
                        SUMA_DSET *dset, char *ownerid)
{
   static char FuncName[]={"SUMA_CreateOverlayPointerIdentifiers"};
   SUMA_OVERLAYS *Sover=NULL;
   SUMA_FileName sfn;
   int N_Alloc = -1, i=0;
   SUMA_Boolean LocalHead = NOPE;

   SUMA_ENTRY;

   if (!Name) {
      SUMA_S_Err("Bad boy! Name should never be NULL here.");
      SUMA_RETURN(NULL);
   }

   Sover = (SUMA_OVERLAYS *)SUMA_calloc(1, sizeof(SUMA_OVERLAYS));
   if (!Sover) {
      fprintf (SUMA_STDERR,
               "Error %s: Could not allocate for Sover.\n", FuncName);
      SUMA_RETURN (NULL);
   }

   Sover->N_links = 0;
   if (ownerid) sprintf(Sover->owner_id, "%s", ownerid);
   else Sover->owner_id[0] = '\0';
   Sover->LinkedPtrType = SUMA_LINKED_OVERLAY_TYPE;
   Sover->do_type = not_DO_type;

   /* make a link to dset */
   SUMA_LH("Linking to Dset");
   Sover->dset_link = (SUMA_DSET *)SUMA_LinkToPointer ((void *)dset);
   /* N_Nodes is no longer used, use it for sanity check only */
   if (Sover->dset_link->dnel) {
      if (N_Nodes != SDSET_VECLEN(Sover->dset_link)) {
         SUMA_S_Errv("N_Nodes (%d) not equal to vec_len (%d)",
                     N_Nodes , SDSET_VECLEN(Sover->dset_link));
         SUMA_RETURN(NULL);
      }
   } else { SUMA_SL_Err ("No nel yet !"); SUMA_RETURN(NULL);}
   Sover->dtlvl = SDSET_DAT_LEVEL(dset);


   /* copy the name */
   Sover->Name = (char *)SUMA_calloc (strlen(Name)+1, sizeof(char));
   Sover->Name = strcpy(Sover->Name, Name);

   /* create a label */
   sfn = SUMA_StripPath((char *)Name);
   Sover->Label = sfn.FileName;
   if (sfn.Path) SUMA_free(sfn.Path); /* get rid of path */

   Sover->rowgraph_mtd=NULL;
   Sover->rowgraph_num=0;

   Sover->N_Contours = 0;
   Sover->Contours = NULL;

   Sover->LinkMode = SW_LinkMode_Stat;
   if (SUMA_EnvEquals("SUMA_IxT_LinkMode", "None",1,NULL)) {
      Sover->LinkMode = SW_LinkMode_None;
   } if (SUMA_EnvEquals("SUMA_IxT_LinkMode", "Pls1",1,NULL)) {
      Sover->LinkMode = SW_LinkMode_Pls1;
   } if (SUMA_EnvEquals("SUMA_IxT_LinkMode", "Same",1,NULL)) {
      Sover->LinkMode = SW_LinkMode_Same;
   } if (SUMA_EnvEquals("SUMA_IxT_LinkMode", "Stat",1,NULL)) {
      Sover->LinkMode = SW_LinkMode_Stat;
   }

   Sover->ClustList = NULL;
   Sover->ClustOfNode = NULL;

   if (!SUMA_SetOverlay_Vecs(Sover, 'A', -1, "clear", 0)) {
      SUMA_S_Err("Failed to clear T/V");
   }

   Sover->AlphaThresh = 0.1;
   Sover->AlphaVal = SW_SurfCont_DsetAlphaVal_Max;

   SUMA_RETURN(Sover);
}

SUMA_OVERLAYS * SUMA_CreateOverlayPointer (
                     const char *Name,
                     SUMA_DSET *dset, char *ownerid,
                     SUMA_OVERLAYS *Recycle)
{
   static char FuncName[]={"SUMA_CreateOverlayPointer"};
   SUMA_OVERLAYS *Sover=NULL;
   NI_group *ncmap=NULL;
   SUMA_FileName sfn;
   int N_Alloc = -1, i=0;
   int N_Nodes = 0, SymChosen=0;
   SUMA_Boolean LocalHead = NOPE;

   SUMA_ENTRY;

   if (LocalHead) {
      SUMA_DUMP_TRACE("Who just called?");
   }
   if (!dset || !Name) {
      SUMA_SL_Err("Need dset, need name.");
      SUMA_RETURN(NULL);
   }

   N_Nodes = SDSET_VECLEN(dset);    /* Mar. 2009 */

   if (!Recycle) { /* a new puppy */
      if (!(Sover = SUMA_CreateOverlayPointerIdentifiers(N_Nodes, Name,
                                                         dset, ownerid))) {
         SUMA_S_Err("Failed to create overlay pointer identifiers.");
         SUMA_RETURN(NULL);
      }
   } else {
      Sover = Recycle;
      /* cleanup things to be replaced */
      if (!SUMA_FreeOverlayPointerRecyclables (Sover)) {
         SUMA_SL_Err("Recycling failed!\nEarth is doomed.");
         SUMA_FreeOverlayPointer(Sover);
         SUMA_RETURN(NULL);
      }
      Sover->dtlvl = SDSET_DAT_LEVEL(dset);
   }

   SUMA_LH("Allocating for vectors");
   N_Alloc = COLP_N_ALLOC(Sover);

   if (N_Alloc != N_Nodes) {
      SUMA_SL_Err("This is not supposed to be.");
      SUMA_RETURN(NULL);
   }
   Sover->N_NodeDef = N_Nodes;
   Sover->NodeDef = (int *) SUMA_calloc(N_Alloc, sizeof(int));
   for (i=0; i < Sover->N_NodeDef; ++i) Sover->NodeDef[i] = i;
   Sover->FullList = 1;

   Sover->ColVec = (float *)SUMA_calloc(N_Alloc*3, sizeof(float));
   Sover->ColAlpha = NULL;
   Sover->RemixOID = 0;
   if (!SUMA_SetOverlay_Vecs(Sover, 'A', -1, "clear", 0)) {
      SUMA_S_Err("Failed to clear T/V");
   }
   Sover->LocalOpacity = (float *)SUMA_calloc(N_Alloc, sizeof(float));
   Sover->LocalOpacity[0] = -1.0; /* flag indicating local facts
                                       have not been initialized */

   if (!Sover->ColVec || !Sover->LocalOpacity || !Sover->NodeDef) {
      fprintf (SUMA_STDERR,
               "Error %s: Could not allocate for Sover fields.\n", FuncName);
      SUMA_FreeOverlayPointer(Sover);
      SUMA_RETURN (NULL);
   }

   if (!Recycle) {
      Sover->GlobalOpacity = -1.0; /* no factor applied */
      Sover->ShowMode = -SW_SurfCont_DsetViewCol;
      Sover->Font = SUMA_FontStr2FontMenuItem(SUMA_EnvVal("SUMA_Dset_Font"));
      Sover->NodeRad = SW_SurfCont_DsetNodeRadConst;
      Sover->Through =
       SUMA_ThroughStr2ThroughMenuItem(SUMA_EnvVal("SUMA_Dset_NodeConnections"));
      Sover->NodeRadGain = 1.0;
      Sover->NodeCol = SW_SurfCont_DsetNodeColYellow;
      Sover->BordFrac = SW_SurfCont_DsetGmatBord0;
      Sover->EdgeThick = SW_SurfCont_DsetEdgeThickConst;
      Sover->EdgeThickGain = 1.0;
      Sover->TxtShad = SW_SurfCont_DsetTxtShad1;
      Sover->EdgeStip = SW_SurfCont_DsetEdgeStipXXX;
      Sover->AlphaVal = SW_SurfCont_DsetAlphaVal_Max;
      Sover->PlaneOrder = -1; /* No order is specified */
      Sover->isBackGrnd = 0; /* no brightness modulation effects */
      Sover->DimFact = 0.3;
      Sover->ForceIntRange[0] = 0.0;
      Sover->ForceIntRange[1] = 0.0; /* force nothing */
      Sover->AlphaThresh = 0.1;

      /* new, from Feb 20 */
      /* default, choose something */
      SUMA_LH("SCM stuff");
      if (!SUMAg_CF->scm) {  /* try building it */
         SUMAg_CF->scm = SUMA_Build_Color_maps();
      }
      if (!SUMAg_CF->scm) {
         SUMA_LH("SUMA color maps not set up.");
         Sover->cmapname = NULL;
         Sover->OptScl = NULL;
      } else {
         if (SDSET_IS_VOL(dset)) {
            if (SUMA_is_Label_dset(dset, &ncmap)) {
               if (!ncmap) { /*  have no colormap, throw one in */
                  if (!(ncmap = SUMA_CreateCmapForLabelDset(dset, NULL, -1))) {
                     SUMA_S_Err("Failed to create new label dset cmap");
                  }
                  /* stick color map in database */
                  if (!SUMA_Insert_Cmap_of_Dset(dset)) {
                     SUMA_S_Err("Failed to insert Cmap");
                     SUMA_FreeDset(dset); dset = NULL;
                     SUMA_RETURN(NOPE);
                  }
                  Sover->cmapname = SUMA_copy_string(
                                          NI_get_attribute(ncmap,"Name"));
               }
               Sover->SymIrange = 0; SymChosen = 1;
            } else {
               char *eee=getenv("SUMA_VO_ColorMap");
               if (eee) {
                  if (!SUMA_FindNamedColMap(eee)) {
                     Sover->cmapname = SUMA_copy_string("bw20");
                     SUMA_S_Errv( "Colormap %s not found.\n"
                                 "Using bw20 instead.\n", eee);
                  } else Sover->cmapname = SUMA_copy_string(eee);
               } else {
                  Sover->cmapname = SUMA_copy_string("bw20");
               }
               Sover->SymIrange = 0; SymChosen = 1;
            }
         } else if (SUMA_is_VFR_dset(dset)) {
            char *eee=getenv("SUMA_VFR_DsetColorMap");
            if (eee) {
               if (!SUMA_FindNamedColMap(eee)) {
                  Sover->cmapname = SUMA_copy_string("afni_n2");
                  SUMA_S_Errv( "Colormap %s not found.\n"
                              "Using afni_n2 instead.\n", eee);
               } else Sover->cmapname = SUMA_copy_string(eee);
            } else {
               Sover->cmapname = SUMA_copy_string("afni_n2");
            }
            Sover->SymIrange = 1; SymChosen = 1;
         } else if (SUMA_is_RetinoAngle_dset(dset)) {
            char *eee=getenv("SUMA_RetinoAngle_DsetColorMap");
            if (eee) {
               if (!SUMA_FindNamedColMap(eee)) {
                  Sover->cmapname = SUMA_copy_string("rgybr20");
                  SUMA_S_Errv( "Colormap %s not found.\n"
                              "Using rgybr20 instead.\n", eee);
               } else Sover->cmapname = SUMA_copy_string(eee);
            } else {
               Sover->cmapname = SUMA_copy_string("rgybr20");
            }
         } else if (SUMA_is_Label_dset(dset, &ncmap)) {
            /* this is a label dset */
            if (!ncmap) { /*  have no colormap, throw one in */
               if (!(ncmap = SUMA_CreateCmapForLabelDset(dset, NULL, -1))) {
                  SUMA_S_Err("Failed to create new label dset cmap");
               }
               /* stick color map in database */
               if (!SUMA_Insert_Cmap_of_Dset(dset)) {
                  SUMA_S_Err("Failed to insert Cmap");
                  SUMA_FreeDset(dset); dset = NULL;
                  SUMA_RETURN(NOPE);
               }
               Sover->cmapname = SUMA_copy_string(
                                       NI_get_attribute(ncmap,"Name"));
            }
            Sover->SymIrange = 0; SymChosen = 1;
         } else {
            char *eee=getenv("SUMA_DsetColorMap");
            if (eee) {
               if (!SUMA_FindNamedColMap(eee)) {
                  Sover->cmapname = SUMA_copy_string("Spectrum:red_to_blue");
                  SUMA_S_Errv( "Colormap %s not found.\n"
                              "Using Spectrum:red_to_blue instead.\n", eee);
               } else Sover->cmapname = SUMA_copy_string(eee);
            } else {
               Sover->cmapname = SUMA_copy_string("Spectrum:red_to_blue");
            }
         }

         Sover->OptScl = SUMA_ScaleToMapOptInit();
         if (!Sover->OptScl) {
            fprintf (SUMA_STDERR,
                     "Error %s: Could not get scaling option structure.\n",
                     FuncName);
            SUMA_RETURN (NOPE);
         }
         if (SUMA_is_VFR_dset(dset)) {
            Sover->OptScl->interpmode = SUMA_NO_INTERP;
         } else if (SUMA_is_Label_dset(dset, NULL) ||
                    SUMA_is_Label_dset_col(dset, 0)) {
            Sover->OptScl->interpmode = SUMA_DIRECT; /* default for such dsets */
         }
      }
      if (SUMA_isEnv("SUMA_Sym_I_Range","FYES") ||
          SUMA_isEnv("SUMA_Sym_I_Range","FNO") ) {
          Sover->SymIrange = SUMA_isEnv("SUMA_Sym_I_Range","FYES")?1:0;
      } else if (!SymChosen) {
         Sover->SymIrange = SUMA_isEnv("SUMA_Sym_I_Range","YES")?1:0;
      }
   }

   SUMA_RETURN (Sover);
}

/*!
   \brief releases an overlay pointer (decrement its inode count and
                                       free it if necessary)
*/
SUMA_Boolean SUMA_ReleaseOverlay (SUMA_OVERLAYS * Overlays,
                                  SUMA_INODE *Overlays_Inode)
{
   static char FuncName[]={"SUMA_ReleaseOverlay"};
   SUMA_Boolean LocalHead = NOPE;

   SUMA_ENTRY;

   if (Overlays_Inode || Overlays) { /* there should be no case where only one of             two is null but if such a case existed, you'll get notified below. */
      if (SUMA_ReleaseLink(Overlays_Inode)) {
         /* some links are left, do not free memory */
      } else {
         if (LocalHead)
            fprintf (SUMA_STDERR,
                     "%s: Overlay plane %s is free of links, "
                     "freeing allocated memory ...\n", FuncName, Overlays->Name);
         if (Overlays) SUMA_FreeOverlayPointer (Overlays);
         if (Overlays_Inode) SUMA_free(Overlays_Inode);
      }
   }
   SUMA_RETURN(YUP);
}
/*!
   Function to free an overlay structure
   ans = SUMA_FreeOverlayPointer (Sover);
   \param Sover (SUMA_OVERLAYS * )
   \ret ans (SUMA_Boolean) (YUP/NOPE)

   -WARNING, If YOU CREATED AN INODE FOR THIS POINTER, YOU NEED TO RELEASE IT BEFORE YOU FREE Sover
   Perhaps you should use SUMA_FreeOverlay (SUMA_OVERLAYS * Sover, SUMA_INODE *Sover_Inode);

   If you free one overlay structure at a time, take care to make sure the
   plane orders still make sense
*/
SUMA_Boolean SUMA_FreeOverlayPointerRecyclables (SUMA_OVERLAYS * Sover)
{
   static char FuncName[]={"SUMA_FreeOverlayPointerRecyclables"};

   SUMA_ENTRY;

   if (Sover == NULL) {
      fprintf (SUMA_STDERR,
               "Error %s: Sover is NULL, nothing to do. Returning OK flag.\n",
               FuncName);
      SUMA_RETURN (YUP);
   }

   if (Sover->NodeDef) SUMA_free(Sover->NodeDef); Sover->NodeDef = NULL;
   Sover->N_NodeDef = -1;
   Sover->FullList = -1;
   /* if (Sover->ColMat) SUMA_free2D ((char **)Sover->ColMat, Sover->N_Alloc);
      Sover->ColMat = NULL*/

   SUMA_ifree(Sover->ColVec);
   SUMA_ifree(Sover->ColAlpha);
   ++Sover->RemixOID; /* Does not hurt to change it */

   if (!SUMA_SetOverlay_Vecs(Sover, 'A', -1, "clear", 0)) {
      SUMA_S_Err("Failed to clear T/V");
   }

   if (Sover->LocalOpacity) SUMA_free(Sover->LocalOpacity);
   Sover->LocalOpacity = NULL;

   if (Sover->ClustList) {
      dlist_destroy(Sover->ClustList);
      SUMA_free(Sover->ClustList); Sover->ClustList = NULL;
      if (Sover->ClustOfNode) SUMA_free(Sover->ClustOfNode);
            Sover->ClustOfNode = NULL;
   }

   SUMA_RETURN (YUP);
}

void SUMA_KillOverlayContours(SUMA_OVERLAYS * Sover)
{

   int kkk=0;

   if (Sover) {
      if (Sover->Contours) {
         for (kkk=0; kkk<Sover->N_Contours; ++kkk)
            if (Sover->Contours[kkk]) SUMA_freeDrawnROI(Sover->Contours[kkk]);
         SUMA_free(Sover->Contours);
      }
      Sover->Contours = NULL;
      Sover->N_Contours = 0;
   }

}

SUMA_Boolean SUMA_FreeOverlayPointer (SUMA_OVERLAYS * Sover)
{
   static char FuncName[]={"SUMA_FreeOverlayPointer"};
   int kkk=0;

   SUMA_ENTRY;

   if (Sover == NULL) {
      fprintf (SUMA_STDERR,
               "Error %s: Sover is NULL, nothing to do. Returning OK flag.\n",
               FuncName);
      SUMA_RETURN (YUP);
   }
   /* is this pointer used by others ? */
   if (Sover->N_links) {
      Sover = (SUMA_OVERLAYS*)SUMA_UnlinkFromPointer((void *)Sover);
      SUMA_RETURN (YUP);
   }

   /* No more links, go for it */
   if (Sover->dset_link) Sover->dset_link =
      (SUMA_DSET *)SUMA_UnlinkFromPointer((void *)Sover->dset_link);
   if (Sover->Label) SUMA_free(Sover->Label);
   if (Sover->Name) SUMA_free(Sover->Name);
   if (Sover->cmapname) SUMA_free(Sover->cmapname);
   if (Sover->OptScl) {
      if (Sover->OptScl->ClustOpt) {
         SUMA_free_SurfClust_Opt(Sover->OptScl->ClustOpt);
      }
      SUMA_free(Sover->OptScl);
   }
   if (Sover->rowgraph_mtd) Sover->rowgraph_mtd = NULL; /* that struct is killed
                                                           with delete_memplot
                                                           which is called with
                                                           donebut_CB in
                                                           plot_motif.c*/
   SUMA_KillOverlayContours(Sover);
   if (Sover->ClustList) {
      dlist_destroy(Sover->ClustList);
      SUMA_free(Sover->ClustList); Sover->ClustList = NULL;
      if (Sover->ClustOfNode) SUMA_free(Sover->ClustOfNode);
            Sover->ClustOfNode = NULL;
   }

   if (!SUMA_SetOverlay_Vecs(Sover, 'A', -1, "clear", 0)) {
      SUMA_S_Err("Failed to clear T/V");
   }

   SUMA_free(Sover); Sover = NULL;

   SUMA_RETURN (YUP);
}

/*!
   function to fetch a certain overlay pointer for a displayable object
   ptr = SUMA_Fetch_OverlayPointer (ado, Name, OverInd);

   if an overlay pointer named Name exists for ado then it is returned in ptr
   else ptr is null
   \param Overlays (SUMA_OVERLAYS **) vector of overlay plane pointers
   \param N_Overlays (int) number of overlay planes
   \param Name (const char *) name of overlay plane to fetch
   \param OverInd (int *) index of overlay plane in Overlays that is fetched (-1 if plane not found)
   \ret ptr (SUMA_OVERLAYS *)  pointer of overlay plane (= Overlays[*OverInd]) NULL if Name is not found
*/
SUMA_OVERLAYS * SUMA_Fetch_OverlayPointer (SUMA_ALL_DO *ado, const char * Name,
                                           int * OverInd)
{
   static char FuncName[]={"SUMA_Fetch_OverlayPointer"};
   int i, ifound =-1, nfound = 0;
   SUMA_OVERLAYS *ptr= NULL;
   SUMA_PARSED_NAME *pn=NULL;
   SUMA_Boolean LocalHead = NOPE;

   SUMA_ENTRY;

   if (!ado || !Name) SUMA_RETURN(NULL);

   switch (ado->do_type) {
      case SO_type: {
         SUMA_SurfaceObject *SO = (SUMA_SurfaceObject *)ado;
         SUMA_RETURN(SUMA_Fetch_OverlayPointer_arr(SO->Overlays, SO->N_Overlays,
                                                Name, OverInd));
         break; }
      case MD_DSET_type: {
      	 SUMA_S_Warn("You could get an overlay pointer associated with"
	             " a subdomain, but that is usually not done with "
		     "this function. One uses CDOM_type instead.");
	 SUMA_RETURN(NULL);
      	 break; }
      case ANY_DSET_type:
         SUMA_S_Err("Why any here?");
         SUMA_RETURN(NULL);
         break;
      case GDSET_type: {
         SUMA_OVERLAYS *over = SUMA_ADO_Overlay(ado,0);
         SUMA_RETURN(SUMA_Fetch_OverlayPointer_arr (&over, 1, Name, OverInd));
         break; }
      case CDOM_type: {
      	 int N_over;
         SUMA_OVERLAYS **over=SUMA_ADO_Overlays(ado, &N_over);
         if (over) {
            SUMA_RETURN(SUMA_Fetch_OverlayPointer_arr( over, N_over,
                                                       Name, OverInd));
         } else SUMA_RETURN(NULL);
         break; }
      case TRACT_type: {
         int N_over;
         SUMA_OVERLAYS **over=SUMA_ADO_Overlays(ado, &N_over);
         if (over) {
            SUMA_RETURN(SUMA_Fetch_OverlayPointer_arr( over, N_over,
                                                       Name, OverInd));
         } else SUMA_RETURN(NULL);
         break; }
      case VO_type: {
         static int ncnt;
         if (!ncnt) {
            SUMA_LH("Not implemented yet, is this needed?");
            ++ncnt;
         }
         break; }
      default:
         SUMA_S_Errv("Not ready for type %s\n",
               SUMA_ObjectTypeCode2ObjectTypeName(ado->do_type));
         break;
   }

   SUMA_RETURN(NULL);
}

SUMA_OVERLAYS * SUMA_Fetch_OverlayPointer_arr (SUMA_OVERLAYS **Overlays,
                           int N_Overlays, const char * Name, int * OverInd)
{
   static char FuncName[]={"SUMA_Fetch_OverlayPointer_arr"};
   int i, ifound =-1, nfound = 0;
   SUMA_OVERLAYS *ptr= NULL;
   SUMA_PARSED_NAME *pn=NULL;
   SUMA_Boolean LocalHead = NOPE;

   SUMA_ENTRY;

   if (!Name || N_Overlays < 1 || !Overlays) SUMA_RETURN(NULL);

   for (i=0; i < N_Overlays; ++i) {
      SUMA_LHv("Comparing\n>%s<\nto>%s<\n", Overlays[i]->Name, Name);
      if (!strcmp(Overlays[i]->Name, Name)) {
         *OverInd = i;
         SUMA_LHv("Found overlay plane %s, indexed %d.\n", Name, i);
         SUMA_RETURN (Overlays[i]);
      }
   }

   /* failed to find name, perhaps name is missing the path which
   would be OK as long as there is no conflict */
   nfound = 0;
   for (i=0; i < N_Overlays; ++i) {
      if (strlen(Overlays[i]->Name) > strlen(Name)) {
         if((pn = SUMA_ParseFname(Overlays[i]->Name, NULL))) {
            if (!strcmp(pn->FileName, Name)) {
               ifound = i; ++nfound;
            }
            SUMA_Free_Parsed_Name(pn); pn = NULL;
         }
      }
   }
   if (nfound == 1) {
      i = ifound;
      *OverInd = i;
      SUMA_LHv("Found overlay plane %s in secondary search, indexed %d.\n",
               Name, i);
      SUMA_RETURN (Overlays[i]);
   } else if (nfound > 1) {
      SUMA_LHv("Found %d possible matches for %s\n", nfound, Name);
   }

   SUMA_LHv("Overlay plane %s was not found.\n", Name);

   *OverInd = -1;

   SUMA_RETURN (NULL);
}

SUMA_OVERLAYS * SUMA_Fetch_OverlayPointerByDset (SUMA_ALL_DO *ado,
                                                 SUMA_DSET *dset, int * OverInd)
{
   static char FuncName[]={"SUMA_Fetch_OverlayPointerByDset"};
   int i, nfound, N_over;
   SUMA_OVERLAYS *ptr= NULL;
   SUMA_Boolean LocalHead = NOPE;

   SUMA_ENTRY;

   if (!dset || !ado) {
      SUMA_SL_Warn("NULL dset");
      SUMA_RETURN(NULL);
   }

   switch (ado->do_type) {
      case SO_type: {
         SUMA_SurfaceObject *SO = (SUMA_SurfaceObject *)ado;
         SUMA_RETURN(SUMA_Fetch_OverlayPointerByDset_arr(SO->Overlays,
                        SO->N_Overlays, dset, OverInd));
         break; }
      case MD_DSET_type:
      	 SUMA_S_Err("Why MD?");
         SUMA_RETURN(NULL);
         break;
      case ANY_DSET_type:
         SUMA_S_Err("Why any?");
         SUMA_RETURN(NULL);
         break;
      case GDSET_type: {
         SUMA_OVERLAYS *over = SUMA_ADO_Overlay(ado,0);
         SUMA_RETURN(SUMA_Fetch_OverlayPointerByDset_arr(&over, 1,
                        dset, OverInd));
         break; }
      case CDOM_type:
      case VO_type: {
         SUMA_OVERLAYS **over = SUMA_ADO_Overlays(ado, &N_over);
         SUMA_RETURN(SUMA_Fetch_OverlayPointerByDset_arr(over, N_over,
                        dset, OverInd));
         break; }
      default:
         SUMA_S_Errv("Not ready for type %s (%d)\n",
               SUMA_ObjectTypeCode2ObjectTypeName(ado->do_type), ado->do_type);
         if (LocalHead) SUMA_DUMP_TRACE("Bad object type");
         break;
   }

   SUMA_RETURN(NULL);
}
/*!
   Look for overlay pointers for a particular dset
*/
SUMA_OVERLAYS * SUMA_Fetch_OverlayPointerByDset_arr (SUMA_OVERLAYS **Overlays,
                                 int N_Overlays, SUMA_DSET *dset, int * OverInd)
{
   static char FuncName[]={"SUMA_Fetch_OverlayPointerByDset_arr"};
   int i, nfound;
   SUMA_OVERLAYS *ptr= NULL;
   SUMA_Boolean LocalHead = NOPE;

   SUMA_ENTRY;
   if (!dset) {
      SUMA_SL_Warn("NULL dset");
      SUMA_RETURN(NULL);
   }

   if (LocalHead) {
      fprintf( SUMA_STDERR,
               "%s: Searching from %d overlays for dset_link = %p\n",
               FuncName, N_Overlays, dset);
   }
   nfound = 0;
   *OverInd = -1;
   for (i=0; i < N_Overlays; ++i) {
      if (LocalHead)
         fprintf( SUMA_STDERR,"%s: %p ?= %p\n",
                  FuncName, Overlays[i]->dset_link, dset);
      if (Overlays[i]->dset_link == dset) {
         *OverInd = i;
         ++nfound;
         if (LocalHead)
            fprintf (SUMA_STDOUT,"%s: Found overlay plane %s, indexed %d.\n",
                     FuncName, Overlays[i]->Name, i);
      }
   }

   if (*OverInd >= 0) {
      if (nfound == 1) {
         SUMA_RETURN (Overlays[*OverInd]);
      } else {
         SUMA_SL_Err("Multiple overlays found for dset!");
         *OverInd = -1;
         SUMA_RETURN(NULL);
      }
   }

   if (LocalHead)
      fprintf (SUMA_STDOUT,"%s: Overlay plane for dset %p (%s) not found.\n",
               FuncName, dset,SDSET_LABEL(dset));

   *OverInd = -1;

   SUMA_RETURN (NULL);
}

SUMA_Boolean SUMA_Overlays_2_GLCOLAR4(SUMA_ALL_DO *ado,
                                 SUMA_SurfaceViewer *SV, GLfloat *glcolar)
{
   static char FuncName[]={"SUMA_Overlays_2_GLCOLAR4"};
   SUMA_Boolean LocalHead = NOPE;

   SUMA_ENTRY;
   if (!ado) SUMA_RETURN(NOPE);
   if (LocalHead) {
      SUMA_LH("Overlays 2 GLCOLAR viewer %i",
            SUMA_WhichSV (SV, SUMAg_SVv, SUMAg_N_SVv));
      SUMA_DUMP_TRACE("We were called from...");
   }

   switch(ado->do_type) {
      case SO_type:
         SUMA_RETURN(SUMA_Overlays_2_GLCOLAR4_SO((SUMA_SurfaceObject *)ado,
                                                 SV, glcolar));
         break;
      case MD_DSET_type:
      	 SUMA_S_Err("A Multi Domain Dset. Why are you here with this?");
         SUMA_RETURN(NOPE);
         break;
      case ANY_DSET_type:
         SUMA_S_Err("Why are you here with this?");
         SUMA_RETURN(NOPE);
         break;
      case CDOM_type: {
         SUMA_CIFTI_DO *co = (SUMA_CIFTI_DO *)ado;
         SUMA_CIFTI_SAUX *CSaux = CDO_CSAUX(co);
         int N_dat = SUMA_ADO_N_Datum(ado);
         int ShowOverLays[SUMA_MAX_OVERLAYS];
         int ShowOverLays_sort[SUMA_MAX_OVERLAYS];
         int OverlayOrder[SUMA_MAX_OVERLAYS], j, i, i4, *isort, NshowOverlays;
         SUMA_X_SurfCont *SurfCont=NULL;
         float av, am;
	 int ioff, k;
         byte *tex3ddata = NULL;

	 SUMA_S_Note("This is no longer in use. CIFTI datasets and DOs "
	             "are elementarized and rendered thusly");
	 break;
         #if 0
	    /* delete soon, that was pass one */
	 if (!CSaux || !CSaux->N_Overlays || !CSaux->Overlays) {
            SUMA_S_Errv("No CSaux or CSaux->Overlays for %s\n",
                        ADO_LABEL(ado));
            SUMA_RETURN(NOPE);
         }
         if (!(SurfCont = SUMA_ADO_Cont(ado))) {
            SUMA_S_Err("No ADO controller");
            SUMA_RETURN(NOPE);
         }
         if (!CSaux->isColored) {
            if (!(CSaux->isColored =
                 (SUMA_Boolean *)SUMA_calloc(N_dat,sizeof(SUMA_Boolean)))) {
               SUMA_S_Crit("Failed to allocate for iscolored");
               SUMA_RETURN(NOPE);
            }
         } else {
            memset(CSaux->isColored, 0, sizeof(SUMA_Boolean)*N_dat);
         }

         NshowOverlays = 0;
         for (j=0; j < CSaux->N_Overlays; ++j) {
            SUMA_LH("overlay %d, %p, ShowMode %d",
                     j, CSaux->Overlays[j], CSaux->Overlays[j]->ShowMode);
            if ( (CSaux->Overlays[j]->ShowMode == SW_SurfCont_DsetViewCol  &&
                  CSaux->Overlays[j]->GlobalOpacity != 0) ) {
               if (SurfCont->ShowCurForeOnly) {
                  if (SurfCont->curColPlane == CSaux->Overlays[j]) {
                     SUMA_LHv("Le ShowCurForeOnly %s , j=%d in action\n",
                             CSaux->Overlays[j]->Label, j);
                     ShowOverLays[NshowOverlays] = j;
                     OverlayOrder[NshowOverlays] =
                                                CSaux->Overlays[j]->PlaneOrder;
                     ++ NshowOverlays;
                  }
               } else {
                  ShowOverLays[NshowOverlays] = j;
                  OverlayOrder[NshowOverlays] = CSaux->Overlays[j]->PlaneOrder;
                  ++ NshowOverlays;
               }
            }
         }
         if (NshowOverlays > 1) {
            isort = SUMA_z_dqsort (OverlayOrder, NshowOverlays );
            /* use sorting by plane order to reorder ShowOverlays */
            for (j=0; j < NshowOverlays; ++j) {
               ShowOverLays_sort[j] = ShowOverLays[isort[j]];
            }
            /* done with isort, free it */
            SUMA_free(isort);
         } else if (NshowOverlays  == 1) {
            ShowOverLays_sort[0] = ShowOverLays[0];
         } else { /* be safe */
            ShowOverLays_sort[0] = 0;
         }
         SUMA_LH("Have %d overlays to mix", NshowOverlays);
         if (NshowOverlays &&
             !SUMA_MixOverlays ( CSaux->Overlays, CSaux->N_Overlays,
                                 ShowOverLays_sort, NshowOverlays,
                                 glcolar, N_dat,
                                 CSaux->isColored, NOPE)) {
            SUMA_S_Err("Failed in SUMA_MixOverlays.");
            SUMA_RETURN (NOPE);
         }

	 ioff = 0;
	 for (k=0; k<co->N_subdoms; ++k) {
	    if (k>0) ioff += SUMA_ADO_N_Datum(co->subdoms[k-1]);

	    if (co->subdoms[k]->do_type == VO_type) {
	       SUMA_VolumeObject *vo = (SUMA_VolumeObject *)co->subdoms[k];
	       N_dat = SUMA_ADO_N_Datum(co->subdoms[k]);
	       SUMA_LH("Loading into texture %d voxels.\n"
                 "Using VE zero's (%p) textureonly, ioff=%d",
                 N_dat, vo->VE ? vo->VE[0]:NULL, ioff);
               if (!(tex3ddata = vo->VE[0]->texvec)) {
        	  SUMA_S_Err("No texture vector?.");
        	  SUMA_RETURN (NOPE);
               }
	       j=0;
               for(i = ioff; i < N_dat+ioff; i++) {
                  if (CSaux->isColored[i]) {
                     SUMA_S_Note("Voxel %d is colored", j/4);
		     i4 = 4*(i); av = 0.0; am = 0;
                     tex3ddata[j] = (byte)(glcolar[i4] * 255);
                     av += tex3ddata[j];  am = tex3ddata[j]; ++j;
                     tex3ddata[j] = (byte)(glcolar[i4+1] * 255);
                     av += tex3ddata[j]; if (tex3ddata[j] > am)
                                             am = tex3ddata[j]; ++j;
                     tex3ddata[j] = (byte)(glcolar[i4+2] * 255);
                     av += tex3ddata[j]; if (tex3ddata[j] > am)
                                             am = tex3ddata[j]; ++j;
                     if (0)   tex3ddata[j] = (byte)(av/3.0);
                     else  tex3ddata[j] = am;
                     ++j;
                  } else {
                     tex3ddata[j++] = 0;
                     tex3ddata[j++] = 0;
                     tex3ddata[j++] = 0;
                     tex3ddata[j++] = 1;
        	  }
               }
               /* Set the alphas, for now this would work for one volume only.
               When mixing multiple overlays, may decide who will be doing
               the mixing and how, if at all ColAlpha is to play with
               LocalOpacity ...*/
               if (NshowOverlays > 0) {
        	  SUMA_OVERLAYS *Sover=CSaux->Overlays[ShowOverLays_sort[0]];
        	  int cnt;
        	  SUMA_LH("Have AlphaVal of %d (%d)",
                	   Sover ? Sover->AlphaVal:-999, ShowOverLays_sort[0]);
		  if (Sover && Sover->ColAlpha && Sover->NodeDef) {
        	     if (NshowOverlays != 1) {
                	SUMA_S_Warn(
             "ColAlpha has not been considered for multiple overlays\n"
              "Using alpha of zeroth volume.");
        	     }
        	     SUMA_LH("Doing the alphas %d", Sover->N_NodeDef);
        	     for(cnt = 0; cnt < Sover->N_NodeDef; cnt++) {
                	#if 0
			/* We are not ready for the use of NodeDef in Sover
			quite yet. NodeDef has to have a Domain Definition
			accompanying it. */
			i = Sover->NodeDef[cnt];
                	tex3ddata[4*i+3] = Sover->ColAlpha[cnt];
                	/*if (cnt < 10) fprintf(stderr,"%d   ",Sover->ColAlpha[cnt]);*/
			#endif
        	     }
        	     /* fprintf(stderr,"\n");*/
        	  }
               }

               if (!SUMA_VE_LoadTexture(vo->VE, 0)){
        	  SUMA_S_Err("Failed to GL load texture");
        	  SUMA_RETURN(NOPE);
               }
	    }
	 }
         break;
	 #endif
         SUMA_RETURN(YUP);
	 }
      case GDSET_type: {
         SUMA_DSET *dset=(SUMA_DSET *)ado;
         SUMA_GRAPH_SAUX *GSaux = SDSET_GSAUX(dset);
         if (!GSaux || !GSaux->Overlay) {
            SUMA_S_Errv("No GSaux or GSaux->Overlay for %s\n",
                        SDSET_LABEL(dset));
            SUMA_RETURN(NOPE);
         }
         if (!GSaux->isColored) {
            /* isColored might be too problematic for sparse graphs
            from very large networks... will see */
            if (!(GSaux->isColored =
                 (SUMA_Boolean *)SUMA_calloc((1+SUMA_GDSET_Max_Edge_Index(dset)),
                                                sizeof(SUMA_Boolean)))) {
               SUMA_S_Crit("Failed to allocate for iscolored");
               SUMA_RETURN(NOPE);
            }
         } else {
            memset(GSaux->isColored, 0, sizeof(SUMA_Boolean)*
                                          (1+SUMA_GDSET_Max_Edge_Index(dset)));
         }
         if (!SUMA_MixOverlays ( &GSaux->Overlay, 1, NULL, 0,
                                 glcolar, (1+SUMA_GDSET_Max_Edge_Index(dset)),
                                 GSaux->isColored, NOPE)) {
            SUMA_S_Err("Failed in SUMA_MixOverlays.");
            SUMA_RETURN (NOPE);
         }
         SUMA_RETURN(YUP);
         break; }
      case MASK_type: {
         static int ncnt = 0;
         if (!ncnt) {
            SUMA_LH("Nothing to be done here."); ++ncnt;
         }
         SUMA_RETURN(YUP);
         break; }
      case TRACT_type: {
         SUMA_TractDO *tdo = (SUMA_TractDO *)ado;
         SUMA_TRACT_SAUX *TSaux = TDO_TSAUX(tdo);
         int N_dat = 1+SUMA_ADO_Max_Datum_Index_Lev(ado,SUMA_ELEM_DAT);
         int ShowOverLays[SUMA_MAX_OVERLAYS];
         int ShowOverLays_sort[SUMA_MAX_OVERLAYS];
         int OverlayOrder[SUMA_MAX_OVERLAYS], j, *isort, NshowOverlays;
         SUMA_X_SurfCont *SurfCont=NULL;

         if (!TSaux || !TSaux->N_Overlays || !TSaux->Overlays) {
            SUMA_S_Errv("No TSaux or TSaux->Overlays for %s\n",
                        ADO_LABEL(ado));
            SUMA_RETURN(NOPE);
         }
         if (!(SurfCont = SUMA_ADO_Cont(ado))) {
            SUMA_S_Err("No ADO controller");
            SUMA_RETURN(NOPE);
         }
         if (!TSaux->isColored) {
            if (!(TSaux->isColored =
                 (SUMA_Boolean *)SUMA_calloc(N_dat,sizeof(SUMA_Boolean)))) {
               SUMA_S_Crit("Failed to allocate for iscolored");
               SUMA_RETURN(NOPE);
            }
         } else {
            memset(TSaux->isColored, 0, sizeof(SUMA_Boolean)*N_dat);
         }

         NshowOverlays = 0;
         for (j=0; j < TSaux->N_Overlays; ++j) {
            SUMA_LH("overlay %d, %p, ShowMode %d",
                     j, TSaux->Overlays[j], TSaux->Overlays[j]->ShowMode);
            if ( (TSaux->Overlays[j]->ShowMode == SW_SurfCont_DsetViewCol  &&
                  TSaux->Overlays[j]->GlobalOpacity != 0) ) {
               if (SurfCont->ShowCurForeOnly) {
                  if (SurfCont->curColPlane == TSaux->Overlays[j]) {
                     SUMA_LHv("Le ShowCurForeOnly %s , j=%d in action\n",
                             TSaux->Overlays[j]->Label, j);
                     ShowOverLays[NshowOverlays] = j;
                     OverlayOrder[NshowOverlays] =
                                                TSaux->Overlays[j]->PlaneOrder;
                     ++ NshowOverlays;
                  }
               } else {
                  ShowOverLays[NshowOverlays] = j;
                  OverlayOrder[NshowOverlays] = TSaux->Overlays[j]->PlaneOrder;
                  ++ NshowOverlays;
               }
            }
         }
         if (NshowOverlays > 1) {
            isort = SUMA_z_dqsort (OverlayOrder, NshowOverlays );
            /* use sorting by plane order to reorder ShowOverlays */
            for (j=0; j < NshowOverlays; ++j) {
               ShowOverLays_sort[j] = ShowOverLays[isort[j]];
            }
            /* done with isort, free it */
            SUMA_free(isort);
         }
         if (NshowOverlays  == 1) {
            ShowOverLays_sort[0] = ShowOverLays[0];
         }
         SUMA_LH("Have %d overlays to mix", NshowOverlays);
         if (!SUMA_MixOverlays ( TSaux->Overlays, TSaux->N_Overlays,
                                 ShowOverLays_sort, NshowOverlays,
                                 glcolar, N_dat,
                                 TSaux->isColored, NOPE)) {
            SUMA_S_Err("Failed in SUMA_MixOverlays.");
            SUMA_RETURN (NOPE);
         }
         SUMA_RETURN(YUP);
         break; }
      case VO_type: {
         SUMA_VolumeObject *vo = (SUMA_VolumeObject *)ado;
         SUMA_VOL_SAUX *VSaux = VDO_VSAUX(vo);
         int N_dat = SUMA_ADO_N_Datum(ado);
         int ShowOverLays[SUMA_MAX_OVERLAYS];
         int ShowOverLays_sort[SUMA_MAX_OVERLAYS];
         int OverlayOrder[SUMA_MAX_OVERLAYS], j, i, i4, *isort, NshowOverlays;
         SUMA_X_SurfCont *SurfCont=NULL;
         float av, am;
         byte *tex3ddata = NULL;

         if (!VSaux || !VSaux->N_Overlays || !VSaux->Overlays) {
            SUMA_S_Errv("No VSaux or VSaux->Overlays for %s\n",
                        ADO_LABEL(ado));
            SUMA_RETURN(NOPE);
         }
         if (!(SurfCont = SUMA_ADO_Cont(ado))) {
            SUMA_S_Err("No ADO controller");
            SUMA_RETURN(NOPE);
         }
         if (!VSaux->isColored) {
            if (!(VSaux->isColored =
                 (SUMA_Boolean *)SUMA_calloc(N_dat,sizeof(SUMA_Boolean)))) {
               SUMA_S_Crit("Failed to allocate for iscolored");
               SUMA_RETURN(NOPE);
            }
         } else {
            memset(VSaux->isColored, 0, sizeof(SUMA_Boolean)*N_dat);
         }

         NshowOverlays = 0;
         for (j=0; j < VSaux->N_Overlays; ++j) {
            SUMA_LH("overlay %d, %p, ShowMode %d",
                     j, VSaux->Overlays[j], VSaux->Overlays[j]->ShowMode);
            if ( (VSaux->Overlays[j]->ShowMode == SW_SurfCont_DsetViewCol  &&
                  VSaux->Overlays[j]->GlobalOpacity != 0) ) {
               if (SurfCont->ShowCurForeOnly) {
                  if (SurfCont->curColPlane == VSaux->Overlays[j]) {
                     SUMA_LHv("Le ShowCurForeOnly %s , j=%d in action\n",
                             VSaux->Overlays[j]->Label, j);
                     ShowOverLays[NshowOverlays] = j;
                     OverlayOrder[NshowOverlays] =
                                                VSaux->Overlays[j]->PlaneOrder;
                     ++ NshowOverlays;
                  }
               } else {
                  ShowOverLays[NshowOverlays] = j;
                  OverlayOrder[NshowOverlays] = VSaux->Overlays[j]->PlaneOrder;
                  ++ NshowOverlays;
               }
            }
         }
         if (NshowOverlays > 1) {
            isort = SUMA_z_dqsort (OverlayOrder, NshowOverlays );
            /* use sorting by plane order to reorder ShowOverlays */
            for (j=0; j < NshowOverlays; ++j) {
               ShowOverLays_sort[j] = ShowOverLays[isort[j]];
            }
            /* done with isort, free it */
            SUMA_free(isort);
         } else if (NshowOverlays  == 1) {
            ShowOverLays_sort[0] = ShowOverLays[0];
         } else { /* be safe */
            ShowOverLays_sort[0] = 0;
         }
         SUMA_LH("Have %d overlays to mix", NshowOverlays);
                
         if (NshowOverlays &&
             !SUMA_MixOverlays ( VSaux->Overlays, VSaux->N_Overlays,
                                 ShowOverLays_sort, NshowOverlays,
                                 glcolar, N_dat,
                                 VSaux->isColored, NOPE)) {
            SUMA_S_Err("Failed in SUMA_MixOverlays.");
            SUMA_RETURN (NOPE);
         }
         SUMA_LH("Loading into texture %d voxels.\n"
                 "Using VE zero's (%p) textureonly",
                 N_dat, vo->VE ? vo->VE[0]:NULL);
         if (!(tex3ddata = vo->VE[0]->texvec)) {
            SUMA_S_Err("No texture vector?.");
            SUMA_RETURN (NOPE);
         }

         j=0;
         for(i = 0; i < N_dat; i++) {
            if (VSaux->isColored[i]) {
               i4 = 4*i; av = 0.0; am = 0;
               tex3ddata[j] = (byte)(glcolar[i4] * 255);
                  av += tex3ddata[j];  am = tex3ddata[j]; ++j;
               tex3ddata[j] = (byte)(glcolar[i4+1] * 255);
                  av += tex3ddata[j]; if (tex3ddata[j] > am)
                                       am = tex3ddata[j]; ++j;
               tex3ddata[j] = (byte)(glcolar[i4+2] * 255);
                  av += tex3ddata[j]; if (tex3ddata[j] > am)
                                       am = tex3ddata[j]; ++j;
               if (0)   tex3ddata[j] = (byte)(av/3.0);
                  else  tex3ddata[j] = am;
               ++j;
            } else {
               tex3ddata[j++] = 0;
               tex3ddata[j++] = 0;
               tex3ddata[j++] = 0;
               tex3ddata[j++] = 0;
            }
         }
         /* Set the alphas, for now this would work for one volume only.
         When mixing multiple overlays, may decide who will be doing
         the mixing and how, if at all ColAlpha is to play with
         LocalOpacity ...*/
         if (NshowOverlays > 0) {
            SUMA_OVERLAYS *Sover=VSaux->Overlays[ShowOverLays_sort[0]];
            int cnt;
            SUMA_LH("Have AlphaVal of %d (%d)",
                     Sover ? Sover->AlphaVal:-999, ShowOverLays_sort[0]);
            if (Sover && Sover->ColAlpha && Sover->NodeDef) {
               if (NshowOverlays != 1) {
                  SUMA_S_Warn(
                     "ColAlpha has not been considered for multiple overlays\n"
                     "Using alpha of zeroth volume.");
               }
               SUMA_LH("Doing the alphas %d", Sover->N_NodeDef);
               for(cnt = 0; cnt < Sover->N_NodeDef; cnt++) {
                  i = Sover->NodeDef[cnt];
                  tex3ddata[4*i+3] = Sover->ColAlpha[cnt];
               }
            }
         }

         if (!SUMA_VE_LoadTexture(vo->VE, 0)){
            SUMA_S_Err("Failed to GL load texture");
            SUMA_RETURN(NOPE);
         }

         SUMA_RETURN(YUP);
         break; }
      default:
         SUMA_S_Errv("Not ready for type %d (%s)\n",
            ado->do_type, SUMA_ObjectTypeCode2ObjectTypeName(ado->do_type));
         SUMA_DUMP_TRACE("Where did that type come from?");
         SUMA_RETURN(NOPE);
   }
   SUMA_RETURN(NOPE);
}

int *boxThresholdOutline(SUMA_SurfaceObject *SO, int *numThresholdNodes){
    static char FuncName[]={"boxThresholdOutline"};
<<<<<<< HEAD
    int o, i, j, k;
    SUMA_OVERLAYS *overlay;
=======
    int i, j;
    SUMA_OVERLAYS *overlay=NULL;
>>>>>>> b96d73c9
    float threshold;
    // float tolerance = 0.005;
    float tolerance = 0.05;
    int *output = NULL;
<<<<<<< HEAD
=======
    int  N_Neighb, *Neighb_ind, aboveThreshold, belowThreshold, neighbor;
>>>>>>> b96d73c9
    
    if (!SO || !(SO->Overlays) ) return NULL;
    
    if (!(output = (int *)calloc(SO->N_Node, sizeof(int)))) return NULL;
    
    *numThresholdNodes = 0;
    
    // Find latest valid overlay
    for (i=SO->N_Overlays-1; i>=0; --i){
        if (SO->Overlays[i]->ShowMode != SW_SurfCont_DsetViewXXX){
            overlay = SO->Overlays[i];
            break;
        }
    }

    if (!overlay){
        SUMA_S_Err("Could not find valid overlay\n");
        return NULL;
    }
   
    threshold = overlay->OptScl->ThreshRange[0];
    for (i=0; i<SO->N_Node; ++i){
<<<<<<< HEAD
        int N_Neighb = SO->FN->N_Neighb[i];
        int *Neighb_ind = SO->FN->FirstNeighb[i];
        int aboveThreshold = overlay->T[i]>=threshold;
        int belowThreshold = overlay->T[i]<=threshold;
        for (j = 0; j<N_Neighb; ++j){
            int neighbor = Neighb_ind[j];
=======
        N_Neighb = SO->FN->N_Neighb[i];
        Neighb_ind = SO->FN->FirstNeighb[i];
        aboveThreshold = overlay->T[i]>=threshold;
        belowThreshold = overlay->T[i]<=threshold;
        for (j = 0; j<N_Neighb; ++j){
            neighbor = Neighb_ind[j];
>>>>>>> b96d73c9
            if (overlay->T[neighbor]>=threshold) ++aboveThreshold;
            else if (overlay->T[neighbor]<=threshold) ++belowThreshold;
        }
        
        // If node has neighbors above and below threshold, set color of node to black.
        if (aboveThreshold>0 && belowThreshold>0){
            output[(*numThresholdNodes)++] = i;
        }
    }
   
   return output;
}

float *alphaOpacitiesForOverlay(SUMA_SurfaceObject *SO, 
        SUMA_OVERLAYS *overlay){
    static char FuncName[]={"alphaOpacitiesForOverlay"};
    float *alphaOpacities = NULL, threshold;
    int i;
    int opacityModel = SO->SurfCont->alphaOpacityModel; // From driver or .sumarc
    
    // Check whether valid overlay
    if (overlay->ShowMode == SW_SurfCont_DsetViewXXX)
        SUMA_S_Err("Invalid overlay for alpha\n");
    
    // Allocate memory to alpha opacity arrays
    if (!(alphaOpacities = (float *)malloc(overlay->N_V*sizeof(float))))
        return NULL;        
        
    // Fill alpha opacities
    // Maybe only overlays, with overlay->ShowMode == SW_SurfCont_DsetViewCol,
    //  should be processed.
    threshold = overlay->OptScl->ThreshRange[0];
    float denom = MAX(0,threshold);
    for (i=0; i<overlay->N_T; ++i){
        alphaOpacities[i] = denom? MIN(1.0f, (fabs(overlay->T[i]))/denom) : 1.0f;
        if (opacityModel == QUADRATIC) alphaOpacities[i] *= alphaOpacities[i];
    }
    
    return alphaOpacities;
}

float **makeAlphaOpacities(SUMA_OVERLAYS **Overlays, int N_Overlays){
    static char FuncName[]={"makeAlphaOpacities"};
    float **alphaOpacities = NULL, *alphaOpacityPtr, threshold;
    SUMA_OVERLAYS *overlay;
    int i, j;
    enum OpacityModel opacityModel = QUADRATIC; // Defined by driver or 
    
    // Allocate memory to alpha opacity arrays
    if (!(alphaOpacities = (float **)malloc(N_Overlays*sizeof(float *))))
        return NULL;        
    for (i=0; i<N_Overlays; ++i){
        if (!(alphaOpacities[i] = (float *)malloc(Overlays[i]->N_V*sizeof(float)))){
            fprintf(stderr, "Failure to allocate memory to alpha opacities\n");
            for (--i; i>=0; --i) free(alphaOpacities[i]);
            free(alphaOpacities);
            return NULL;
        }
    }
        
    // Fill alpha opacities
    for (i=0; i<N_Overlays; ++i){
        overlay = Overlays[i];
        
        // Maybe only overlays, with overlay->ShowMode == SW_SurfCont_DsetViewCol,
        //  should be processed.
        if (overlay->ShowMode == SW_SurfCont_DsetViewXXX) continue;
        float MinVal = overlay->V[0];
        for (j=1; j<overlay->N_V; ++j){
            MinVal = MIN(MinVal, overlay->V[j]);
            }
        threshold = overlay->OptScl->ThreshRange[0];
        // float denom = MAX(0,threshold - MinVal);
        float denom = MAX(0,threshold);
        alphaOpacityPtr = alphaOpacities[i];
        for (j=0; j<overlay->N_V; ++j){
            // alphaOpacityPtr[j] = denom? MIN(1.0f, (fabs(overlay->V[j] - MinVal))/denom) : 1.0f;
            alphaOpacityPtr[j] = denom? MIN(1.0f, (fabs(overlay->V[j]))/denom) : 1.0f;
            if (opacityModel == FRACTIONAL) alphaOpacityPtr[j] *= sqrt(alphaOpacityPtr[j]);
            else if (opacityModel == QUADRATIC) alphaOpacityPtr[j] *= alphaOpacityPtr[j];
        }
    }
    
    return alphaOpacities;
}

void freeAlphaOpacities(float **lphaOpacities, int N_Overlays){
    static char FuncName[]={"freeAlphaOpacities"};
    int i;
    
    for (i=0; i<N_Overlays; ++i) free(lphaOpacities[i]);
    free(lphaOpacities);
}

GLfloat *makeGlOldGlColar(SUMA_SurfaceObject *SO){
    static char FuncName[]={"makeGlOldGlColar"};
    GLfloat *glOldGlColar = NULL;
    int i, j, k;
    SUMA_OVERLAYS *overlay = NULL;
    
    // Find latest valid overlay
    for (i=SO->N_Overlays-1; i>=0; --i){
        if (SO->Overlays[i]->ShowMode != SW_SurfCont_DsetViewXXX){
            overlay = SO->Overlays[i];
            break;
        }
    }
    if (!overlay){
        SUMA_S_Err("Could not find valid overlay\n");
        return NULL;
    }
    
    // Allocate memory to old GLcolor
    int numElements = SO->N_Node * 4;
    if (!(glOldGlColar = (GLfloat *)malloc(numElements*sizeof(GLfloat)))){
<<<<<<< HEAD
        SUMA_S_Err("Error allocating memory to old glOldGlColar vactor\n");
=======
        SUMA_S_Err("Error allocating memory to old glOldGlColar vector\n");
>>>>>>> b96d73c9
        return NULL;
    }
    
    // Fill GLfloat vector
    int i4;
    for (i=0, j=0; i<SO->N_Node; ++i){
        i4 = 4 * i;
        glOldGlColar[i4] = overlay->ColVec[j++]; ++i4;
        glOldGlColar[i4] = overlay->ColVec[j++]; ++i4;
        glOldGlColar[i4] = overlay->ColVec[j++]; ++i4;
    }
    
    return glOldGlColar;
}

void applyColorMapToOverlay(SUMA_SurfaceObject *SO, SUMA_OVERLAYS *overlay){
    static char FuncName[]={"applyColorMapToOverlay"};
    int i, j, index, maxIndex, i3;
    SUMA_COLOR_MAP *colormap = SUMA_CmapOfPlane (overlay);
    SUMA_COLOR_SCALED_VECT * SV = SUMA_Create_ColorScaledVect(SDSET_VECFILLED(overlay->dset_link),
                                    overlay->OptScl->ColsContMode);
    float fMin, fMax, indexStep, maxDiff;
    
    // Find data range from I:Min/Max edit boxes
    fMin = overlay->OptScl->IntRange[0];
    fMax = overlay->OptScl->IntRange[1];
    if (fMax <= fMin) return;
    maxDiff = fMax - fMin;
    indexStep = maxDiff/colormap->N_M[0];
    maxIndex = colormap->N_M[0] - 1;
    
    // Write color vector
    for (i=0; i<overlay->N_T; ++i){
        index = (overlay->T[i] >= fMax)? maxIndex : (int)((overlay->T[i] - fMin)/indexStep);
        index = MIN(maxIndex, MAX(index, 0));
        i3 = 3 * i;
        overlay->ColVec[i3++] = colormap->M[index][0];
        overlay->ColVec[i3++] = colormap->M[index][1];
        overlay->ColVec[i3] = colormap->M[index][2];
    }
}

void drawThresholdOutline_Old(SUMA_SurfaceObject *SO, int *outlinevector, 
    int numThresholdNodes){
   static char FuncName[]={"drawThresholdOutline"};
   int AmbDiff = 0; /* Do not turn on ambient and diffuse coloring */
   static GLfloat NoColor[] = {0.0, 0.0, 0.0, 0.0};
   GLfloat ROI_FaceGroup[] = {0.8, 0.3, 1.0, 1.0 };
   int  ii, id, id1, id2, id3, FaceIndex, Node1, Node2, Node3;
    
   if (AmbDiff) {
        glMaterialfv(GL_FRONT,
                     GL_AMBIENT_AND_DIFFUSE,
                     ROI_FaceGroup);
   }  else { // AmbDiff lights out
        glMaterialfv(GL_FRONT,
                     GL_AMBIENT_AND_DIFFUSE, NoColor);
        glMaterialfv(GL_FRONT, GL_EMISSION,
                    ROI_FaceGroup);
   }

   for (ii=0; ii < numThresholdNodes; ++ii) {
           FaceIndex = outlinevector[ii];  // Point index
           
           // Color of point (currently black)
           id = FaceIndex * 3;
           Node1 = SO->FaceSetList[id];
           Node2 = SO->FaceSetList[id+1];
           Node3 = SO->FaceSetList[id+2];

           id1 = 3 * Node1;
           id2 = 3 * Node2;
           id3 = 3 * Node3;

           glLineWidth(6);

           glBegin(GL_LINE_LOOP);
              glVertex3f( SO->NodeList[id1],
                          SO->NodeList[id1+1],
                          SO->NodeList[id1+2]);
              glVertex3f( SO->NodeList[id2],
                          SO->NodeList[id2+1],
                          SO->NodeList[id2+2]);
              glVertex3f( SO->NodeList[id3],
                          SO->NodeList[id3+1],
                          SO->NodeList[id3+2]);
           glEnd();

   }
}

int drawThresholdOutline(SUMA_SurfaceObject *SO,
                               SUMA_SurfaceViewer *sv)
{
   static char FuncName[]={"drawThresholdOutline"};
   SUMA_DSET *dd=NULL;
   SUMA_OVERLAYS *colplane=NULL;
   DListElmt *el=NULL;
   SUMA_DRAWN_ROI *D_ROI=NULL;
   int OverInd = -1, id2cont=0, id1cont=0, icont=0, ic, i2last=0;
   float off[3];
   SUMA_Boolean LocalHead = NOPE;

   SUMA_ENTRY;
   
   el = dlist_head(SUMAg_CF->DsetList);
   while (el) {
      dd = (SUMA_DSET*)el->data;
      if (SUMA_isDsetRelated(dd,SO)) {
         SUMA_LHv("Have Dset %s related to SO\n", SDSET_LABEL(dd));
         if (!(colplane = SUMA_Fetch_OverlayPointerByDset (
                           (SUMA_ALL_DO *)SO, dd, &OverInd))) {
               SUMA_S_Errv(
                  "Failed to fetch existing %s dset's overlay pointer\n",
                  SDSET_LABEL(dd));
               SUMA_RETURN(NOPE);
         }
         /* any contours? */
         if ( (colplane->ShowMode == SW_SurfCont_DsetViewCon ||
               colplane->ShowMode == SW_SurfCont_DsetViewCaC ) &&
              colplane->Contours && colplane->N_Contours) {
            /* draw them */
            for (ic=0; ic<colplane->N_Contours; ++ic) {
               D_ROI = (SUMA_DRAWN_ROI *)colplane->Contours[ic];
               SUMA_LHv("Dset Contouring %d\n", ic);

               if (D_ROI->CE && D_ROI->N_CE) {
                  /* Draw the contour */
                  if (!SO->patchNodeMask) {
                     glLineWidth(sv->ContThick); /* Changed from horrible '6'
                                 now that glPolygonOffset is used to
                                 allow for proper coplanar line and
                                 polygon rendering.  July 8th 2010 */
                     glMaterialfv(GL_FRONT, GL_AMBIENT_AND_DIFFUSE,
                                  D_ROI->FillColor);
                     SUMA_LH("Drawing contour ...");

                     #if 1 /* Should be a little faster */
                     /* initialize first point down */
                     glBegin(GL_LINE_STRIP);
                     id1cont = 3 * D_ROI->CE[0].n1;
                     glVertex3f(SO->NodeList[id1cont],
                                SO->NodeList[id1cont+1],
                                SO->NodeList[id1cont+2]);
                     i2last = D_ROI->CE[0].n1;
                     for (icont = 0; icont < D_ROI->N_CE; ++icont) {
                        id2cont = 3 * D_ROI->CE[icont].n2;
                        if (i2last != D_ROI->CE[icont].n1) {
                           /* break in loop*/
                           glEnd(); /* end lines */
                           glBegin(GL_LINE_STRIP); /* begin again */
                           id1cont = 3 * D_ROI->CE[icont].n1;
                           glVertex3f(SO->NodeList[id1cont],
                                      SO->NodeList[id1cont+1],
                                      SO->NodeList[id1cont+2]);
                        }
                        /* put down next vertex */
                        glVertex3f(SO->NodeList[id2cont],
                                   SO->NodeList[id2cont+1],
                                   SO->NodeList[id2cont+2]);
                        i2last = D_ROI->CE[icont].n2;
                     }
                     glEnd();
                     #else /* old simpler way */
                     for (icont = 0; icont < D_ROI->N_CE; ++icont) {
                        id1cont = 3 * D_ROI->CE[icont].n1;
                        id2cont = 3 * D_ROI->CE[icont].n2;
                        glBegin(GL_LINES);
                        glVertex3f(SO->NodeList[id1cont],
                                   SO->NodeList[id1cont+1],
                                   SO->NodeList[id1cont+2]);
                        glVertex3f(SO->NodeList[id2cont],
                                   SO->NodeList[id2cont+1],
                                   SO->NodeList[id2cont+2]);
                        glEnd();

                     }
                     #endif
                  } else {
                     if (SO->EmbedDim == 2) {
                        glLineWidth(sv->ContThick);
                        glMaterialfv(GL_FRONT, GL_AMBIENT_AND_DIFFUSE,
                                     D_ROI->FillColor);
                     } else {
                        glLineWidth(sv->ContThick);
                        glMaterialfv(GL_FRONT, GL_AMBIENT_AND_DIFFUSE,
                                     D_ROI->FillColor);
                     }
                     SUMA_LHv("Drawing contour on patch (%p)...",
                              SO->NodeNormList);
                              /* set default offset to nothing*/
                     off[0]=0.0; off[1]=0.0; off[2]=0.0;
                     if (SO->EmbedDim == 2) {
                        if (SO->NodeNormList && D_ROI->CE) {
                           /* just take a node in the ROI */
                           icont = 0;
                           while (  icont < D_ROI->N_CE &&
                                    ( (D_ROI->CE[icont].n1 >= SO->N_Node ||
                                       D_ROI->CE[icont].n2 >= SO->N_Node)  ||
                                  (!SO->patchNodeMask[D_ROI->CE[icont].n1] &&
                                   !SO->patchNodeMask[D_ROI->CE[icont].n2]) ) )
                              ++icont;
                           if (icont < D_ROI->N_CE &&
                                 D_ROI->CE[icont].n1 < SO->N_Node &&
                                 D_ROI->CE[icont].n2 < SO->N_Node )    {
                              id2cont = 3 * D_ROI->CE[icont].n2;
                              off[0] = 3*SO->NodeNormList[id2cont];
                              off[1] = 3*SO->NodeNormList[id2cont+1];
                              off[2] = 3*SO->NodeNormList[id2cont+2];
                           } else {
                              off[0] = off[1] = off[2] = 0.0;
                           }
                        }
                     }
                     #if 1 /* faster but more complicated */
                     icont = 0;
                     while (  icont < D_ROI->N_CE &&
                              ( (D_ROI->CE[icont].n1 >= SO->N_Node ||
                                 D_ROI->CE[icont].n2 >= SO->N_Node)  ||
                            (!SO->patchNodeMask[D_ROI->CE[icont].n1] &&
                             !SO->patchNodeMask[D_ROI->CE[icont].n2]) ) )
                        ++icont; /* skip if n1 or n2 exceed N_Node,
                                    or neither of them is in the patch.
                                    For patches, it is possible that
                                    SOpatch->N_Node < SOLDP->Parent */
                     if (icont < D_ROI->N_CE &&
                           D_ROI->CE[icont].n1 < SO->N_Node &&
                           D_ROI->CE[icont].n2 < SO->N_Node ) {
                        glBegin(GL_LINE_STRIP);
                        id1cont = 3 * D_ROI->CE[icont].n1;
                        glVertex3f(SO->NodeList[id1cont]+off[0],
                                   SO->NodeList[id1cont+1]+off[1],
                                   SO->NodeList[id1cont+2]+off[2]);
                        i2last = D_ROI->CE[icont].n1;
                        while (icont < D_ROI->N_CE) {
                           if (D_ROI->CE[icont].n1 < SO->N_Node &&
                               D_ROI->CE[icont].n2 < SO->N_Node &&
                               SO->patchNodeMask[D_ROI->CE[icont].n1] &&
                               SO->patchNodeMask[D_ROI->CE[icont].n2] ) {
                              id2cont = 3 * D_ROI->CE[icont].n2;
                              if (i2last != D_ROI->CE[icont].n1) {
                                 /* break in loop*/
                                 glEnd(); /* end lines */
                                 glBegin(GL_LINE_STRIP); /* begin again */
                                 id1cont = 3 * D_ROI->CE[icont].n1;
                                 glVertex3f(SO->NodeList[id1cont]+off[0],
                                            SO->NodeList[id1cont+1]+off[1],
                                            SO->NodeList[id1cont+2]+off[2]);
                              }
                              /* put down next vertex */
                              glVertex3f(SO->NodeList[id2cont]+off[0],
                                         SO->NodeList[id2cont+1]+off[1],
                                         SO->NodeList[id2cont+2]+off[2]);
                              i2last = D_ROI->CE[icont].n2;
                           }
                           ++icont;
                        }
                        glEnd();
                     }
                     #else /* slower way */
                     for (icont = 0; icont < D_ROI->N_CE; ++icont) {
                        id1cont = 3 * D_ROI->CE[icont].n1;
                        id2cont = 3 * D_ROI->CE[icont].n2;
                        if (D_ROI->CE[icont].n1 < SO->N_Node &&
                            D_ROI->CE[icont].n2 < SO->N_Node &&
                            SO->patchNodeMask[D_ROI->CE[icont].n1] &&
                            SO->patchNodeMask[D_ROI->CE[icont].n2]) {

                           glBegin(GL_LINES);
                           glVertex3f(SO->NodeList[id2cont]+off[0],
                                      SO->NodeList[id2cont+1]+off[1],
                                      SO->NodeList[id2cont+2]+off[2]);
                           glVertex3f(SO->NodeList[id1cont]+off[0],
                                      SO->NodeList[id1cont+1]+off[1],
                                      SO->NodeList[id1cont+2]+off[2]);
                           glEnd();
                        }
                     }
                     #endif
                  }
               }

            }
         }
      }
      el = dlist_next(el);
   }

   SUMA_RETURN(YUP);
}

int getNodeIndex(SUMA_SurfaceObject *SO, SUMA_SurfaceViewer *SV){
    static char FuncName[]={"getNodeIndex"};
    float P0f[3], P1f[3];
    int  ip, nodeIndex;
    SUMA_MT_INTERSECT_TRIANGLE *MTI = NULL;
    
    if (!(SO->FaceSetList) || !(SO->FaceSetDim) || !(SV)){
        SUMA_SL_Err("Failed to get node index!");
        return 0;
    }

    P0f[0] = SV->Pick0[0];
    P0f[1] = SV->Pick0[1];
    P0f[2] = SV->Pick0[2];
    P1f[0] = SV->Pick1[0];
    P1f[1] = SV->Pick1[1];
    P1f[2] = SV->Pick1[2];

    if (!(MTI = SUMA_MT_intersect_triangle(P0f, P1f, SO->NodeList, SO->N_Node,
                                        SO->FaceSetList, SO->N_FaceSet, NULL, 0))){
        SUMA_SL_Err("Failed to get node index!");
        return 0;
    }

    ip = SO->FaceSetDim * MTI->ifacemin;
    nodeIndex = SO->FaceSetList[ip];
        
    SUMA_Free_MT_intersect_triangle(MTI);
    
    return nodeIndex;
}

void setSliderLocation(SUMA_SurfaceObject *SO, float sliderPosition){
    static char FuncName[]={"setSliderLocation"};

    Widget w = SO->SurfCont->thr_sc;
    XtVaSetValues(w,
    XmNvalue, sliderPosition,
    NULL);
}

void SUMA_NULL_Function(){
   static char FuncName[]={"SUMA_NULL_Function"};

   SUMA_ENTRY;
}

/*!

   function to turn color overlay planes into GL color array

   --- usage prior to Fri Nov  7 15:58:57 EST 2003 ---
   ans = SUMA_Overlays_2_GLCOLAR4_SO(Overlays, N_Overlays, glar_ColorList,
                                  N_Node,
                                  Back_Modfact, ShowBackground, ShowForeground);


   \param Overlays (SUMA_OVERLAYS **) a pointer to the vector of overlay planes
                                    structure pointers
   \param N_Overlays (int) number of overlay plane structures
   \param glar_ColorList (GLfloat *) pointer to vector (4*SO->N_Node long) that
                                    contains the node colors
   \param N_Node (int) total number of nodes in Surface NOT in color overlay
                                    plane
   \param Back_Modfact (float) Background brightness modulation factor typically
                                    SAFNIg_cSV->Back_Modfact
   \param ShowBackground (SUMA_Boolean) flag for showing/hiding background
                                    (brightness modulating) colors
   \param ShowForeground (SUMA_Boolean) flag for showing/hiding foreground colors
   \ret YUP/NOPE
   \sa SUMA_MixOverlays

   --- current usage ---
   ans = SUMA_Overlays_2_GLCOLAR4_SO(SO, SV, glar_ColorList)
   \param SO (SUMA_SurfaceObject *) surface structure with all the parameters
                                    listed in the old usage needed, and more
   \param SV (SUMA_SurfaceViewer *) surface viewer structure with all the
                           parameters listed in the old usage needed, and more
   \param glar_ColorList (GLfloat *) pointer to vector (4*SO->N_Node long) that
                           contains the node colors
*/

SUMA_Boolean SUMA_Overlays_2_GLCOLAR4_SO(SUMA_SurfaceObject *SO,
                                 SUMA_SurfaceViewer *SV, GLfloat *glcolar)
{
   static char FuncName[]={"SUMA_Overlays_2_GLCOLAR4_SO"};
   int ShowOverLays[SUMA_MAX_OVERLAYS], ShowOverLays_Back[SUMA_MAX_OVERLAYS];
   int   ShowOverLays_sort[SUMA_MAX_OVERLAYS],
         ShowOverLays_Back_sort[SUMA_MAX_OVERLAYS], iloc[SUMA_MAX_OVERLAYS];
   int OverlayOrder_Back[SUMA_MAX_OVERLAYS], OverlayOrder[SUMA_MAX_OVERLAYS];
   int i, j, NshowOverlays, NshowOverlays_Back, *isort, i4, i4_0, i4_1, i4_2;
   SUMA_Boolean *isColored, *isColored_Fore, *isColored_Back;
   GLfloat *glcolar_Fore , *glcolar_Fore_tmp, *glcolar_Back;
   float avg_Back, avgfact;
   SUMA_OVERLAYS ** Overlays;
   int N_Overlays;
   int N_Node;
   float Back_Modfact;
   SUMA_Boolean ShowBackground;
   SUMA_Boolean ShowForeground;
   SUMA_Boolean LocalHead = NOPE; /* local headline debugging messages */
   float **alphaOpacities = NULL;
   static int *outlinevector = NULL;
   SUMA_OVERLAYS *baseOverlay = SO->Overlays[0];
   SUMA_OVERLAYS *currentOverlay = SO->SurfCont->curColPlane;
   static char *cMapName;
   static float *ColVec;
   SUMA_Boolean cmapChanged; 
   SUMA_Boolean DSET_MapChanged;
   static double IntRange[2]={DBL_MAX, -DBL_MAX};
   size_t bytes2CopyToColVec/* = SO->N_Node*3*sizeof(float)*/;
   static int ITB[3] = {-1, -1, -1};
   static int reload;
   static float currentThreshold;
   int numThresholdNodes = 0;
   int nodeIndex = getNodeIndex(SO, SV);
   static int thresholdReset = 0;
   
   SUMA_ENTRY; 
   
   cmapChanged = 0;
   bytes2CopyToColVec = SO->N_Node*3*sizeof(float);
     
   
   if (SO->SurfCont->AlphaOpecityFalloff != 1) SO->SurfCont->AlphaOpecityFalloff = 0;
   SO->AlphaOpecityFalloff = SO->SurfCont->AlphaOpecityFalloff;
   
   if (!thresholdReset && currentOverlay){
   
       // Ititialize display changing variables
       if (!cMapName){
          int allocationLength = strlen(currentOverlay->cmapname)+512;
          if (!(cMapName=(char *)malloc(allocationLength*sizeof(char)))){
            SUMA_SL_Err("Failed to allocate memory to colormap name buffer!");
          }
          sprintf(cMapName, "%s", currentOverlay->cmapname);
       } 
   
        // Initialize color map
        if (!ColVec){
            if (!(ColVec=malloc(bytes2CopyToColVec))){
                SUMA_SL_Err("Failed to allocate memory to colormap!");
            }
            memcpy(ColVec, currentOverlay->ColVec, bytes2CopyToColVec);
        }

       if (IntRange[0] > IntRange[1]){
        IntRange[0] = currentOverlay->OptScl->IntRange[0];
        IntRange[1] = currentOverlay->OptScl->IntRange[1];
       }
       
       if (SO->N_Overlays > 0){
            // Check whether display changed
            cmapChanged = (strcmp(cMapName, currentOverlay->cmapname) ||
                IntRange[0] != currentOverlay->OptScl->IntRange[0] ||
                IntRange[1] != currentOverlay->OptScl->IntRange[1]);
            if ((cmapChanged)){ // CMAP changed with alpha threshold
                // Update parameters to be checked for change
                if (strlen(currentOverlay->cmapname)>strlen(cMapName)){
                    int allocationLength = strlen(currentOverlay->cmapname)+128;
                    free(cMapName);
                    if (!(cMapName=(char *)malloc(allocationLength*sizeof(char)))){
                        SUMA_SL_Err("Failed to allocate memory to colormap name buffer!");
                    }
                }
                sprintf(cMapName, "%s", currentOverlay->cmapname);
                IntRange[0] = currentOverlay->OptScl->IntRange[0];
                IntRange[1] = currentOverlay->OptScl->IntRange[1];
                applyColorMapToOverlay(SO, currentOverlay);
                if (ColVec) free(ColVec);
                if (!(ColVec=malloc(bytes2CopyToColVec))){
                    SUMA_SL_Err("Failed to allocate memory to colormap!");
                }
                memcpy(ColVec, currentOverlay->ColVec, bytes2CopyToColVec);
   
<<<<<<< HEAD
                if (SO->N_Overlays > 1 && SO->SurfCont->Thr_tb){    // Does not apply to toy examples
=======
                if (SO->N_Overlays > 1){    // Does not apply to toy examples
>>>>>>> b96d73c9
                    // Touch threshold sliding bar without moving it.  This is often 
                    //  necessary to ensure the correct colors are displayed in the
                    //  suprathreshold regions when the colormap or max I are changed
                    float value = currentOverlay->OptScl->ThreshRange[0];
<<<<<<< HEAD
                    if (!(SUMA_set_threshold((SUMA_ALL_DO *)SO, currentOverlay, &value)))
                        { SUMA_SL_Err("Error setting threshold"); SUMA_RETURN(0); }
=======
                    SUMA_set_threshold((SUMA_ALL_DO *)SO, currentOverlay, &value);
>>>>>>> b96d73c9
                }
                
                if (currentOverlay->OptScl->find!= 0 ||
                    currentOverlay->OptScl->tind!=0){
                        reload = 1;
                        cmapChanged = 0;
                        currentThreshold = currentOverlay->OptScl->ThreshRange[0];
                        float val = 0.0f; 
<<<<<<< HEAD
                        if (!(SUMA_set_threshold((SUMA_ALL_DO *)SO, currentOverlay, &val)))
                            { SUMA_SL_Err("Error setting threshold"); SUMA_RETURN(0); }
=======
                        SUMA_set_threshold((SUMA_ALL_DO *)SO, currentOverlay, &val);
>>>>>>> b96d73c9
                        
                        /*************************************************************
                        The above function (SUMA_set_threshold) calls the current
                        function (SUMA_Overlays_2_GLCOLAR4_SO) with reload set to 1.
                        The effect of this is that the threshold is set to zero and the
                        full color map, for zero threshold, is copied to the color map
                        that is used for transparent alpha display of subthreshold
                        surface nodes.  After the completion of this call to
                        SUMA_Overlays_2_GLCOLAR4_SO, execution continues here.  Hence
                        this is the point to reset the threshold back to what it was 
                        before it was set to zero.
                        *************************************************************/
                        
                        // Reset threshold to what it was before setting it to zero.
                        // This is necessary to set the edit box as well as the sliding bar.
                        val = currentThreshold;
<<<<<<< HEAD
                        if (!(SUMA_set_threshold((SUMA_ALL_DO *)SO, currentOverlay, &val)))
                            { SUMA_SL_Err("Error setting threshold"); SUMA_RETURN(0); }
=======
                        SUMA_set_threshold((SUMA_ALL_DO *)SO, currentOverlay, &val);
>>>>>>> b96d73c9
                    }
            }
           
           if (SO->N_Overlays > 1){
               // Ititialize DSET mapping settings
               if (ITB[0]<0){
                ITB[0] = currentOverlay->OptScl->find;
                ITB[1] = currentOverlay->OptScl->tind;
                ITB[2] = currentOverlay->OptScl->bind;
               }
       
               // Reload colormap if DSET mapping settings changed
               DSET_MapChanged = (ITB[0] != currentOverlay->OptScl->find ||
                ITB[1] != currentOverlay->OptScl->tind ||
                ITB[2] != currentOverlay->OptScl->bind);

               if (DSET_MapChanged){
                    ITB[0] = currentOverlay->OptScl->find;
                    ITB[1] = currentOverlay->OptScl->tind;
                    ITB[2] = currentOverlay->OptScl->bind;
                    DSET_MapChanged = 0; 
                    SUMA_ColorizePlane (currentOverlay);          
                    applyColorMapToOverlay(SO, currentOverlay);
                    memcpy(ColVec, currentOverlay->ColVec, bytes2CopyToColVec);
                    
                    if (!thresholdReset){
                        // Reinitialize threshold
                        currentThreshold = currentOverlay->OptScl->ThreshRange[0];
                        float val = 0.0f; 
                        reload = 1;
                        
                        if (thresholdReset){
                            val = currentThreshold;
                        } 
<<<<<<< HEAD
                        if (!(SUMA_set_threshold((SUMA_ALL_DO *)SO, currentOverlay, &val)))
                            { SUMA_SL_Err("Error setting threshold"); SUMA_RETURN(0); }
=======
                        SUMA_set_threshold((SUMA_ALL_DO *)SO, currentOverlay, &val);
>>>>>>> b96d73c9
                            
                        /*************************************************************
                        The above function (SUMA_set_threshold) calls the current
                        function (SUMA_Overlays_2_GLCOLAR4_SO) with reload set to 1.
                        The effect of this is that the threshold is set to zero and the
                        full color map, for zero threshold, is copied to the color map
                        that is used for transparent alpha display of subthreshold
                        surface nodes.  After the completion of this call to
                        SUMA_Overlays_2_GLCOLAR4_SO, execution continues here.  Hence
                        this is the point to reset the threshold back to what it was 
                        before it was set to zero.
                        *************************************************************/
                        
                        // Reset threshold to what it was before setting it to zero.
                        // This is necessary to set the edit box as well as the sliding bar.
                        val = currentThreshold;
<<<<<<< HEAD
                        if (!(SUMA_set_threshold((SUMA_ALL_DO *)SO, currentOverlay, &val)))
                            { SUMA_SL_Err("Error setting threshold"); SUMA_RETURN(0); }
=======
                        SUMA_set_threshold((SUMA_ALL_DO *)SO, currentOverlay, &val);
>>>>>>> b96d73c9
                        
                        // Set slider location to zero
                        if (reload) setSliderLocation(SO, 0);
                    }
                }
           }
       }

   }
      
   if (!SO || !SV || !glcolar) {
      SUMA_SL_Err("Null input to SUMA_Overlays_2_GLCOLAR4_SO!");
      SUMA_RETURN(NOPE);
   }

   /* old variable names */
   Overlays = SO->Overlays;
   N_Overlays = SO->N_Overlays;
   N_Node = SO->N_Node;
   Back_Modfact = SV->Back_Modfact;
   ShowBackground = SV->ShowBackground;
   ShowForeground = SV->ShowForeground;
   
   if (LocalHead)   {
      SUMA_LHv("Showing all overlay planes.\n"
               "SurfCont->curColPlane=%s\n",
               SO->SurfCont->curColPlane ?
                        SO->SurfCont->curColPlane->Label:"NULL");
      if (0) {
         SUMA_Print_Surface_Object(SO, NULL);
         SUMA_Show_ColorOverlayPlanes (Overlays, N_Overlays, 0);
      }
   }
   
   /* get the indices into the color structure vector of overlays to be shown */
    if (!Overlays){
        SUMA_S_Err("NULL Overlays pointer.");
        SUMA_RETURN (NOPE);
    }
    if (Overlays == 0x1){
        SUMA_S_Err("Invalid Overlays pointer: 0x1.");
        SUMA_RETURN (NOPE);
    }
   NshowOverlays = 0;
   NshowOverlays_Back = 0;
   for (j=0; j < N_Overlays; ++j) {
      if (!Overlays){
            SUMA_S_Err("NULL Overlays pointer.");
            SUMA_RETURN (NOPE);
      }
      if (Overlays == 0x1){
            SUMA_S_Err("Invalid Overlays pointer: 0x1.");
            SUMA_RETURN (NOPE);
      }

      if ( (Overlays[j]->ShowMode == SW_SurfCont_DsetViewCol ||
            Overlays[j]->ShowMode == SW_SurfCont_DsetViewCaC ) &&
           Overlays[j]->GlobalOpacity != 0) {
         if (Overlays[j]->isBackGrnd) {
            if (0) { /* There is no
                        SO->SurfCont->ShowCurBackOnly and I am not
                        sure how useful it would be.
                        Also, it makes little sense to use ShowCurForeOnly,
                        because background colors are mixed separately,
                        and attenuate the resultant foreground mixture
                        even when just 'one' of the foreground is
                        shown... */
               if (SO->SurfCont->curColPlane == Overlays[j]) {
                  SUMA_LHv("Le ShowCurForeOnly %s in bg action\n",
                           Overlays[j]->Label);
                  ShowOverLays_Back[NshowOverlays_Back] = j;
                  OverlayOrder_Back[NshowOverlays_Back] =
                                                   Overlays[j]->PlaneOrder;
                  ++ NshowOverlays_Back;
               }
            } else {
               ShowOverLays_Back[NshowOverlays_Back] = j;
               OverlayOrder_Back[NshowOverlays_Back] = Overlays[j]->PlaneOrder;
               ++ NshowOverlays_Back;
            }
         }else {
            if (SO->SurfCont->ShowCurForeOnly) {
               if (SO->SurfCont->curColPlane == Overlays[j]) {
                  SUMA_LHv("Le ShowCurForeOnly %s in action\n",
                          Overlays[j]->Label);
                  ShowOverLays[NshowOverlays] = j;
                  OverlayOrder[NshowOverlays] = Overlays[j]->PlaneOrder;
                  ++ NshowOverlays;
               }
            } else {
               ShowOverLays[NshowOverlays] = j;
               OverlayOrder[NshowOverlays] = Overlays[j]->PlaneOrder;
               ++ NshowOverlays;
            }
         }
      }
   }

   SUMA_LHv("Found %d Mix overlays and %d Mix-Brightmod overlays.\n",
            NshowOverlays, NshowOverlays_Back);

   /* vvvvvvvvvvvvvvvvvvvvvvvvv allocate space ------------------------------*/

   isColored = (SUMA_Boolean *) SUMA_calloc (N_Node, sizeof(SUMA_Boolean));
                        /* allocate for flag indicating the a node is colored */
   if (!isColored) {
      fprintf (SUMA_STDERR,
               "Error %s: Failed to allocate for isColored.\n", FuncName);
      SUMA_RETURN (NOPE);
   }

   glcolar_Back = NULL;
   isColored_Back = NULL;
   if (ShowBackground) {
      if (NshowOverlays_Back) {
         glcolar_Back = (GLfloat *) SUMA_calloc (4*N_Node, sizeof(GLfloat));
         isColored_Back = (SUMA_Boolean *)
                                 SUMA_calloc (N_Node, sizeof(SUMA_Boolean));

         if (!isColored_Back || !glcolar_Back) {
            SUMA_S_Err("Failed to allocate for isColored_Back || glcolar_Back.");
            SUMA_RETURN (NOPE);
         }
      }
   }

   isColored_Fore = NULL;
   glcolar_Fore = NULL;
   if (ShowForeground) {
      if (NshowOverlays) {
         glcolar_Fore = (GLfloat *) SUMA_calloc (4*N_Node, sizeof(GLfloat));
         isColored_Fore = (SUMA_Boolean *)
                                 SUMA_calloc (N_Node, sizeof(SUMA_Boolean));

         if (!isColored_Fore || !glcolar_Fore) {
            SUMA_S_Err("Failed to allocate for isColored_Fore || glcolar_Fore");
            SUMA_RETURN (NOPE);
         }
      }
   }
   /* ^^^^^^^^^^^^^^^^^^^^^^^^^^^ allocate space ------------------------------*/

   /* vvvvvvvvvvvvvvvvvvvvvvvvv Background colors -----------------------------*/

   if (ShowBackground) {
      /* arrange Background color planes by plane order in preparation for
         mixing them */
         /* sort plane order */
         if (NshowOverlays_Back > 1) {
            isort = SUMA_z_dqsort (OverlayOrder_Back, NshowOverlays_Back );
            /* use sorting by plane order to reorder ShowOverlays */
            for (j=0; j < NshowOverlays_Back; ++j) {
               ShowOverLays_Back_sort[j] = ShowOverLays_Back[isort[j]];
            }
            /* done with isort, free it */
            SUMA_free(isort);
         }
         if (NshowOverlays_Back == 1) {
               ShowOverLays_Back_sort[0] = ShowOverLays_Back[0];
         }


      /* mix the colors that will constitute background*/
      if (NshowOverlays_Back) {
         if (LocalHead)
            fprintf (SUMA_STDERR,"%s: Mixing Background colors ...\n", FuncName);

         // This is called when the sliding bar is adjusted"Background colors
         if (!SUMA_MixOverlays ( Overlays, N_Overlays, ShowOverLays_Back_sort,
                                 NshowOverlays_Back, glcolar_Back, N_Node,
                                 isColored_Back, NOPE)) {
            SUMA_S_Err("Failed in SUMA_MixOverlays.");
            SUMA_RETURN (NOPE);
         }
      } else {
         ShowBackground = NOPE;
      }
   } else {
      NshowOverlays_Back = 0;
   }
   /* ^^^^^^^^^^^^^^^^^^^^^^^^^^  Background colors --------------------------*/
   
   /* vvvvvvvvvvvvvvvvvvvvvvvvv Foreground  colors ----------------------------*/

   if (ShowForeground) {
      /* arrange foreground color planes by plane order */
         /* sort plane order */
         if (NshowOverlays > 1) {
            isort = SUMA_z_dqsort (OverlayOrder, NshowOverlays );
            /* use sorting by plane order to reorder ShowOverlays */
            for (j=0; j < NshowOverlays; ++j) {
               ShowOverLays_sort[j] = ShowOverLays[isort[j]];
            }
            /* done with isort, free it */
            SUMA_free(isort);
         }
         if (NshowOverlays  == 1) {
            ShowOverLays_sort[0] = ShowOverLays[0];
         }


      /* Now mix the foreground colors */
      if (NshowOverlays) {
            if (LocalHead)
               fprintf (SUMA_STDERR,
                        "%s: Mixing Foreground colors ....\n", FuncName);
                        
            if (!SUMA_MixOverlays ( Overlays, N_Overlays, ShowOverLays_sort,
                                    NshowOverlays, glcolar_Fore, N_Node,
                                    isColored_Fore, NOPE)) {
               fprintf (SUMA_STDERR,
                        "Error %s: Failed in SUMA_MixOverlays.\n", FuncName);
               SUMA_RETURN (NOPE);
            }
            int red = nodeIndex * 4, green = red + 1, blue = red + 2;
           if (reload){ // Reload colormap used for alpha transparencies
                /************************************************************
                As of 2024-02-02, this block is only called (reload true) 
                when SUMA_Overlays_2_GLCOLAR4_SO is called from inside the 
                SUMA_set_threshold function.  Hence, this call to
                SUMA_Overlays_2_GLCOLAR4_SO ends inside
                the SUMA_set_threshold function.  If SUMA_set_threshold is
                called within this function, the end of this call, to 
                SUMA_Overlays_2_GLCOLAR4_SO, is followed by the end of the
                SUMA_set_threshold which is probably inside this function.  Hence,
                after this block, execution will arrive at the part of 
                SUMA_Overlays_2_GLCOLAR4_SO, just after where SUMA_set_threshold 
                is called, before the beginning of SUMA_Overlays_2_GLCOLAR4_SO.
                ************************************************************/
                reload = 0;
                for (int i=0; i<N_Node; ++i){
                    int i3 = i*3;
                    int i4 = i*4;
                    for (int j=0; j<3; ++j)
                        ColVec[i3++] = glcolar_Fore[i4++];
                }
           }
            if (SUMAg_CF->X->NumForeSmoothing > 0) {
               glcolar_Fore_tmp = NULL;
               glcolar_Fore_tmp = SUMA_SmoothAttr_Neighb_Rec (glcolar_Fore,
                                       4*SO->N_Node, NULL, SO->FN, 4,
                                       SUMAg_CF->X->NumForeSmoothing, NULL, 1);
               if (!glcolar_Fore_tmp) {
                  SUMA_SL_Err("Smoothing failed.\n");
               } else {
                  SUMA_free(glcolar_Fore);
                  glcolar_Fore = glcolar_Fore_tmp; glcolar_Fore_tmp = NULL;
               }
            }
      } else {
         ShowForeground = NOPE;
      }
   } else {
      NshowOverlays = 0;
   }
   /* ^^^^^^^^^^^^^^^^^^^^^^^^^^^  Foreground colors -------------------------*/
   
   /* time to modulate the mixed colors with the average brightness */
   // (NshowOverlays_Back gives the status of show background colors)
   if (NshowOverlays && NshowOverlays_Back) {
      if (LocalHead)
         fprintf (SUMA_STDERR,
                  "%s: Modulating Brightness of Foreground colors ...\n",
                  FuncName);

      if (SO->AlphaOpecityFalloff){
            float *activeAlphaOpacities = alphaOpacitiesForOverlay(SO, 
                currentOverlay);

          for (i=0; i < N_Node; ++i) {
             avgfact = Back_Modfact / 3.0;
             
             // If this block is left out, the overlay becomes wrongly thick 
             //   and bright.
             if (isColored_Fore[i] && isColored_Back[i]) {
                         // colors from both sides, adjust brightness 
                i4_0 = 4 * i; i4_1 = i4_0 + 1; i4_2 = i4_0 + 2;
                if (!Back_Modfact) {
                   glcolar[i4_0] = glcolar_Fore[i4_0];
                   glcolar[i4_1] = glcolar_Fore[i4_1];
                   glcolar[i4_2] = glcolar_Fore[i4_2];
                } else {
                   avg_Back = (glcolar_Back[i4_0] + glcolar_Back[i4_1] +
                               glcolar_Back[i4_2]) * avgfact ;
                   glcolar[i4_0] = avg_Back * glcolar_Fore[i4_0];
                   glcolar[i4_1] = avg_Back * glcolar_Fore[i4_1];
                   glcolar[i4_2] = avg_Back * glcolar_Fore[i4_2];
                }
                   isColored[i] = NOPE;
                   continue;
             }
             
             i4 = 4 * i;
             float opacity = activeAlphaOpacities[i];
             
             if (isColored_Fore[i]) {
                int i3 = 3 * i;
                glcolar[i4] = glcolar_Fore[i4]; ++i4;
                glcolar[i4] = glcolar_Fore[i4]; ++i4;
                glcolar[i4] = glcolar_Fore[i4]; ++i4;
                    continue;
             } else if (currentOverlay->OptScl->MaskZero &&
                currentOverlay->T[i]==0){ // Don't show zero
                   int i4 = 4 * i;
                   i4_0 = 4 * i; i4_1 = i4_0 + 1; i4_2 = i4_0 + 2;
                   avg_Back = (glcolar_Back[i4_0] + glcolar_Back[i4_1] +
                               glcolar_Back[i4_2])/3;
                   glcolar[i4] = avg_Back; ++i4;
                   glcolar[i4] = avg_Back; ++i4;
                   glcolar[i4] = avg_Back; ++i4;
                   isColored[i] = NOPE;
             } else {
                   float opacity = activeAlphaOpacities[i];
                   float complement = 1.0f - opacity;
                   int i3 = 3 * i;
                   i4_0 = 4 * i; i4_1 = i4_0 + 1; i4_2 = i4_0 + 2;
                   avg_Back = (glcolar_Back[i4_0] + glcolar_Back[i4_1] +
                               glcolar_Back[i4_2])/3;
                   int i4 = 4 * i;
                   glcolar[i4] = (ColVec[i3]*opacity) +
                    (avg_Back * complement); ++i4; ++i3;
                   glcolar[i4] = (ColVec[i3]*opacity) +
                    (avg_Back * complement); ++i4; ++i3;
                   glcolar[i4] = (ColVec[i3]*opacity) +
                    (avg_Back * complement); ++i4; ++i3;
                   isColored[i] = NOPE;
             }
          }
          
          free(activeAlphaOpacities);
          }
      else {
          for (i=0; i < N_Node; ++i) {
             avgfact = Back_Modfact / 3.0;
             if (isColored_Fore[i] && isColored_Back[i]) {
                         /* colors from both sides, adjust brightness */
                i4_0 = 4 * i; i4_1 = i4_0 + 1; i4_2 = i4_0 + 2;
                if (!Back_Modfact) {
                   glcolar[i4_0] = glcolar_Fore[i4_0];
                   glcolar[i4_1] = glcolar_Fore[i4_1];
                   glcolar[i4_2] = glcolar_Fore[i4_2];
                } else {
                   avg_Back = (glcolar_Back[i4_0] + glcolar_Back[i4_1] +
                               glcolar_Back[i4_2]) * avgfact ;
                   glcolar[i4_0] = avg_Back * glcolar_Fore[i4_0];
                   glcolar[i4_1] = avg_Back * glcolar_Fore[i4_1];
                   glcolar[i4_2] = avg_Back * glcolar_Fore[i4_2];
                }
                   isColored[i] = YUP;
                   continue;
             }
             if (isColored_Fore[i]) {
                i4 = 4 * i;
                glcolar[i4] = glcolar_Fore[i4]; ++i4;
                glcolar[i4] = glcolar_Fore[i4]; ++i4;
                glcolar[i4] = glcolar_Fore[i4]; ++i4;
                isColored[i] = YUP;
                continue;
             }
             if (isColored_Back[i]) {
                i4 = 4 * i;
                glcolar[i4] = glcolar_Back[i4]; ++i4;
                glcolar[i4] = glcolar_Back[i4]; ++i4;
                glcolar[i4] = glcolar_Back[i4]; ++i4;
                isColored[i] = YUP;
                continue;
             } else {
                /* has never been colored, put defaults */
                i4 = 4 * i;
                glcolar[i4] = SUMA_GRAY_NODE_COLOR; ++i4;
                glcolar[i4] = SUMA_GRAY_NODE_COLOR; ++i4;
                glcolar[i4] = SUMA_GRAY_NODE_COLOR; ++i4;
                isColored[i] = NOPE;
             }
          }
     
     }

      if (LocalHead)
         fprintf (SUMA_STDERR,
                  "%s: Done Modulating Brightness of overlay colors.\n",
                  FuncName);
   }

   if (NshowOverlays && !NshowOverlays_Back) {
      if (LocalHead)
         fprintf (SUMA_STDERR,"%s: Only Foreground colors.\n", FuncName);
      if (SO->AlphaOpecityFalloff){
         float *activeAlphaOpacities = alphaOpacitiesForOverlay(SO, 
            currentOverlay);
         for (i=0; i < N_Node; ++i) {
            i4 = 4 * i;
            float opacity = activeAlphaOpacities[i];

            if (isColored_Fore[i]) {
               i4 = 4 * i;
               glcolar[i4] = glcolar_Fore[i4]; ++i4;
               glcolar[i4] = glcolar_Fore[i4]; ++i4;
               glcolar[i4] = glcolar_Fore[i4]; ++i4;
               isColored[i] = YUP;
               continue;
            } else if ((currentOverlay->OptScl->MaskZero &&
                currentOverlay->T[i]==0)){ // Don't show zero
                   int i4 = 4 * i;
                   glcolar[i4] = SUMA_GRAY_NODE_COLOR; ++i4;
                   glcolar[i4] = SUMA_GRAY_NODE_COLOR; ++i4;
                   glcolar[i4] = SUMA_GRAY_NODE_COLOR; ++i4;
                   isColored[i] = NOPE;
             } else {
               float opacity = activeAlphaOpacities[i];
               float complement = 1.0f - opacity;
               int i3 = 3 * i;
               i4 = 4 * i;
               glcolar[i4] = (ColVec[i3]*opacity) +
                (SUMA_GRAY_NODE_COLOR * complement); ++i4; ++i3;
               glcolar[i4] = (ColVec[i3]*opacity) +
                (SUMA_GRAY_NODE_COLOR * complement); ++i4; ++i3;
               glcolar[i4] = (ColVec[i3]*opacity) +
                (SUMA_GRAY_NODE_COLOR * complement); ++i4; ++i3;
               isColored[i] = NOPE;
            }
         }
          
          free(activeAlphaOpacities);
      } else {     
         for (i=0; i < N_Node; ++i) {
            if (isColored_Fore[i]) {
               i4 = 4 * i;
               int i3 = 3 * i;
               glcolar[i4] = ColVec[i3]; ++i3;
               glcolar[i4] = ColVec[i3]; ++i3;
               glcolar[i4] = ColVec[i3]; ++i3;
            /*
               glcolar[i4] = glcolar_Fore[i4]; ++i4;
               glcolar[i4] = glcolar_Fore[i4]; ++i4;
               glcolar[i4] = glcolar_Fore[i4]; ++i4;
               */
               isColored[i] = YUP;
               continue;
            } else {
               i4 = 4 * i;
               glcolar[i4] = SUMA_GRAY_NODE_COLOR; ++i4;
               glcolar[i4] = SUMA_GRAY_NODE_COLOR; ++i4;
               glcolar[i4] = SUMA_GRAY_NODE_COLOR; ++i4;
               isColored[i] = NOPE;
            }
         }
      }

   }

  if (!NshowOverlays && NshowOverlays_Back) {   // Toy examples
      if (LocalHead)
         fprintf (SUMA_STDERR,"%s: Only Background colors.\n", FuncName);
         
         // Make local opacities if A threshold true
         if (SO->AlphaOpecityFalloff){
         float *activeAlphaOpacities = alphaOpacitiesForOverlay(SO, 
            currentOverlay);
         for (i=0; i < N_Node; ++i) {
            i4 = 4 * i;
            
            float opacity = alphaOpacitiesForOverlay(SO, currentOverlay)[i];

            if (isColored_Back[i]) {
               i4 = 4 * i;
               glcolar[i4] = glcolar_Back[i4]; ++i4;
               glcolar[i4] = glcolar_Back[i4]; ++i4;
               glcolar[i4] = glcolar_Back[i4]; ++i4;
               isColored[i] = YUP;
               continue;
            } else if ((currentOverlay->OptScl->MaskZero &&
                currentOverlay->T[i]==0)){ // Don't show zero
                   int i4 = 4 * i;
                   glcolar[i4] = SUMA_GRAY_NODE_COLOR; ++i4;
                   glcolar[i4] = SUMA_GRAY_NODE_COLOR; ++i4;
                   glcolar[i4] = SUMA_GRAY_NODE_COLOR; ++i4;
                   isColored[i] = NOPE;
             } else {
               // float opacity = activeAlphaOpacities[i];
               float complement = 1.0f - opacity;
               int i3 = 3 * i;
               i4 = 4 * i;
               glcolar[i4] = (ColVec[i3]*opacity) +
                (SUMA_GRAY_NODE_COLOR * complement); ++i4; ++i3;
               glcolar[i4] = (ColVec[i3]*opacity) +
                (SUMA_GRAY_NODE_COLOR * complement); ++i4; ++i3;
               glcolar[i4] = (ColVec[i3]*opacity) +
                (SUMA_GRAY_NODE_COLOR * complement); ++i4; ++i3;
               isColored[i] = NOPE;
            }
         }
          
          free(activeAlphaOpacities);
    }else{
             for (i=0; i < N_Node; ++i) {
                   if (isColored_Back[i]) {
                    i4 = 4 * i;
                  
                   glcolar[i4] = glcolar_Back[i4]; ++i4;
                   glcolar[i4] = glcolar_Back[i4]; ++i4;
                   glcolar[i4] = glcolar_Back[i4]; ++i4;
                  
                   isColored[i] = YUP;
                   continue;
                } else {
                   i4 = 4 * i;
                   
                   glcolar[i4] = SUMA_GRAY_NODE_COLOR; ++i4;
                   glcolar[i4] = SUMA_GRAY_NODE_COLOR; ++i4;
                   glcolar[i4] = SUMA_GRAY_NODE_COLOR; ++i4;
                   isColored[i] = NOPE;
                }
             }
         }

   }

   if (!(ShowBackground) && !ShowForeground) {
      for (i=0; i < N_Node; ++i) {
         i4 = 4 * i;
         glcolar[i4] = SUMA_GRAY_NODE_COLOR; ++i4;
         glcolar[i4] = SUMA_GRAY_NODE_COLOR; ++i4;
         glcolar[i4] = SUMA_GRAY_NODE_COLOR; ++i4;
      }
   } else {
      /* any final airbrushing ? */
      if (SUMAg_CF->X->NumFinalSmoothing > 0) {
         glcolar_Fore_tmp = NULL;
         glcolar_Fore_tmp = SUMA_SmoothAttr_Neighb_Rec (glcolar,
                                 4*SO->N_Node, NULL, SO->FN, 4,
                                 SUMAg_CF->X->NumFinalSmoothing, NULL,1);
         if (!glcolar_Fore_tmp) {
            SUMA_SL_Err("Smoothing failed.\n");
         } else {
            memcpy(glcolar,glcolar_Fore_tmp, 4*SO->N_Node*sizeof(GLfloat));
            SUMA_free(glcolar_Fore_tmp);
         }
      }
   }

   /* Set the alpha based on how gray things are.
      Might be a useful toy once I get around to doing
      depth sorting on all transparent objects*/
      if (0) {
         float l1, l2, l3, l1m2, l1m3, l2m3;
         for (i=0; i < N_Node; ++i) {
            i4 = 4 * i;
            l1 = glcolar[i4];
            l2 = glcolar[i4+1];
            l3 = glcolar[i4+2];
            l1m2 = (l1-l2); l1m3 = (l1-l3); l2m3 = (l2-l3);
            glcolar[i4+3] = 0.707*sqrt((l1m2*l1m2+l1m3*l1m3+l2m3*l2m3)/
                                       (l1*l1+l2*l2+l3*l3));
            if (i==2601 || i == 1888) {
               SUMA_S_Notev("Node %d, %f %f %f %f\n",
                     i, l1, l2, l3, glcolar[i4+3]);
            }
         }
      }
   
   if (SO->BoxOutline /* && outlinevector */){
        drawThresholdOutline(SO, SV);
   }

   /* free this mess and get out */
   if (isColored) SUMA_free(isColored);
   if (isColored_Back) SUMA_free(isColored_Back);
   if (glcolar_Back) SUMA_free(glcolar_Back);
   if (isColored_Fore) SUMA_free(isColored_Fore);
   if (glcolar_Fore) SUMA_free(glcolar_Fore);
   if (SO->BoxOutline && outlinevector){
    free(outlinevector);
    outlinevector = NULL;
   } 
<<<<<<< HEAD
=======
         
   // Possibly temporary fix for suprathreshol nodes incorrect
   // when alphaThresh selected just after intensity range changed
   // Refresh window be resending threshold
   if (0 && cmapChanged){
    float threshold = currentOverlay->OptScl->ThreshRange[0];
    SUMA_set_threshold((SUMA_ALL_DO *)SO, currentOverlay, &threshold);
   }
>>>>>>> b96d73c9

   SUMA_RETURN (YUP);
}

/*
Turn iOver into a version defined over the lowest level
datum. If iOver is defined for the elementary datum then
return it as is
*/
SUMA_Boolean SUMA_ElementarizeOverlay(SUMA_OVERLAYS *iOver,
                              float **ColEVec, int **NodeEDef,
                              int *N_NodeEDef, float **LocalEOpacity)
{
   static char FuncName[]={"SUMA_ElementarizeOverlay"};
   SUMA_DATUM_LEVEL Lev = 0;
   SUMA_DSET *dset = NULL;
   SUMA_ALL_DO *ado = NULL;
   SUMA_Boolean LocalHead = NOPE;

   SUMA_ENTRY;

   if (!iOver || !ColEVec || !NodeEDef ||
       !N_NodeEDef || !LocalEOpacity ) {
      if (LocalHead) {
         SUMA_EDUMP_TRACE("NULL Overlay, or NULL return slots");
      } else SUMA_S_Err("NULL Overlay, or NULL return slots");
      SUMA_RETURN(NOPE);
   }

   if (iOver->dtlvl == SUMA_ELEM_DAT) {
      *NodeEDef = COLP_NODEDEF(iOver);
      *N_NodeEDef = COLP_N_NODEDEF(iOver);
      *ColEVec = iOver->ColVec;
      *LocalEOpacity = iOver->LocalOpacity;
      SUMA_RETURN(YUP);
   }

   SUMA_LH("Need elementerization for overlay");
   /* not elementary, need to elementarize it */
   if (!(ado = SUMA_Overlay_OwnerADO(iOver))) {
      SUMA_S_Err("Can't get owner ado");
      SUMA_RETURN(NOPE);
   }

   switch (ado->do_type) {
      case TRACT_type: {
         SUMA_TractDO *tdo = (SUMA_TractDO *)ado;
         switch(iOver->dtlvl) {
            case SUMA_ELEM_DAT:
               SUMA_S_Err("Should not be here!");
               SUMA_RETURN(NOPE);
               break;
            case SUMA_LEV1_DAT: {
               int whine = 0, *tdef = NULL, N_tdef=-1,
                   it, t, p0=0, p1=0, ip, ip3, it3, *nv=NULL;
               int N_E_Data = SUMA_ADO_Max_Datum_Index_Lev(ado, SUMA_ELEM_DAT)+1;
               float *cv=NULL, *ov=NULL;
               tdef = COLP_NODEDEF(iOver);
               if (!tdef) {
                  SUMA_S_Err("No tract definition");
                  SUMA_RETURN(NOPE);
               }
               N_tdef = COLP_N_NODEDEF(iOver);
               *ColEVec = (float *)SUMA_calloc(3*N_E_Data, sizeof (float));
               *NodeEDef = (int *)SUMA_calloc(N_E_Data, sizeof(int));
               *LocalEOpacity = (float *)SUMA_calloc(N_E_Data, sizeof(float));
               if (!ColEVec || !NodeEDef || !LocalEOpacity) {
                  SUMA_S_Crit("Failed to allocate for about 5x%d values",
                              N_E_Data);
                  SUMA_RETURN(NOPE);
               }
               cv = *ColEVec;
               ov = *LocalEOpacity;
               nv = *NodeEDef;
               ip=0; ip3 = 0; *N_NodeEDef = 0;
               for (it=0; it<N_tdef; ++it) {
                  t = tdef[it]; /* tract id */
                  it3 = 3*it;
                  if (Network_1T_to_TB(tdo->net, t, NULL, NULL, &p0, &p1) < 0) {
                     if (!whine) SUMA_S_Err("Failed to map to p0, p1."
                                           "Further errors muted");
                     ++whine;
                     continue;
                  }
                  #if 0
                  SUMA_LH( "Tract %d is from Points %d to %d, \n"
                           "with cols [%.3f %.3f %.3f]",
                           it, p0, p1, iOver->ColVec[it3],
                           iOver->ColVec[it3+1], iOver->ColVec[it3+2]);
                  #endif

                  while (p0 <= p1) {
                     ip3 = 3*ip;
                     cv[ip3  ] = iOver->ColVec[it3];
                     cv[ip3+1] = iOver->ColVec[it3+1];
                     cv[ip3+2] = iOver->ColVec[it3+2];
                     ov[ip] = iOver->LocalOpacity[it];
                     nv[ip] = p0;
                     ++(*N_NodeEDef);
                     ++ip; ++p0;
                  }
               }
               if (whine) {
                  SUMA_S_Warn("%d errors occurred when mapping %d tracts",
                              whine, N_tdef);
               }
               break; }
            case SUMA_LEV2_DAT: {
               int whine = 0, *bdef = NULL, N_bdef=-1,
                   ib, b, p0=0, p1=0, ip, ip3, ib3, *nv=NULL;
               int N_E_Data = SUMA_ADO_Max_Datum_Index_Lev(ado, SUMA_ELEM_DAT)+1;
               float *cv=NULL, *ov=NULL;
               bdef = COLP_NODEDEF(iOver);
               if (!bdef) {
                  SUMA_S_Err("No bundle definition");
                  SUMA_RETURN(NOPE);
               }
               N_bdef = COLP_N_NODEDEF(iOver);
               *ColEVec = (float *)SUMA_calloc(3*N_E_Data, sizeof (float));
               *NodeEDef = (int *)SUMA_calloc(N_E_Data, sizeof(int));
               *LocalEOpacity = (float *)SUMA_calloc(N_E_Data, sizeof(float));
               if (!ColEVec || !NodeEDef || !LocalEOpacity) {
                  SUMA_S_Crit("Failed to allocate for about 5x%d values",
                              N_E_Data);
                  SUMA_RETURN(NOPE);
               }

               cv = *ColEVec;
               ov = *LocalEOpacity;
               nv = *NodeEDef;
               ip=0; ip3 = 0; *N_NodeEDef = 0;
               for (ib=0; ib<N_bdef; ++ib) {
                  b = bdef[ib]; /* bundle id */
                  ib3 = 3*ib;
                  if ((p0 = Network_1B_to_1P(tdo->net, ib, &p1)) < 0) {
                     if (!whine) SUMA_S_Err("Failed to map bundle to p0, p1."
                                           "Further errors muted");
                     ++whine;
                     continue;
                  }
                  #if 0
                  SUMA_LH( "Bundle %d is from Points %d to %d, \n"
                           "with cols [%.3f %.3f %.3f]",
                           ib, p0, p1, iOver->ColVec[ib3],
                           iOver->ColVec[ib3+1], iOver->ColVec[ib3+2]);
                  #endif
                  while (p0 <= p1) {
                     ip3 = 3*ip;
                     cv[ip3  ] = iOver->ColVec[ib3];
                     cv[ip3+1] = iOver->ColVec[ib3+1];
                     cv[ip3+2] = iOver->ColVec[ib3+2];
                     ov[ip] = iOver->LocalOpacity[ib];
                     nv[ip] = p0;
                     ++(*N_NodeEDef);
                     ++ip; ++p0;
                  }
               }
               if (whine) {
                  SUMA_S_Warn("%d errors occurred when mapping %d bundles",
                              whine, N_bdef);
               }
               break; }
            default:
               SUMA_S_Err("Willis!");
               SUMA_RETURN(NOPE);
               break;
         }
         break; }
      default:
         SUMA_S_Err("Not ready for non-elementary overlays for ado %s\n",
                     ADO_LABEL(ado));
         SUMA_RETURN(NOPE);
   }

   SUMA_RETURN(YUP);
}

/*!
   function to mix overlay plane colors

   ans = SUMA_MixOverlays (SUMA_OVERLAYS ** Overlays, int N_Overlays,
                           int *ShowOvelays, int N_ShowOverlays,
                           GLfloat *glcolar, int N_Node, SUMA_Boolean *isColored,
                           SUMA_Boolean FILL)

   Overlays (SUMA_OVERLAYS **) a pointer to the vector of overlay planes
                               structure pointers
   N_Overlays (int) number of overlay plane structures
   ShowOvelays (int *) vector of Overlay plane indices to be used. The plane
                       indices must be sorted by plane order.
   N_ShowOverlays (int) number of ovrlay planes used in the mixing
   glar_ColorList (GLfloat *) pointer to vector (4*SO->N_Node long) that
                              contains the node colors
   N_Node (int) total number of nodes in Surface NOT in color overlay plane
   \param isColored (SUMA_Boolean *) N_Node x1 vector containing flags indicating                                      if a node received a color or not
   \param FILL (SUMA_Boolean) top off nodes that received no color with
                              default gray

   \sa SUMA_Overlays_2_GLCOLAR4
*/
SUMA_Boolean SUMA_MixOverlays (  SUMA_OVERLAYS ** Overlays, int N_Overlays,
                                 int *ShowOverlays, int NshowOverlays,
                                 GLfloat *glcolar, int N_Node,
                                 SUMA_Boolean *isColored, SUMA_Boolean FILL)
{
   static char FuncName[] = {"SUMA_MixOverlays"};
   int i, j;
   int *NodeEDef=NULL, N_NodeEDef = -1;
   float *ColEVec=NULL, *LocalEOpacity=NULL;
   SUMA_OVERLAYS *Over=NULL;
   SUMA_Boolean Full, Fill, Locl, Glob;
   SUMA_Boolean LocalHead = NOPE;

   SUMA_ENTRY;
   
   if (!Overlays) {
      SUMA_SL_Err("Null Overlays!");
      SUMA_RETURN(NOPE);
   }
   if (!glcolar) {
      SUMA_SL_Err("Null glcolar!");
      SUMA_DUMP_TRACE("Null glcolar!");
      SUMA_RETURN(NOPE);
   }
   if (!isColored) {
      fprintf (SUMA_STDERR, "Error %s: isColored is NULL.\n", FuncName);
      SUMA_RETURN (NOPE);
   }
   if (!ShowOverlays) { /* default is to show all, in the order of Overlays */
      NshowOverlays = N_Overlays;
   }
   if (!NshowOverlays) { /* nothing to see here */
      if (FILL) {
         SUMA_LH("Nothing to show, Filling with blank default color\n");
         SUMA_FillBlanks_GLCOLAR4(isColored, N_Node, SUMA_GRAY_NODE_COLOR,
                                  SUMA_GRAY_NODE_COLOR, SUMA_GRAY_NODE_COLOR,
                                  glcolar);
      } else {
         SUMA_LH("Nothing to show, nothing filled.\n");
      }
      SUMA_RETURN (YUP);
   }

   /* start building the node colors */
   Full = YUP;
   Glob = YUP;
   Locl = YUP;
   Fill = YUP;

   for (j=0; j<NshowOverlays; ++j) {
      Full = YUP;
      Glob = YUP;
      Locl = YUP;
      Fill = YUP;

      if (!ShowOverlays) i=j;
      else i = ShowOverlays[j];

      Over = Overlays[i];
      if (!Over) {
         fprintf(SUMA_STDERR,"Error %s:\nNULL ShowOverlays[%d]\n", FuncName, i);
         SUMA_RETURN (NOPE);
      }

      /* is this a full listing */
      SUMA_LHv("Full listing flag: %d\n", Over->FullList);
      if (Over->FullList) {
         Fill = NOPE;
              /* Full list, no need to fill up unvisited nodes at the end */
      } else {
         Full = NOPE; /* Not a full list */
      }

      if (j > 0) { /* opacity plays a role when you are overlaying
                      one plane on top of the other */
         /* is this a Global Factor */
         if (Over->GlobalOpacity < 0.0) {         Glob = NOPE;      }

         /* is this a Local Factor */
         if (!Over->LocalOpacity) {
            SUMA_S_Errv("NULL Overlays[%d]->LocalOpacity\n", i);
            SUMA_RETURN (NOPE);
         }
         if (Over->LocalOpacity[0] < 0) {         Locl = NOPE;      }
      } else {
         Glob = NOPE; Locl = NOPE;
      }

      /* Some datasets are defined over non-elementary data,
      think over a whole tract, instead of each tract point,
      this next call would make sure overlay is defined
      over each elementary datum */
      if (!SUMA_ElementarizeOverlay(Over, &ColEVec, &NodeEDef,
                                     &N_NodeEDef,&LocalEOpacity)) {
         SUMA_S_Err("Failed to elementarize overlay");
         SUMA_RETURN (NOPE);
      }

      SUMA_LHv("Building color layer %d Overlay #%d: %s ...\n"
               "Full=%d, Glob=%d (Globopacity %f), Locl=%d,Fill=%d\n",
          j, i, Over->Name, (int)Full, (int)Glob,
          Over->GlobalOpacity, (int)Locl, (int)Fill);


      /* call the appropriate macro to add the overlay */
      if (Full && Glob && Locl) {
         if (SUMAg_CF->ColMixMode == SUMA_ORIG_MIX_MODE) {
            SUMA_LH("Calling SUMA_RGBv_FGL_AR4op ...");
            /* This macro used to be called:
                        SUMA_RGBmat_FullGlobLoc2_GLCOLAR4_opacity
            but name was too long for some compilers */
            SUMA_RGBv_FGL_AR4op(ColEVec, glcolar, N_Node,
               Over->GlobalOpacity, LocalEOpacity, isColored);
         } else if (SUMAg_CF->ColMixMode == SUMA_4AML) {
            SUMA_LH("Calling SUMA_RGBv_FGL_AR4op2 ...");
            SUMA_RGBv_FGL_AR4op2(ColEVec, glcolar, N_Node,
               Over->GlobalOpacity, LocalEOpacity, isColored);
         }
      }

      if (!Full && Glob && Locl) {
         if (SUMAg_CF->ColMixMode == SUMA_ORIG_MIX_MODE) {
            SUMA_LH("Calling SUMA_RGBv_PGL_AR4op ...");
            /* This macro used to be called:
                  SUMA_RGBmat_PartGlobLoc2_GLCOLAR4_opacity */
            SUMA_RGBv_PGL_AR4op(ColEVec, NodeEDef, glcolar,
                                N_NodeEDef, isColored, Over->GlobalOpacity,
                                LocalEOpacity,  N_Node);
          } else if (SUMAg_CF->ColMixMode == SUMA_4AML) {
            SUMA_LH("Calling SUMA_RGBv_PGL_AR4op2 ...");
            SUMA_RGBv_PGL_AR4op2(ColEVec, NodeEDef, glcolar,
                                N_NodeEDef, isColored, Over->GlobalOpacity,
                                LocalEOpacity,  N_Node);
         }
      }

      if (Full && !Glob && Locl) {
         SUMA_LH("Calling  SUMA_RGBv_FnGL_AR4op...");
         /* This macro used to be called:
                     SUMA_RGBmat_FullNoGlobLoc2_GLCOLAR4_opacity */
         SUMA_RGBv_FnGL_AR4op(ColEVec, glcolar, N_Node,
                              LocalEOpacity, isColored);
      }

      if (!Full && !Glob && Locl) {
         SUMA_LH("Calling SUMA_RGBv_PnGL_AR4op ...");
         /* This macro used to be called:
                     SUMA_RGBmat_PartNoGlobLoc2_GLCOLAR4_opacity*/
         SUMA_RGBv_PnGL_AR4op( ColEVec, NodeEDef, glcolar, N_NodeEDef,
                               isColored, LocalEOpacity, N_Node);
      }

      if (Full && !Glob && !Locl) {
         SUMA_LH("Calling SUMA_RGBv_FnGnL_AR4op ...");
         /* This macro used to be called:
                      SUMA_RGBmat_FullNoGlobNoLoc2_GLCOLAR4_opacity*/
         SUMA_RGBv_FnGnL_AR4op(ColEVec, glcolar, N_Node, isColored);
      }

      // This is the case when the sliding bar is adjusted
      if (!Full && !Glob && !Locl) {
         SUMA_LH("Calling SUMA_RGBv_PnGnL_AR4op ...");
         /* This macro used to be called:
                      SUMA_RGBmat_PartNoGlobNoLoc2_GLCOLAR4_opacity */
        // NB: This sets the colors of the overlays.  When this is not called,
        //  the overlays, of all objects, are gray

         // ColEVec looks like an array of RGB values (no alpha) in floating point format
         // NodeEDef is just a monotonically increasing, array of integers giving the indices
         // of the nodes, typically 0,1,2,3,4,...,N_Node-1
         // glcolar is an array of RGBA values (GLFloat). for the first four tetrads, A always 
<<<<<<< HEAD
         //     seems to be zero.  Setting the A value to 1.0 seems to have no effect.  Whne the 
=======
         //     seems to be zero.  Setting the A value to 1.0 seems to have no effect.  When the 
>>>>>>> b96d73c9
         // color is gone, the RGB values are set to zero
         // Before SUMA_RGBv_PnGnL_AR4op is called, glcolar is all zeros.  SUMA_RGBv_PnGnL_AR4op
         // Assigns the RGB values, in ColEVec to the RGB values of glcolar.  The A values
         // of glcolar remain zero.
         // isColored may be 1 or 0.  If 1, the overlay is black if below the threshold.  If
         //0, the overlay is invisible so the object is mid gray.
                               
         SUMA_RGBv_PnGnL_AR4op(ColEVec, NodeEDef, glcolar,
                               N_NodeEDef, isColored, N_Node);
                               
      }

      if (Full && Glob && !Locl) {
         if (SUMAg_CF->ColMixMode == SUMA_ORIG_MIX_MODE) {
            SUMA_LH("Calling  SUMA_RGBv_FGnL_AR4op...");
            /* This macro used to be called:
                      SUMA_RGBmat_FullGlobNoLoc2_GLCOLAR4_opacity*/
            SUMA_RGBv_FGnL_AR4op(ColEVec, glcolar, N_Node,
                                 Over->GlobalOpacity, isColored);
         } else if (SUMAg_CF->ColMixMode == SUMA_4AML){
            SUMA_LH("Calling  SUMA_RGBv_FGnL_AR4op2...");
            SUMA_RGBv_FGnL_AR4op2(ColEVec, glcolar, N_Node,
                                  Over->GlobalOpacity, isColored);
         }

      }

      if (!Full && Glob && !Locl) {
         if (SUMAg_CF->ColMixMode == SUMA_ORIG_MIX_MODE) {
            SUMA_LHv("Calling  SUMA_RGBv_PGnL_AR4op...\n"
                     "    N_NodeEDef = %d, N_Node = %d\n",
                     N_NodeEDef, N_Node);
            /* This macro used to be called:
                      SUMA_RGBmat_PartGlobNoLoc2_GLCOLAR4_opacity*/
            SUMA_RGBv_PGnL_AR4op(ColEVec, NodeEDef, glcolar,
                     N_NodeEDef, isColored, Over->GlobalOpacity, N_Node);
         } else if (SUMAg_CF->ColMixMode == SUMA_4AML){
            SUMA_LH("Calling  SUMA_RGBv_PGnL_AR4op2...");
            SUMA_RGBv_PGnL_AR4op2(ColEVec, NodeEDef, glcolar,
                  N_NodeEDef, isColored, Over->GlobalOpacity, N_Node);
         }
      }

      if (ColEVec != Over->ColVec) SUMA_ifree(ColEVec);
      if (LocalEOpacity != Over->LocalOpacity) SUMA_ifree(LocalEOpacity);
      if (NodeEDef != COLP_NODEDEF(Over)) SUMA_ifree(NodeEDef);
   }

   if (FILL && Fill) { /* nothing to see here */
      SUMA_LH("Some nodes received no colors from any of the overplanes, \n"
               "filling them with background color ...");
      SUMA_FillBlanks_GLCOLAR4(isColored, N_Node, SUMA_GRAY_NODE_COLOR,
                        SUMA_GRAY_NODE_COLOR, SUMA_GRAY_NODE_COLOR, glcolar);
      SUMA_RETURN (YUP);
   }

   SUMA_RETURN (YUP);
}

/*!
   Function that shows the contents of overlay planes
   ans = SUMA_Show_ColorOverlayPlanes (SUMA_OVERLAYS **Overlays, int N_Overlays) ;

   \param Overlays (SUMA_OVERLAYS **) vector of  pointers to overlay structures
   \param N_Overlays (int) number of overlay structures
   \ret ans (SUMA_Boolean)


*/
SUMA_Boolean SUMA_Show_ColorOverlayPlanes (
         SUMA_OVERLAYS **Overlays, int N_Overlays, int detail)
{
   static char FuncName[]={"SUMA_Show_ColorOverlayPlanes"};
   char *s;

   SUMA_ENTRY;

   s = SUMA_ColorOverlayPlane_Info (Overlays, N_Overlays, detail);
   if (s) {
      fprintf (SUMA_STDERR,"%s\n", s);
      SUMA_free(s);
   }

   SUMA_RETURN (YUP);
}

/*!
   \brief Shows the contents of the color overlay planes
   \sa SUMA_Show_ColorOverlayPlanes (for backward compat.)
*/
char *SUMA_ColorOverlayPlane_Info (SUMA_OVERLAYS **Overlays,
                                    int N_Overlays, int detail)
{
   static char FuncName[]={"SUMA_ColorOverlayPlane_Info"};
   char stmp[1000], *s = NULL, *s2 = NULL;
   int i, j, ShowN, icmap;
   SUMA_COLOR_MAP *ColMap=NULL;
   int N_Alloc = -1, *NodeDef=NULL, N_NodeDef = -1;
   DListElmt *el=NULL;
   NI_element *nel = NULL;

   SUMA_STRING *SS = NULL;

   SUMA_ENTRY;

   SS = SUMA_StringAppend (NULL, NULL);

   sprintf (stmp, "Info on %d color overlay planes:\n"
                  "---------------------------------\n", N_Overlays);
   SS = SUMA_StringAppend (SS,stmp);
   if (!Overlays) SS = SUMA_StringAppend(SS,"NULL Overlays");
   for (i=0; Overlays && i < N_Overlays; ++i) {
      if (Overlays[i]) {
         sprintf (stmp,
            "\n---> Overlay plane %s:\n"
            "pointer %p, dset_link %p\n"
            "order %d, indexed %d, datum level %d\n"
            "DimFact %f, global opacity %f, isBackGrnd (isBackground) %d.\n"
            "ForceIntRange %f, %f.\n"
            "SymIrange = %d, LinkMode %d \n",
            Overlays[i]->Name,
            Overlays[i], Overlays[i]->dset_link,
            Overlays[i]->PlaneOrder, i, Overlays[i]->dtlvl,
            Overlays[i]->DimFact, Overlays[i]->GlobalOpacity,
                  Overlays[i]->isBackGrnd,
            Overlays[i]->ForceIntRange[0], Overlays[i]->ForceIntRange[1],
            Overlays[i]->SymIrange, Overlays[i]->LinkMode);
         SS = SUMA_StringAppend (SS,stmp);
         SS = SUMA_StringAppend_va (SS, "N_links = %d\n", Overlays[i]->N_links);
         SS = SUMA_StringAppend_va (SS, "LinkedPtrType = %d\n",
                                    Overlays[i]->LinkedPtrType);
         SS = SUMA_StringAppend_va (SS, "owner_id = %s\n",
                                    Overlays[i]->owner_id);
         NodeDef = COLP_NODEDEF(Overlays[i]);
         N_NodeDef = COLP_N_NODEDEF(Overlays[i]);
         N_Alloc = COLP_N_ALLOC(Overlays[i]);
         sprintf (stmp,"ShowMode=%d, N_Alloc=%d, N_NodeDef=%d\n",
                        (int)Overlays[i]->ShowMode, N_Alloc, N_NodeDef);
         SS = SUMA_StringAppend (SS,stmp);
         if (detail > 1) {
            ShowN = N_NodeDef;
         } else {
            if (N_NodeDef > 5) ShowN = 5;
            else ShowN = N_NodeDef;
         }
         SS = SUMA_StringAppend (SS,"\n");
         SS = SUMA_StringAppend_va (SS,
                        "\tindex\tR\tG\tB\tLocOp\t\tDsetVal @RemixID %d\n",
                        Overlays[i]->RemixOID);

         if (Overlays[i]->ColVec &&
             Overlays[i]->LocalOpacity && Overlays[i]->V) {
            for (j=0; j < ShowN; ++j) {
               SS = SUMA_StringAppend_va(SS,
                              "\t%d\t%.3f\t%.3f\t%.3f\t%.3f\t\t%.3f\n",
                        NodeDef ? NodeDef[j]:-1, Overlays[i]->ColVec[3*j],
                        Overlays[i]->ColVec[3*j+1], Overlays[i]->ColVec[3*j+2],
                        Overlays[i]->LocalOpacity[j], Overlays[i]->V[j]);
            }
            SS = SUMA_StringAppend (SS,"\n");
         } else {
            SS = SUMA_StringAppend_va (SS,
                     "No ColVec %p, or LocalOpacity %p, or V %p\n",
                     Overlays[i]->ColVec,
                     Overlays[i]->LocalOpacity, Overlays[i]->V);
         }
        if (!Overlays[i]->cmapname)
            SS = SUMA_StringAppend (SS,"cmapname = NULL\n");
         else SS = SUMA_StringAppend_va (SS,"cmapname = %s\n",
                                             Overlays[i]->cmapname);
         /* get the color map */
         if (!SUMAg_CF->scm) { /* try creating since it is no longer
                                    created at initialization */
            static int try_once=0;
            if (!try_once) {
               SUMAg_CF->scm = SUMA_Build_Color_maps(); ++ try_once;
            }
         }
         if (Overlays[i]->Contours) {
            SS = SUMA_StringAppend_va (SS, "%d contours, pointer %p\n",
                                       Overlays[i]->N_Contours,
                                       Overlays[i]->Contours);
         }else {
            SS = SUMA_StringAppend_va (SS, "%d contours, NULL pointer\n",
                                       Overlays[i]->N_Contours,
                                       Overlays[i]->Contours);
         }
         if (SUMAg_CF->scm) {
            icmap = SUMA_Find_ColorMap (  Overlays[i]->cmapname,
                                          SUMAg_CF->scm->CMv,
                                          SUMAg_CF->scm->N_maps, -2 );
            if (icmap < 0) { SS = SUMA_StringAppend (SS,"cmap not found.\n"); }
            else {
               ColMap = SUMAg_CF->scm->CMv[icmap];
               s2 = SUMA_ColorMapVec_Info(&ColMap, 1, detail);
               SS = SUMA_StringAppend (SS, s2); SUMA_free(s2); s2 = NULL;
            }
            s2 = SUMA_ScaleToMapOpt_Info (Overlays[i]->OptScl, 0);
            SS = SUMA_StringAppend (SS, s2); SUMA_free(s2); s2 = NULL;
         } else {
            SS = SUMA_StringAppend (SS,"\tNULL SUMA color maps.\n");
         }

         if (Overlays[i]->ClustList) {
            s2 = SUMA_Show_SurfClust_list_Info(Overlays[i]->ClustList, 1,
                                   "Interactive Cluster Results", "No1DColHead");
            SS = SUMA_StringAppend(SS, s2);
            SUMA_free(s2); s2 = NULL;
         } else {
            SS = SUMA_StringAppend (SS, "NULL ClustList\n");
         }

      } else {
         SS = SUMA_StringAppend (SS,"\tNULL overlay plane.\n");
      }
   }
   /* clean SS */
   SS = SUMA_StringAppend (SS, NULL);
   /* copy s pointer and free SS */
   s = SS->s;
   SUMA_free(SS);

   SUMA_RETURN(s);
}

SUMA_Boolean SUMA_ShowScaleToMapOpt(SUMA_SCALE_TO_MAP_OPT *OptScl, FILE *Out,
                                    int detail)
{
   static char FuncName[]={"SUMA_ShowScaleToMapOpt"};
   char *s=NULL;

   SUMA_ENTRY;

   if (!Out) Out = stdout;

   s = SUMA_ScaleToMapOpt_Info(OptScl, detail);

   fprintf (Out, "%s\n", s);

   if (s) SUMA_free(s); s = NULL;

   SUMA_RETURN(YUP);
}

char *SUMA_ScaleToMapOpt_Info (SUMA_SCALE_TO_MAP_OPT *OptScl, int detail)
{
   static char FuncName[]={"SUMA_ScaleToMapOpt_Info"};
   char *s = NULL;
   SUMA_STRING *SS = NULL;
   SUMA_Boolean LocalHead = NOPE;

   SUMA_ENTRY;

   SS = SUMA_StringAppend (NULL, NULL);

   if (LocalHead) SUMA_DUMP_TRACE("You rang?");

   if (!OptScl) { SS = SUMA_StringAppend (SS, "NULL ScaleToMap options\n"); }
   else {
      SS = SUMA_StringAppend (SS, "ScaleToMap options:\n");
      SS = SUMA_StringAppend_va (SS, "ApplyMask = %d\n", OptScl->ApplyMask);
      SS = SUMA_StringAppend_va (SS, "MaskRange = %f %f\n",
         OptScl->MaskRange[0],  OptScl->MaskRange[1]);
      SS = SUMA_StringAppend_va (SS, "MaskColor = %f %f %f\n",
         OptScl->MaskColor[0],  OptScl->MaskColor[1], OptScl->MaskColor[2]);
      SS = SUMA_StringAppend_va (SS, "ApplyClip = %d\n", OptScl->ApplyClip);
      SS = SUMA_StringAppend_va (SS, "BrightFact = %f\n", OptScl->BrightFact);
      SS = SUMA_StringAppend_va (SS, "MaskZero = %d\n", OptScl->MaskZero);
      SS = SUMA_StringAppend_va (SS, "find = %d\n", OptScl->find);
      SS = SUMA_StringAppend_va (SS, "IntRange = %f %f\n",
         OptScl->IntRange[0], OptScl->IntRange[1]);
      SS = SUMA_StringAppend_va (SS, "AutoIntRange = %d\n",
                                 OptScl->AutoIntRange);
      SS = SUMA_StringAppend_va (SS, "tind = %d (use:%d). Mode %d\n",
                                 OptScl->tind, OptScl->UseThr,
                                 OptScl->ThrMode);
      SS = SUMA_StringAppend_va (SS, "ThreshRange = %f %f\n",
         OptScl->ThreshRange[0], OptScl->ThreshRange[1]);
      SS = SUMA_StringAppend_va (SS, "ThreshStats = %f %f\n",
         OptScl->ThreshStats[0], OptScl->ThreshStats[1]);
      SS = SUMA_StringAppend_va (SS, "bind = %d (use:%d)\n",
                                 OptScl->bind, OptScl->UseBrt);
      SS = SUMA_StringAppend_va (SS, "BrightRange = %f %f\n",
         OptScl->BrightRange[0], OptScl->BrightRange[1]);
      SS = SUMA_StringAppend_va (SS, "BrightMap = %f %f\n",
         OptScl->BrightMap[0], OptScl->BrightMap[1]);
      SS = SUMA_StringAppend_va (SS, "AutoBrtRange = %d\n",
                                 OptScl->AutoBrtRange);
      SS = SUMA_StringAppend_va (SS, "alaAFNI = %d\n", OptScl->alaAFNI);
      SS = SUMA_StringAppend_va (SS, "interpmode = %d (%s)\n",
                                 OptScl->interpmode,
                                 SUMA_CmapModeName(OptScl->interpmode));
      SS = SUMA_StringAppend_va (SS, "ColsContMode = %d \n",
                                 OptScl->ColsContMode);
      SS = SUMA_StringAppend_va (SS, "BiasMode = %d, Range=%f, %f \n",
                                 OptScl->DoBias, OptScl->CoordBiasRange[0],
                                 OptScl->CoordBiasRange[1]);
      if (OptScl->BiasVect)
         SS = SUMA_StringAppend_va (SS, "BiasVect is NOT NULL\n");
      else SS = SUMA_StringAppend_va (SS, "BiasVect is NULL\n");

      SS = SUMA_StringAppend_va (SS,"Clusterize = %d, RecomputeCluseters = %d\n",
             OptScl->Clusterize, OptScl->RecomputeClust);

      if (OptScl->ClustOpt) {
         SS = SUMA_StringAppend (SS, "Have ClustOpt, should show it ...\n");
      } else {
         SS = SUMA_StringAppend (SS, "NULL ClustOpt\n");
      }

   }
   SUMA_SS2S(SS, s);
   SUMA_RETURN(s);
}

/*!
   \brief Frees SUMA_OVERLAY_LIST_DATUM * used in the linked list
*/
void SUMA_FreeOverlayListDatum (void *OLDv)
{
   static char FuncName[]={"SUMA_FreeOverlayListDatum"};
   SUMA_Boolean LocalHead = NOPE;

   SUMA_ENTRY;

   if (OLDv) SUMA_free(OLDv);

   SUMA_RETURNe;
}

/*!
   \brief Create an ordered list of the colorplanes in Overlays
   the sorting of the list is done based on BackMod followed by the order
   The function makes sure colorplane orders span 0 to N_Overlays-1

   \param SO (SUMA_SurfaceObject *)
   \param Opt (int) -1 for background plane list only
                     1 for foreground plane list only
                     0 for both background followed by foreground
   \return list (DList *) a doubly linked list of the ordered color planes.
         NULL is returned in case of error.
        to free this list when you no longer need it, do:
         dlist_destroy(list); SUMA_free(list);



*/
DList * SUMA_OverlaysToOrderedList (SUMA_ALL_DO *ado, int Opt)
{
   static char FuncName[]={"SUMA_OverlaysToOrderedList"};
   DList *listop = NULL;
   DListElmt *Elmop=NULL;
   SUMA_OVERLAY_LIST_DATUM *OvD = NULL, *oOvD = NULL;
   int i, Shift, ShftPlaneOrder, oShftPlaneOrder;
   SUMA_OVERLAYS *oPlane=NULL;
   SUMA_Boolean Found, LocalHead = NOPE;

   SUMA_ENTRY;

   listop = (DList *)SUMA_calloc(1,sizeof(DList));

   dlist_init(listop, SUMA_FreeOverlayListDatum);
   SUMA_LH("Considering loop");
   for (i=0; i < SUMA_ADO_N_Overlays(ado); ++i) {
      SUMA_LH("In Loop");
         OvD = (SUMA_OVERLAY_LIST_DATUM *)
                  SUMA_calloc(1,sizeof(SUMA_OVERLAY_LIST_DATUM));
         OvD->Overlay = SUMA_ADO_Overlay(ado,i);
         if (!OvD->Overlay) {
            SUMA_LH("NULL Overlay");
         }
            SUMA_LH("Here");
         if (OvD->Overlay->isBackGrnd && Opt == 1) continue;
            /* that was an unwanted background */
         if (!OvD->Overlay->isBackGrnd && Opt == -1) continue;
            /* that was an unwanted foreground */
         if (!listop->size) {
            SUMA_LH("Very first");
            dlist_ins_next(listop, dlist_tail(listop), (void*)OvD);
         }else { /* must sort first */
            Elmop = NULL;
            do {
               SUMA_LH("Searching");
               Found = NOPE;
               if (!Elmop) {
                  Elmop = dlist_head(listop);
               } else {
                  Elmop = dlist_next(Elmop);
               }

               oOvD = (SUMA_OVERLAY_LIST_DATUM *)Elmop->data;

               /* transform PlaneOrder so that is
                  reflects the Background modulation */
               Shift = SUMA_ADO_N_Overlays(ado);

               if (OvD->Overlay->isBackGrnd)
                  ShftPlaneOrder = OvD->Overlay->PlaneOrder - Shift;
               else ShftPlaneOrder = OvD->Overlay->PlaneOrder;

               if (oOvD->Overlay->isBackGrnd)
                  oShftPlaneOrder = oOvD->Overlay->PlaneOrder - Shift;
               else oShftPlaneOrder = oOvD->Overlay->PlaneOrder;

               if (ShftPlaneOrder <= oShftPlaneOrder) {
                  SUMA_LH ("Ins Prev");
                  dlist_ins_prev(listop, Elmop, (void *)OvD);
                  Found = YUP;
               } else if (Elmop == dlist_tail(listop)) {
                  SUMA_LH ("Ins Next");
                  /* reached the end, append */
                  dlist_ins_next(listop, Elmop, (void *)OvD);
                  Found = YUP;
               }
            } while (!Found);
         }
   }


   /* Now the list is sorted
   Go through the planes and make sure that the orders
   span 0 to N_Overlays -1 */
   SUMA_LH("Changing list order to plane order");
   SUMA_ListOrderToPlaneOrder (listop);

   SUMA_RETURN(listop);
}

/*!
   \brief sets the values of PlaneOrder to reflect the location of the color planes in list
*/
SUMA_Boolean SUMA_ListOrderToPlaneOrder (DList *listop)
{
   static char FuncName[]={"SUMA_ListOrderToPlaneOrder"};
   SUMA_OVERLAY_LIST_DATUM *OvD = NULL;
   int i, fg_shift = 0;
   DListElmt *Elmop=NULL;

   SUMA_ENTRY;

   /* First pass, do background */
   if (listop->size) {
      Elmop = NULL;
      i = 0;
      do {
         if (!Elmop) Elmop = dlist_head(listop);
         else Elmop = Elmop->next;
         OvD = (SUMA_OVERLAY_LIST_DATUM *)Elmop->data;
         if (OvD->Overlay->isBackGrnd) {
            OvD->Overlay->PlaneOrder = i;
            ++i;
         }
      } while (!dlist_is_tail(Elmop));
   }

   /* second pass, do foreground */
   if (listop->size) {
      Elmop = NULL;
      i = 0;
      do {
         if (!Elmop) Elmop = dlist_head(listop);
         else Elmop = Elmop->next;
         OvD = (SUMA_OVERLAY_LIST_DATUM *)Elmop->data;
         if (!OvD->Overlay->isBackGrnd) {
            OvD->Overlay->PlaneOrder = i;
            ++i;
         }
      } while (!dlist_is_tail(Elmop));
   }


   SUMA_RETURN(YUP);
}

/*!
   \brief returns the largest background order in the list of verlay planes
*/
int SUMA_GetLargestBackroundOrder (DList *listop)
{
   static char FuncName[]={"SUMA_GetLargestBackroundOrder"};
   int Order, i=0;
   DListElmt *Elmop=NULL;
   SUMA_OVERLAY_LIST_DATUM *OvD = NULL;
   SUMA_Boolean LocalHead = NOPE;

   SUMA_ENTRY;

   Order = 0;
   Elmop = NULL;
   do {
      if (!Elmop) Elmop = dlist_head(listop);
      else Elmop = Elmop->next;
      OvD = (SUMA_OVERLAY_LIST_DATUM *)Elmop->data;
      if (OvD->Overlay->isBackGrnd) {
         if (OvD->Overlay->PlaneOrder > Order) Order = OvD->Overlay->PlaneOrder;
      }
      ++i;
   } while (!dlist_is_tail(Elmop));

   if (LocalHead) {
      fprintf (SUMA_STDERR,"%s: Highest background order found is %d\n", FuncName, Order);
   }

   SUMA_RETURN(Order);
}

/*!
   \brief returns the lowest foreground plane order in the list of overlay planes
*/
int SUMA_GetSmallestForegroundOrder (DList *listop)
{
   static char FuncName[]={"SUMA_GetSmallestForegroundOrder"};
   int Order, i=0;
   DListElmt *Elmop=NULL;
   SUMA_OVERLAY_LIST_DATUM *OvD = NULL, *oOvD = NULL;
   SUMA_Boolean LocalHead = NOPE;

   SUMA_ENTRY;

   Order = listop->size -1 ;
   Elmop = NULL;
   do {
      if (!Elmop) Elmop = dlist_head(listop);
      else Elmop = Elmop->next;
      OvD = (SUMA_OVERLAY_LIST_DATUM *)Elmop->data;
      if (!OvD->Overlay->isBackGrnd) {
         if (OvD->Overlay->PlaneOrder < Order) Order = OvD->Overlay->PlaneOrder;
      }
      ++i;
   } while (!dlist_is_tail(Elmop));

   SUMA_LHv("Lowest foreground order found is %d\n", Order);

   SUMA_RETURN(Order);
}

/*!
   Is a color overlay plane registered in SO
*/
SUMA_Boolean SUMA_isOverlayOfDO (SUMA_ALL_DO *ado, SUMA_OVERLAYS *Plane)
{
   static char FuncName[]={"SUMA_isOverlayOfDO"};
   int i;
   SUMA_Boolean LocalHead = NOPE;

   SUMA_ENTRY;

   for (i=0; i< SUMA_ADO_N_Overlays(ado); ++i) {
      if (SUMA_ADO_Overlay(ado,i) == Plane) {
         SUMA_LHv("Found plane at ind: %d\n", i);
         SUMA_RETURN(YUP);
      }
   }

   SUMA_LH("Plane not found");
   SUMA_RETURN(NOPE);
}

SUMA_ALL_DO *SUMA_Overlay_OwnerADO(SUMA_OVERLAYS *Over)
{
   static char FuncName[]={"SUMA_Overlay_OwnerADO"};
   SUMA_ALL_DO *ado=NULL;
   void *pp = NULL;
   SUMA_DO_Types tp;

   SUMA_ENTRY;

   if (!Over) SUMA_RETURN(NULL);

   pp = SUMA_find_any_object(Over->owner_id, &tp);
   if (!pp) SUMA_RETURN(NULL);
   switch (tp) {
      case SO_type:
      case TRACT_type:
      case GRAPH_LINK_type:
      case GDSET_type:
      case CDOM_type:
      case VO_type:
         SUMA_RETURN((SUMA_ALL_DO *)pp);
      default:
         SUMA_S_Warn("Object type %d (%s) is not expected to have overlays.\n"
	             "This comes up for CIFTI at the moment, need to think\n"
		     "ramifications through...\n",
                 tp , SUMA_ObjectTypeCode2ObjectTypeName(tp));
         SUMA_DUMP_TRACE("At Warning");
	 break;
   }
   SUMA_RETURN(NULL);
}

void SUMA_Print_PlaneOrder (SUMA_ALL_DO *ado, FILE *Out)
{
   static char FuncName[]={"SUMA_Print_PlaneOrder"};
   char *s;

   SUMA_ENTRY;

   if (Out == NULL) Out = stdout;

   s =  SUMA_PlaneOrder_Info(ado);

   if (s) {
      fprintf (Out, "%s", s);
      SUMA_free(s);
   }else {
      SUMA_S_Err("Failed in SUMA_PlaneOrder_Info.");
   }

   SUMA_RETURNe;
}

/*!
   \brief Shows the overlay plane order
*/
char * SUMA_PlaneOrder_Info (SUMA_ALL_DO *ado)
{
   static char FuncName[]={"SUMA_PlaneOrder_Info"};
   char stmp[1000], *s = NULL;
   SUMA_STRING *SS = NULL;
   DList *list=NULL;
   DListElmt *Elm=NULL;
   SUMA_OVERLAY_LIST_DATUM *OvD=NULL;

   SUMA_ENTRY;

   /* get the background and foreground lists */
   SS = SUMA_StringAppend (NULL, NULL);

   if (!(list = SUMA_OverlaysToOrderedList (ado, -1))) {
      SS = SUMA_StringAppend (SS,"NULL Background list\n");
   }else if (!list->size) {
      SS = SUMA_StringAppend (SS,"Empty Background list\n");
   } else {
      Elm=NULL;
      do {
         if (!Elm) Elm = dlist_head(list);
         else Elm = Elm->next;
         OvD = (SUMA_OVERLAY_LIST_DATUM *)Elm->data;
         sprintf (stmp,"BK: %s o%d (%s)\n",
            OvD->Overlay->Label, OvD->Overlay->PlaneOrder, OvD->Overlay->Name );
         SS = SUMA_StringAppend (SS,stmp);
      } while (Elm != dlist_tail(list));
   }

   if (!(list = SUMA_OverlaysToOrderedList (ado, 1))) {
      SS = SUMA_StringAppend (SS,"NULL Foreground list\n");
   }else if (!list->size) {
      SS = SUMA_StringAppend (SS,"Empty Foreground list\n");
   } else {
      Elm=NULL;
      do {
         if (!Elm) Elm = dlist_head(list);
         else Elm = Elm->next;
         OvD = (SUMA_OVERLAY_LIST_DATUM *)Elm->data;
         sprintf (stmp,"FG: %s o%d (%s)\n",
            OvD->Overlay->Label, OvD->Overlay->PlaneOrder, OvD->Overlay->Name );
         SS = SUMA_StringAppend (SS,stmp);
      } while (Elm != dlist_tail(list));
   }

   s = SS->s;
   SUMA_free(SS);

   SUMA_RETURN (s);
}

/*!
   \brief Moves a plane up one order
*/
SUMA_Boolean SUMA_MovePlaneUp (SUMA_ALL_DO *ado, char *Name)
{
   static char FuncName[]={"SUMA_MovePlaneUp"};
   SUMA_OVERLAYS *Overlay=NULL;
   SUMA_OVERLAY_LIST_DATUM *OvD=NULL;
   DList *list=NULL;
   DListElmt *Elm = NULL;
   int junk=0;
   SUMA_Boolean Found = NOPE, LocalHead = NOPE;

   SUMA_ENTRY;

   /* search for the plane by name */
   SUMA_LH("Searching for plane");
   if (!(Overlay = SUMA_Fetch_OverlayPointer(ado, Name, &junk))) {
      SUMA_S_Err("Plane does not exist in SO->Overlays. (identified by name)");
      SUMA_RETURN (NOPE);
   }

   /* get the list of planes */
   SUMA_LH("Creating list");
   if (Overlay->isBackGrnd) list = SUMA_OverlaysToOrderedList (ado, -1);
   else list = SUMA_OverlaysToOrderedList (ado, 1);
   if (!list) {
      SUMA_S_Err("NULL list");
      SUMA_RETURN (NOPE);
   }

   /* Now search through the list until you find Overlay */
   SUMA_LH("Searching for plane in list");
   Found = NOPE;
   Elm = NULL;
   do {
      if (!Elm) Elm = dlist_head(list);
      else Elm = Elm->next;
      OvD = (SUMA_OVERLAY_LIST_DATUM *) Elm->data;
      if (OvD->Overlay == Overlay) Found = YUP;
   }while (Elm != dlist_tail(list) && !Found);

   if (!Found) {
      SUMA_S_Err("Strange, real strange.");
      SUMA_RETURN(NOPE);
   }

   SUMA_LH("Found element, inserting at new position");
   if (Elm != dlist_tail(list)) { /* not on top, can move up */
      /* add Elm's data  ahead of Elm->next */
      dlist_ins_next (list, Elm->next, Elm->data);
      /* remove Elm BUT NOT ITS DATA STRUCTURE!*/
      dlist_remove (list, Elm, (void *)(&OvD));
   } else {
      SUMA_LH("Reached the top");
   }

   SUMA_LH("Compacting");
   /* now compact the order just for good measure */
   SUMA_ListOrderToPlaneOrder (list);


   SUMA_LH("Clean up");
   dlist_destroy(list); SUMA_free(list);
   SUMA_RETURN(YUP);
}

/*!
   \brief Moves a plane up one order
*/
SUMA_Boolean SUMA_MovePlaneDown (SUMA_ALL_DO *ado, char *Name)
{
   static char FuncName[]={"SUMA_MovePlaneDown"};
   SUMA_OVERLAYS *Overlay=NULL;
   SUMA_OVERLAY_LIST_DATUM *OvD=NULL;
   DList *list=NULL;
   DListElmt *Elm = NULL;
   int junk=0;
   SUMA_Boolean Found = NOPE, LocalHead = NOPE;

   SUMA_ENTRY;

   /* search for the plane by name */
   SUMA_LH("Searching for plane");
   if (!(Overlay = SUMA_Fetch_OverlayPointer(ado,
                                             Name, &junk))) {
      SUMA_S_Err("Plane does not exist in Object's Overlays."
                 " (identified by name)");
      SUMA_RETURN (NOPE);
   }

   /* get the list of planes */
   SUMA_LH("Creating list");
   if (Overlay->isBackGrnd) list = SUMA_OverlaysToOrderedList (ado, -1);
   else list = SUMA_OverlaysToOrderedList (ado, 1);
   if (!list) {
      SUMA_S_Err("NULL list");
      SUMA_RETURN (NOPE);
   }

   /* Now search through the list until you find Overlay */
   SUMA_LH("Searching for plane in list");
   Found = NOPE;
   Elm = NULL;
   do {
      if (!Elm) Elm = dlist_head(list);
      else Elm = Elm->next;
      OvD = (SUMA_OVERLAY_LIST_DATUM *) Elm->data;
      if (OvD->Overlay == Overlay) Found = YUP;
   }while (Elm != dlist_tail(list) && !Found);

   if (!Found) {
      SUMA_S_Err("Strange, real strange.");
      SUMA_RETURN(NOPE);
   }

   SUMA_LH("Found element, inserting at new position");
   if (Elm != dlist_head(list)) { /* not on bottom, can move down */
      /* add Elm's data  before of Elm->prev */
      dlist_ins_prev (list, Elm->prev, Elm->data);
      /* remove Elm BUT NOT ITS DATA STRUCTURE!*/
      dlist_remove (list, Elm, (void *)(&OvD));
   } else {
      SUMA_LH("Reached the bottom");
   }

   SUMA_LH("Compacting");
   /* now compact the order just for good measure */
   SUMA_ListOrderToPlaneOrder (list);


   SUMA_LH("Clean up");
   dlist_destroy(list); SUMA_free(list);
   SUMA_RETURN(YUP);
}


SUMA_OVERLAYS * SUMA_NewPlaneSearch(SUMA_ALL_DO *ado,
                                    SUMA_OVERLAYS *Overlay)
{
   static char FuncName[]={"SUMA_NewPlaneSearch"};
   int junk = 0;

   SUMA_ENTRY;

   if (!Overlay || !ado) {
      SUMA_S_Err("You sent me NULLS!");
      SUMA_RETURN (NULL);
   }

   if (SUMA_isOverlayOfDO(ado, Overlay)) {
      SUMA_RETURN(Overlay);
   }

   /* also try looking for plane by name */
   SUMA_RETURN(SUMA_Fetch_OverlayPointer( ado, Overlay->Name, &junk));
}

/*!
   \brief Adds a new plane to SO->Overlays.
   If plane exists, you get an error message
   Adds plane to related surfaces if dov is not NULL

   DuplicateFlag == 0 return with error if plane already exists
                    1 return with warning if plane already exists
*/
SUMA_Boolean SUMA_AddNewPlane (SUMA_ALL_DO *ado, SUMA_OVERLAYS *Overlay,
                                 SUMA_DO *dov, int N_dov, int DuplicateFlag)
{
   static char FuncName[]={"SUMA_AddNewPlane"};
   DList *ForeList=NULL, *BackList = NULL;
   SUMA_OVERLAY_LIST_DATUM *OvD=NULL;
   int junk=0, i, OverInd, kin = 1;
   SUMA_SurfaceObject *SO2 = NULL;
   SUMA_Boolean LocalHead = NOPE;

   SUMA_ENTRY_LH;

   if (!Overlay) {
      SUMA_S_Err("You sent me NULLS!");
      SUMA_RETURN (NOPE);
   }

   if (SUMA_NewPlaneSearch(ado, Overlay)) {
      if (DuplicateFlag == 0) {
         SUMA_S_Errv(
            "Plane exists in Overlays either \n"
            "by pointer %p or by name (%s).\n"
            "Both of these must be unique because DuplicateFlag=%d\n",
            Overlay, Overlay->Name, DuplicateFlag);
         SUMA_DUMP_TRACE("Allora");
         SUMA_RETURN (NOPE);
      } else {
         SUMA_S_Note("Plane exists in Overlays. Preserving old one.");
         SUMA_RETURN (YUP);
      }
   }

   /* make sure that overlay plane does not have bias in it */
   if (Overlay->OptScl) {
      if (Overlay->OptScl->BiasVect) {
         SUMA_SL_Err("New overlay plane cannot have coordinate bias.\n"
                     "Not yet at least.\n");
         /* If you want to support this feature,
            you'll have to call SUMA_AddVisX_CoordBias
            on any surface the plane gets assigned to.
            That means SO and SO2 below.
            Search for SUMA_AddVisX_CoordBias in
            SUMA_SwitchState in file SUMA_Engine.c
            for the example */
         SUMA_RETURN(NOPE);
      }
   }

   /* make sure there's enough room for the new plane */
   if (SUMA_ADO_N_Overlays(ado)+1 >= SUMA_MAX_OVERLAYS) {
      SUMA_SL_Crit("Too many color overlays.");
      SUMA_RETURN (NOPE);
   }

   /* Now add the plane where it belongs */
   if (!(ForeList = SUMA_OverlaysToOrderedList (ado, 1))) {
      SUMA_S_Err("NULL ForeList");
      SUMA_RETURN (NOPE);
   }

  if (!(BackList = SUMA_OverlaysToOrderedList (ado, -1))) {
      SUMA_S_Err("NULL BackList");
      SUMA_RETURN (NOPE);
   }

   SUMA_LH("Adding to list...");
   OvD = (SUMA_OVERLAY_LIST_DATUM *)
            SUMA_calloc(1,sizeof(SUMA_OVERLAY_LIST_DATUM));
   OvD->Overlay = Overlay;

   if (Overlay->isBackGrnd) {
      SUMA_LH("Back dude...");
      dlist_ins_next(BackList, dlist_tail(BackList), (void *)OvD);
      Overlay->PlaneOrder = BackList->size - 1;
   } else {
      SUMA_LH("Front dude...");
      dlist_ins_next(ForeList, dlist_tail(ForeList), (void *)OvD);
      Overlay->PlaneOrder = ForeList->size - 1;
   }

   SUMA_LH("Out dude...");

   switch (ado->do_type) {
      case SO_type: {

         SUMA_SurfaceObject *SO = (SUMA_SurfaceObject *)ado;
         /* place the Overlay plane and its inode in SO */
         SO->Overlays[SO->N_Overlays] = Overlay;
         /* Now increment the number of overlays to be in SO */
         ++SO->N_Overlays;
         /* Now register plane with surfaces deserving it*/
         if (AFNI_yesenv("SUMA_ShareGrandChildrenOverlays")) {
            SUMA_S_Warn("Option needs polishing before\n"
                        "public usage. Nothing is done\n"
                        "to reflect changes to overlay coloring\n"
                        "from one group of LocalDom. to another\n"
                        "that share the same DomainGrandParentID\n");
            kin = 2;
         } else kin = 1;
         if (dov) {
            SUMA_LH("Registering plane with surfaces deserving it");
            /* Now that you have the color overlay plane set,
               go about all the surfaces, searching for ones related to SO
               and make sure they have this colorplane,
               otherwise, create a link to it. */
            for (i=0; i < N_dov; ++i) {
               if (SUMA_isSO(dov[i])) {
                  SO2 = (SUMA_SurfaceObject *)dov[i].OP;
                  if (SUMA_isRelated_SO(SO, SO2, kin) && SO != SO2) {
                     /* only 1st order kinship allowed */
                     /* surfaces related and not identical, check colorplanes */
                     if (!SUMA_Fetch_OverlayPointer ( (SUMA_ALL_DO *)SO2,
                                                      Overlay->Name, &OverInd)) {
                        /* color plane not found, link to that of SO */
                        SO2->Overlays[SO2->N_Overlays] =
                           (SUMA_OVERLAYS*)SUMA_LinkToPointer(
                                    (void*)SO->Overlays[SO->N_Overlays-1]);
                        /*increment the number of overlay planes */
                        ++SO2->N_Overlays;
                     } else {
                        /* colorplane found OK */
                     }
                  }
               }
            }
         }
         break; }
      case TRACT_type: {
         if (!(SUMA_ADO_Append_Overlay(ado, &Overlay))) {
            SUMA_S_Err("Failed to append Overlay");
            break;
         }
         break; }
      case CDOM_type: {
         if (!(SUMA_ADO_Append_Overlay(ado, &Overlay))) {
            SUMA_S_Err("Failed to append Overlay");
            break;
         }
         break; }
      case GDSET_type: {
         SUMA_S_Warn("Should not have multiple planes for graph dsets");
         break; }
      case VO_type: {
         if (!(SUMA_ADO_Append_Overlay(ado, &Overlay))) {
            SUMA_S_Err("Failed to append Overlay");
            break;
         }
         break; }
      default:
         SUMA_S_Errv("Not ready for type %s\n",
              SUMA_ObjectTypeCode2ObjectTypeName(ado->do_type));
         break;
   }

   SUMA_LH("Destruction...");
   dlist_destroy(ForeList); SUMA_free(ForeList);
   dlist_destroy(BackList); SUMA_free(BackList);


   SUMA_RETURN (YUP);
}

/*!
   \brief ans = SUMA_MixColors (sv);
   this functions mixes the colors for surface objects that ask for it
   \param sv (SUMA_SurfaceViewer *)
   \return YUP/NOPE
*/
SUMA_Boolean SUMA_MixColors (SUMA_SurfaceViewer *sv)
{
   static char FuncName[]={"SUMA_MixColors"};
   int i, dov_id, isv, kk;
   void *pp=NULL;
   SUMA_DO_Types tp;
   SUMA_DSET *dset=NULL;
   SUMA_SurfaceObject *SO = NULL;
   SUMA_Boolean LocalHead = NOPE;

   SUMA_ENTRY;


   isv = SUMA_WhichSVg(sv);

   if (LocalHead) SUMA_DUMP_TRACE("Mixing of the colors, sv %d, N_ColList = %d",
                                  isv, sv->N_ColList);

   for (i=0; i<sv->N_ColList; ++i){

      if (!(pp = SUMA_find_any_object(sv->ColList[i]->idcode_str, &tp))) {
         SUMA_S_Err("Zut alors, id %s not found!", sv->ColList[i]->idcode_str);
         SUMA_RETURN(NOPE);
      }
      if (sv->ColList[i]->Remix) {
         ++sv->ColList[i]->RemixID;
         switch (tp) {
            case SO_type:
               if (LocalHead)
                  fprintf( SUMA_STDERR,
                           "%s: Mixing colors (%s)...\n",
                           FuncName, sv->ColList[i]->idcode_str);
               SO = (SUMA_SurfaceObject *)pp;

               if (!SUMA_Overlays_2_GLCOLAR4((SUMA_ALL_DO *)SO, sv,
                                       SUMA_GetColorListPtr(sv->ColList[i]))) {
                  SUMA_S_Err("Failed in SUMA_Overlays_2_GLCOLAR4.");
                  SUMA_RETURN(NOPE);
               }
               sv->ColList[i]->Remix = NOPE;
               break;
            case GDSET_type:
               dset = (SUMA_DSET *)pp;
               SUMA_LHv("Mixing Graph Dset Colors (%s), Dset %s...\n",
                        sv->ColList[i]->idcode_str, SDSET_LABEL(dset));
               if (!SUMA_Overlays_2_GLCOLAR4((SUMA_ALL_DO *)dset, sv,
                                       SUMA_GetColorListPtr(sv->ColList[i]))) {
                  SUMA_S_Err("Failed in SUMA_Overlays_2_GLCOLAR4.");
                  SUMA_RETURN(NOPE);
               }
               sv->ColList[i]->Remix = NOPE;
               break;
            case CDOM_type: {
               SUMA_CIFTI_DO *CO = (SUMA_CIFTI_DO *)pp;
               SUMA_LH("Now done separately for elementary datasets "
	               "and domains. Nothing to do here.");
	       break;
	       #if 0
	       /* delete soon */
	       SUMA_LHv("Mixing CIFTI Object Colors (%s), CO %s, sv %d ...\n",
                  sv->ColList[i]->idcode_str, ADO_LABEL((SUMA_ALL_DO *)CO), isv);
               if (!SUMA_Overlays_2_GLCOLAR4((SUMA_ALL_DO *)CO, sv,
                                       SUMA_GetColorListPtr(sv->ColList[i]))) {
                  SUMA_S_Err("Failed in SUMA_Overlays_2_GLCOLAR4.");
                  SUMA_RETURN(NOPE);
               }
               sv->ColList[i]->Remix = NOPE;
               SUMA_S_Warn("This block below is only needed if one of the"
                           "domains is a volume");
               for(kk=0; kk<SUMA_MAX_SURF_VIEWERS; ++kk) {
                  if (kk != isv) {
                     sv->ColList[i]->per_sv_extra[kk] |= PSV_BIND_VOL;
                  }
               }
               break;
	       #endif
	       }
            case VO_type: {
               SUMA_VolumeObject *VO = (SUMA_VolumeObject *)pp;
               SUMA_LHv("Mixing Volume Object Colors (%s), Dset %s, sv %d ...\n",
                  sv->ColList[i]->idcode_str, ADO_LABEL((SUMA_ALL_DO *)VO), isv);
               if (!SUMA_Overlays_2_GLCOLAR4((SUMA_ALL_DO *)VO, sv,
                                       SUMA_GetColorListPtr(sv->ColList[i]))) {
                  SUMA_S_Err("Failed in SUMA_Overlays_2_GLCOLAR4.");
                  SUMA_RETURN(NOPE);
               }
               sv->ColList[i]->Remix = NOPE;
               for(kk=0; kk<SUMA_MAX_SURF_VIEWERS; ++kk) {
                  if (kk != isv) {
                     sv->ColList[i]->per_sv_extra[kk] |= PSV_BIND_VOL;
                  }
               }
               break; }
            case TRACT_type: {
               SUMA_TractDO *tdo=(SUMA_TractDO *)pp;
               SUMA_LHv("Mixing Tract Colors (%s), Tract %s, ID %s...\n",
                        sv->ColList[i]->idcode_str,
                        ADO_LABEL((SUMA_ALL_DO *)pp), ADO_ID((SUMA_ALL_DO *)pp));
               if (!SUMA_Overlays_2_GLCOLAR4((SUMA_ALL_DO *)pp, sv,
                                       SUMA_GetColorListPtr(sv->ColList[i]))) {
                  SUMA_S_Err("Failed in SUMA_Overlays_2_GLCOLAR4.");
                  SUMA_RETURN(NOPE);
               }
               sv->ColList[i]->Remix = NOPE;
               break; }
            case MASK_type: {
               SUMA_MaskDO *mdo = (SUMA_MaskDO*)pp;
               SUMA_LHv("Mixing Mask Colors (%s), Mask %s, ID %s...\n",
                        sv->ColList[i]->idcode_str,
                        ADO_LABEL((SUMA_ALL_DO *)pp), ADO_ID((SUMA_ALL_DO *)pp));
               if (!SUMA_Overlays_2_GLCOLAR4((SUMA_ALL_DO *)pp, sv,
                                       SUMA_GetColorListPtr(sv->ColList[i]))) {
                  SUMA_S_Err("Failed in SUMA_Overlays_2_GLCOLAR4.");
                  SUMA_RETURN(NOPE);
               }
               sv->ColList[i]->Remix = NOPE;
               break; }
            default:
               SUMA_S_Errv("Type %d (%s) is not welcome here\n",
                           tp, SUMA_ObjectTypeCode2ObjectTypeName(tp));
               SUMA_RETURN(NOPE);
         }
      }
      SUMA_LH("ColList[%d](%p)->per_sv_extra[%d]=%d",
               i, sv->ColList[i], isv, sv->ColList[i]->per_sv_extra[isv]);
      {/* Check on extras */
         switch (tp) {
            case VO_type: {
               SUMA_VolumeObject *vo = (SUMA_VolumeObject *)pp;
               if (sv->ColList[i]->per_sv_extra[isv] & PSV_BIND_VOL) {
                  SUMA_LH("Loading texture for viewer %d", isv);
                  if (!SUMA_VE_LoadTexture(vo->VE, 0)){
                     SUMA_S_Err("Failed to GL load texture for sv %d", isv);
                     SUMA_RETURN(NOPE);
                  }
                  sv->ColList[i]->per_sv_extra[isv] &= ~PSV_BIND_VOL;
               }
               break; }
            default:
               break;
         }
      }
   }

   SUMA_RETURN (YUP);

}




SUMA_Boolean SUMA_iRGB_to_OverlayPointer (SUMA_ALL_DO *ado,
                                 char *Name, SUMA_OVERLAY_PLANE_DATA *sopd,
                                 int *PlaneInd, SUMA_DO *dov, int N_dov,
                                 DList *DsetList)
{
   static char FuncName[]={"SUMA_iRGB_to_OverlayPointer"};
   SUMA_Boolean LocalHead = NOPE;

   SUMA_ENTRY;

   if (!ado) SUMA_RETURN(NOPE);

   switch (ado->do_type) {
      case SO_type:
         SUMA_RETURN(SUMA_iRGB_to_SO_OverlayPointer((SUMA_SurfaceObject *)ado,
                                 Name, sopd, PlaneInd, dov, N_dov, DsetList));
      case TRACT_type:
         SUMA_RETURN(SUMA_iRGB_to_TDO_OverlayPointer((SUMA_TractDO *)ado,
                                 Name, sopd, PlaneInd, dov, N_dov, DsetList));
      default:
         SUMA_S_Err("Not ready to deal with type %s", ADO_TNAME(ado));
         SUMA_RETURN(NOPE);
   }
   SUMA_RETURN(NOPE);
}

/*!
   \brief A function that looks up an overlay plane by its name for surfaces
   If the plane is found its index is returned, otherwise
   a new one is created. The function also sets up pointers to
   that plane for all related surfaces in dov and places node colors
   in that plane.

   \param SO (SUMA_SurfaceObject *) Surface Object
   \param Name (char *) Name of color plane
   \param sopd (SUMA_OVERLAY_PLANE_DATA *) Data to put in overlay plane
   \param PlaneInd (int *) index of created or found color plane
                        (that's set by the function )
   \param dov (SUMA_DO *) vector of displayable objects
   \param N_dov (int ) number of displayable objects

*/
SUMA_Boolean SUMA_iRGB_to_SO_OverlayPointer (SUMA_SurfaceObject *SO,
                                 char *Name, SUMA_OVERLAY_PLANE_DATA *sopd,
                                 int *PlaneInd, SUMA_DO *dov, int N_dov,
                                 DList *DsetList)
{
   static char FuncName[]={"SUMA_iRGB_to_SO_OverlayPointer"}, stmp[500];
   char *DsetName_tmp=NULL;
   int i, OverInd = -1, i_max, wrn_cnt = 0, i3 = 0;
   SUMA_OVERLAYS *Overlay=NULL;
   SUMA_DSET *dset = NULL;
   SUMA_Boolean LocalHead = NOPE;

   SUMA_ENTRY;

      SUMA_LH("Fetching Overlay Pointer");
      /* if plane exists use it, else create a new one on the mappable surface */
      if (!SUMA_Fetch_OverlayPointer ((SUMA_ALL_DO *)SO, Name, &OverInd)) {
         SUMA_LH("pointer not found");
         /* overlay plane not found, create a new one on the mappable surface*/
         if (!SUMA_isLocalDomainParent(SO)) {
            if (sopd->Source == SES_Afni) {
               /* unexpected, surfaces coming from AFNI with a map
               should be a local domain parent */
               fprintf( SUMA_STDERR,
                        "Error %s: Surface %s (ID: %s) received from AFNI is "
                        "not a local domain parent.\n",
                        FuncName, SO->Label, SO->idcode_str);
               SUMA_RETURN(NOPE);
            } else {
               SUMA_SL_Warn ( "Placing colors on surface \n"
                              "not a local domain parent.\nCase not tested.");
            }
         }

         DsetName_tmp = SUMA_append_replace_string(Name,
                                    SO->LocalDomainParentID,TMP_NAME_SEP, 0);
         switch (sopd->dtlvl) {
            case SUMA_ELEM_DAT:
               dset = SUMA_CreateDsetPointer (DsetName_tmp,
                                        SUMA_NODE_RGB,
                                        NULL,
                                        SO->idcode_str,
                                        SO->N_Node);   /* first create a dataset
                                          that will go with that colorplane */
               break;
            default:
               SUMA_S_Err("Not ready for datum level %d for surfaces",
                           sopd->dtlvl);
               break;
         }
         SUMA_sdset_set_datum_level(dset,sopd->dtlvl);

         SUMA_free(DsetName_tmp); DsetName_tmp = NULL;
         /* insert that element into DaList */
         if (!SUMA_InsertDsetPointer(&dset, DsetList, 0)) {
            SUMA_SL_Err("Failed to insert dset into list");
            SUMA_RETURN(NOPE);
         }
         /* We'll be using NodeDef here so begin by allocating space
            for the various entries */
         SUMA_AddDsetNelCol (dset, "node index", SUMA_NODE_INDEX, NULL, NULL, 1);
         SUMA_AddDsetNelCol (dset, "red", SUMA_NODE_R, NULL, NULL, 1);
         SUMA_AddDsetNelCol (dset, "green", SUMA_NODE_G, NULL, NULL, 1);
         SUMA_AddDsetNelCol (dset, "blue", SUMA_NODE_B, NULL, NULL, 1);

         Overlay = SUMA_CreateOverlayPointer (Name, dset, SO->idcode_str, NULL);
         if (!Overlay) {
            SUMA_SL_Err("Failed in SUMA_CreateOverlayPointer.\n");
            SUMA_RETURN(NOPE);
         }

         /* set up some defaults for the overlap plane */
         if (sopd->Show) Overlay->ShowMode = SW_SurfCont_DsetViewCol;
         else Overlay->ShowMode = -SW_SurfCont_DsetViewCol;
         Overlay->GlobalOpacity = sopd->GlobalOpacity;
         Overlay->isBackGrnd = sopd->isBackGrnd;
         Overlay->OptScl->BrightFact = sopd->DimFact;
         OverInd = SO->N_Overlays;

         /* Add this plane to SO->Overlays */
         if (!SUMA_AddNewPlane ((SUMA_ALL_DO *)SO, Overlay, dov, N_dov, 0)) {
            SUMA_SL_Crit("Failed in SUMA_AddNewPlane");
            SUMA_FreeOverlayPointer(Overlay);
            SUMA_RETURN (NOPE);
         }


      }else {
         SUMA_LH("Pointer found");
      }

      if (LocalHead)
         fprintf (SUMA_STDERR,
                  "%s: OverInd = %d, Loading colors to Overlay Plane...\n",
                  FuncName, OverInd);
      if (sopd->N > SO->N_Node) {
         SUMA_SLP_Warn("Number of nodes in colorplane (%d)\n"
                        "is larger than number of nodes in surface (%d)\n"
                        "Proceed if you know what you're doing.\n"
                        "Data from high node indices will be ignored.",
                        sopd->N, SO->N_Node);
         i_max = SO->N_Node;
      } else {
         i_max = sopd->N;
      }

      SO->Overlays[OverInd]->DimFact = sopd->DimFact;
      SO->Overlays[OverInd]->cmapname = SUMA_copy_string("explicit");
                                 /* explicit color definition in data */
      SO->Overlays[OverInd]->FullList = 0; /*!< This type of planes is not
               usually a full list because it has the nodes defined*/

      /* Now put the colors in the overlay plane */
      if (LocalHead) fprintf (SUMA_STDERR,
                              "%s: %d node colors are to be inserted.\n",
                              FuncName, i_max);

      COLP_N_NODEDEF(SO->Overlays[OverInd]) = i_max; /* set the number of nodes
                                       filled IN THE OVERLAY PLANE*/
      SDSET_VECFILLED(SO->Overlays[OverInd]->dset_link) = i_max; /* set the
                     number of nodes filled IN THE DSET, For this
                     type of dsets, the N_NodeDef is the same for
                     both OVERLAY and for DSET*/
      if (COLP_N_NODEDEF(SO->Overlays[OverInd])) {
         int *iv, N_i,*Nv;
         float *Rv, *Gv, *Bv;
         SUMA_DSET *dset;
         dset = SO->Overlays[OverInd]->dset_link;
         /* find the columns you need to fill.
          You can't use SUMA_FillNelCol directly because
          columns (vectors) are of different types */
         if (!(Nv = SUMA_GetNodeDef(dset))) {
            SUMA_SL_Err("Failed to find node indices."); SUMA_RETURN(NOPE); }
         if (LocalHead) SUMA_ShowDset(dset, 0, NULL);
         iv = SUMA_GetDsetColIndex (dset, SUMA_NODE_R, &N_i);
         if (N_i != 1) {
            SUMA_SL_Err("Failed to find one column.");
            SUMA_free(iv); SUMA_RETURN(NOPE); }
         Rv = (float *)dset->dnel->vec[iv[0]];SUMA_free(iv); iv = NULL;
         iv = SUMA_GetDsetColIndex (dset, SUMA_NODE_G, &N_i);
         if (N_i != 1) {
            SUMA_SL_Err("Failed to find one column.");
            SUMA_free(iv); SUMA_RETURN(NOPE); }
         Gv = (float *)dset->dnel->vec[iv[0]];SUMA_free(iv); iv = NULL;
         iv = SUMA_GetDsetColIndex (dset, SUMA_NODE_B, &N_i);
         if (N_i != 1) {
            SUMA_SL_Err("Failed to find one column.");
            SUMA_free(iv); SUMA_RETURN(NOPE); }
         Bv = (float *)dset->dnel->vec[iv[0]];SUMA_free(iv); iv = NULL;
         /* Now store these colors into the dataset */
         switch (sopd->Type) {
            case SOPT_ibbb:
               {
                  int *inel=NULL;
                  byte *r=NULL, *g=NULL, *b=NULL, *a=NULL;

                  inel = (int *)sopd->i;
                  r = (byte *)sopd->r;
                  g = (byte *)sopd->g;
                  b = (byte *)sopd->b;
                  for (i=0; i < i_max; ++i) {
                     /*fprintf(SUMA_STDERR,
                              "Node %d: r%d, g%d, b%d\n",
                              inel[i], r[i], g[i], b[i]);*/
                     if (SO->N_Node > inel[i]) {
                        Nv[i] = inel[i];
                        Rv[i] = (float)(r[i]) / 255.0;
                        Gv[i] = (float)(g[i]) / 255.0;
                        Bv[i] = (float)(b[i]) / 255.0;
                     } else {
                        if (!wrn_cnt) {
                           SUMA_SLP_Warn(
                              "Color plane includes node indices (%d at %d)\n"
                              "that are >= number of nodes in surface (%d).\n"
                              "Other similar warnings will be muted.",
                              inel[i], i, SO->N_Node);
                        }
                        ++wrn_cnt;
                     }
                  }
               }
               break;
            case SOPT_ifff:
               {
                  int *inel=NULL;
                  float *r=NULL, *g=NULL, *b=NULL, *a=NULL;

                  inel = (int *)sopd->i;
                  r = (float *)sopd->r;
                  g = (float *)sopd->g;
                  b = (float *)sopd->b;
                  for (i=0; i < i_max; ++i) {
                     /*fprintf(SUMA_STDERR,
                        "Node %d: r%f, g%f, b%f\n", inel[i], r[i], g[i], b[i]);*/
                     if (SO->N_Node > inel[i]) {
                        Nv[i] = inel[i];
                        Rv[i] = (float)(r[i]) ;
                        Gv[i] = (float)(g[i]) ;
                        Bv[i] = (float)(b[i]) ;
                     } else {
                        if (!wrn_cnt) {
                           SUMA_SLP_Warn("Color plane includes node indices\n"
                                   "that are >= number of nodes in surface.\n");
                        }
                        ++wrn_cnt;
                     }
                  }
               }
               break;
            default:
               SUMA_SLP_Err("Unknown color plane type");
               SUMA_RETURN(NOPE);
               break;
         }
      }

      /* Now you want to create the colors of that plane based on
         the data in dset */
      if (!SUMA_ColorizePlane (SO->Overlays[OverInd])) {
         SUMA_SLP_Err("Failed to colorize plane.\n");
         SUMA_RETURN(NOPE);
      }

      /* store overlay plane index here, OverInd will get mango-ed
         further down */
      if (LocalHead)
         fprintf (SUMA_STDERR,
                  "%s: OverInd = %d. Returning.\n", FuncName, OverInd);
      *PlaneInd = OverInd;

   SUMA_RETURN (YUP);

}

/*!
   \brief A function that looks up an overlay plane by its name for Tracts
   If the plane is found its index is returned, otherwise
   a new one is created. The function also sets up pointers to
   that plane for all related surfaces in dov and places node colors
   in that plane.

   \param TDO (SUMA_TractDO *) Tract Object
   \param Name (char *) Name of color plane
   \param sopd (SUMA_OVERLAY_PLANE_DATA *) Data to put in overlay plane
   \param PlaneInd (int *) index of created or found color plane
                        (that's set by the function )
   \param dov (SUMA_DO *) vector of displayable objects
   \param N_dov (int ) number of displayable objects

*/
SUMA_Boolean SUMA_iRGB_to_TDO_OverlayPointer (SUMA_TractDO *TDO,
                                 char *Name, SUMA_OVERLAY_PLANE_DATA *sopd,
                                 int *PlaneInd, SUMA_DO *dov, int N_dov,
                                 DList *DsetList)
{
   static char FuncName[]={"SUMA_iRGB_to_TDO_OverlayPointer"};
   char *DsetName_tmp=NULL;
   int i, OverInd = -1, i_max, wrn_cnt = 0, i3 = 0, N_Dat;
   SUMA_ALL_DO *ado = (SUMA_ALL_DO *)TDO;
   SUMA_SurfaceObject *SO2 = NULL;
   SUMA_OVERLAYS *Overlay=NULL;
   SUMA_DSET *dset = NULL;
   SUMA_Boolean LocalHead = NOPE;

   SUMA_ENTRY;

   SUMA_LH("Fetching Overlay Pointer");
   /* if plane exists use it, else create a new one on the mappable surface */
   if (!SUMA_Fetch_OverlayPointer (ado, Name, &OverInd)) {
      /* overlay plane not found, create a new one on these tracts */
      DsetName_tmp = SUMA_append_replace_string(Name,
                                 SUMA_ADO_idcode(ado),TMP_NAME_SEP, 0);
      SUMA_LH("pointer not found, creating %s", DsetName_tmp);
      switch (sopd->dtlvl) {
         case SUMA_ELEM_DAT:
            dset = SUMA_CreateDsetPointer (DsetName_tmp,
                                     SUMA_NODE_RGB,
                                     NULL,
                                     SUMA_ADO_idcode(ado),
                                     SUMA_ADO_N_Datum(ado));
            break;
         case SUMA_LEV1_DAT:
            dset = SUMA_CreateDsetPointer (DsetName_tmp,
                                     SUMA_NODE_RGB,
                                     NULL,
                                     SUMA_ADO_idcode(ado),
                                     TDO_N_TRACTS(TDO));
            break;
         case SUMA_LEV2_DAT:
            dset = SUMA_CreateDsetPointer (DsetName_tmp,
                                     SUMA_NODE_RGB,
                                     NULL,
                                     SUMA_ADO_idcode(ado),
                                     TDO_N_BUNDLES(TDO));
            break;
         default:
            SUMA_S_Err("Not ready for this crazy level %d\n", sopd->dtlvl);
            SUMA_RETURN(NOPE);
      }
      SUMA_sdset_set_datum_level(dset,sopd->dtlvl);
      SUMA_ifree(DsetName_tmp);
      SUMA_LH("Inserting dset into list");
      /* insert that element into DaList */
      if (!SUMA_InsertDsetPointer(&dset, DsetList, 0)) {
         SUMA_SL_Err("Failed to insert dset into list");
         SUMA_RETURN(NOPE);
      }
      /* We'll be using NodeDef here so begin by allocating space
         for the various entries */
      SUMA_AddDsetNelCol (dset, "node index", SUMA_NODE_INDEX, NULL, NULL, 1);
      SUMA_AddDsetNelCol (dset, "red", SUMA_NODE_R, NULL, NULL, 1);
      SUMA_AddDsetNelCol (dset, "green", SUMA_NODE_G, NULL, NULL, 1);
      SUMA_AddDsetNelCol (dset, "blue", SUMA_NODE_B, NULL, NULL, 1);

      Overlay = SUMA_CreateOverlayPointer (Name, dset, ADO_ID(ado), NULL);
      if (!Overlay) {
         SUMA_SL_Err("Failed in SUMA_CreateOverlayPointer.\n");
         SUMA_RETURN(NOPE);
      }

      /* set up some defaults for the overlap plane */
      if (sopd->Show) Overlay->ShowMode = SW_SurfCont_DsetViewCol;
      else Overlay->ShowMode = -SW_SurfCont_DsetViewCol;
      Overlay->GlobalOpacity = sopd->GlobalOpacity;
      Overlay->isBackGrnd = sopd->isBackGrnd;
      Overlay->OptScl->BrightFact = sopd->DimFact;
      OverInd = SUMA_ADO_N_Overlays(ado);

      /* Add this plane to TDO's overlays */
      if (!SUMA_AddNewPlane (ado, Overlay, dov, N_dov, 0)) {
         SUMA_SL_Crit("Failed in SUMA_AddNewPlane");
         SUMA_FreeOverlayPointer(Overlay);
         SUMA_RETURN (NOPE);
      }
   }else {
      SUMA_LH("Pointer found");
   }

   if (LocalHead)
      fprintf (SUMA_STDERR,
               "%s: OverInd = %d, Loading colors to Overlay Plane...\n",
               FuncName, OverInd);
   if (sopd->N > SUMA_ADO_N_Datum_Lev(ado, sopd->dtlvl)) {
      SUMA_SLP_Warn("Number of nodes in colorplane (%d)\n"
                    "is larger than number of datum targets in object (%d)\n"
                    "Proceed if you know what you're doing.\n"
                    "Data from high node indices will be ignored.",
                     sopd->N, SUMA_ADO_N_Datum_Lev(ado, sopd->dtlvl));
      i_max = SUMA_ADO_N_Datum_Lev(ado, sopd->dtlvl);
   } else {
      i_max = sopd->N;
   }

   Overlay = SUMA_ADO_Overlay(ado, OverInd);
   Overlay->DimFact = sopd->DimFact;
   Overlay->cmapname = SUMA_copy_string("explicit");
                              /* explicit color definition in data */
   Overlay->FullList = 0; /*!< This type of planes is not
            usually a full list because it has the nodes defined*/

   /* Now put the colors in the overlay plane */
   SUMA_LH("%d node colors are to be inserted.", i_max);

   COLP_N_NODEDEF(Overlay) = i_max; /* set the number of nodes
                                    filled IN THE OVERLAY PLANE*/
   SDSET_VECFILLED(Overlay->dset_link) = i_max; /* set the
                  number of nodes filled IN THE DSET, For this
                  type of dsets, the N_NodeDef is the same for
                  both OVERLAY and for DSET*/
   if (COLP_N_NODEDEF(Overlay)) {
      int *iv, N_i,*Nv;
      float *Rv, *Gv, *Bv;
      SUMA_DSET *dset;
      dset = Overlay->dset_link;
      /* find the columns you need to fill.
       You can't use SUMA_FillNelCol directly because
       columns (vectors) are of different types */
      if (!(Nv = SUMA_GetNodeDef(dset))) {
         SUMA_SL_Err("Failed to find node indices."); SUMA_RETURN(NOPE); }
      if (LocalHead) SUMA_ShowDset(dset, 0, NULL);
      iv = SUMA_GetDsetColIndex (dset, SUMA_NODE_R, &N_i);
      if (N_i != 1) {
         SUMA_SL_Err("Failed to find one column.");
         SUMA_free(iv); SUMA_RETURN(NOPE); }
      Rv = (float *)dset->dnel->vec[iv[0]];SUMA_free(iv); iv = NULL;
      iv = SUMA_GetDsetColIndex (dset, SUMA_NODE_G, &N_i);
      if (N_i != 1) {
         SUMA_SL_Err("Failed to find one column.");
         SUMA_free(iv); SUMA_RETURN(NOPE); }
      Gv = (float *)dset->dnel->vec[iv[0]];SUMA_free(iv); iv = NULL;
      iv = SUMA_GetDsetColIndex (dset, SUMA_NODE_B, &N_i);
      if (N_i != 1) {
         SUMA_SL_Err("Failed to find one column.");
         SUMA_free(iv); SUMA_RETURN(NOPE); }
      Bv = (float *)dset->dnel->vec[iv[0]];SUMA_free(iv); iv = NULL;
      /* Now store these colors into the dataset */
      N_Dat = SUMA_ADO_N_Datum_Lev(ado, sopd->dtlvl);
      switch (sopd->Type) {
         case SOPT_ibbb:
            {
               int *inel=NULL;
               byte *r=NULL, *g=NULL, *b=NULL, *a=NULL;

               inel = (int *)sopd->i;
               r = (byte *)sopd->r;
               g = (byte *)sopd->g;
               b = (byte *)sopd->b;
               for (i=0; i < i_max; ++i) {
                  /* fprintf(SUMA_STDERR,
                           "Node %d: r%d, g%d, b%d\n",
                           inel[i], r[i], g[i], b[i]); */
                  if (N_Dat > inel[i]) {
                     Nv[i] = inel[i];
                     Rv[i] = (float)(r[i]) / 255.0;
                     Gv[i] = (float)(g[i]) / 255.0;
                     Bv[i] = (float)(b[i]) / 255.0;
                  } else {
                     if (!wrn_cnt) {
                        SUMA_SLP_Warn(
                           "Color plane includes node indices (%d at %d)\n"
                           "that are >= number of nodes in surface (%d).\n"
                           "Other similar warnings will be muted.",
                           inel[i], i, N_Dat);
                     }
                     ++wrn_cnt;
                  }
               }
            }
            break;
         case SOPT_ifff:
            {
               int *inel=NULL;
               float *r=NULL, *g=NULL, *b=NULL, *a=NULL;

               inel = (int *)sopd->i;
               r = (float *)sopd->r;
               g = (float *)sopd->g;
               b = (float *)sopd->b;
               for (i=0; i < i_max; ++i) {
                  /*fprintf(SUMA_STDERR,
                     "Node %d: r%f, g%f, b%f\n", inel[i], r[i], g[i], b[i]);*/
                  if (N_Dat > inel[i]) {
                     Nv[i] = inel[i];
                     Rv[i] = (float)(r[i]) ;
                     Gv[i] = (float)(g[i]) ;
                     Bv[i] = (float)(b[i]) ;
                  } else {
                     if (!wrn_cnt) {
                        SUMA_SLP_Warn("Color plane includes node indices\n"
                                "that are >= number of nodes in surface.\n");
                     }
                     ++wrn_cnt;
                  }
               }
            }
            break;
         default:
            SUMA_SLP_Err("Unknown color plane type");
            SUMA_RETURN(NOPE);
            break;
      }
   }

   /* Now you want to create the colors of that plane based on
      the data in dset */
   if (!SUMA_ColorizePlane (Overlay)) {
      SUMA_SLP_Err("Failed to colorize plane.\n");
      SUMA_RETURN(NOPE);
   }

   /* store overlay plane index here, OverInd will get mango-ed
      further down */
   SUMA_LH("OverInd = %d. Returning.", OverInd);
   *PlaneInd = OverInd;

   SUMA_RETURN (YUP);
}

SUMA_DRAWN_ROI * SUMA_is_NamedColPlane_ForROI(char *PlaneName)
{
   static char FuncName[]={"SUMA_is_NamedColPlane_ForROI"};
   int i;
   SUMA_DRAWN_ROI *D_ROI=NULL;
   SUMA_Boolean LocalHead = NOPE;

   SUMA_ENTRY;

   if (!PlaneName) SUMA_RETURN(NULL);

   /* search all dov for ROIs that use the same plane */
   for (i=0; i < SUMAg_N_DOv && !D_ROI; ++i) {
      switch (SUMAg_DOv[i].ObjectType) { /* case Object Type */
         case ROIdO_type:
            if ((D_ROI = (SUMA_DRAWN_ROI *)SUMAg_DOv[i].OP)) {
               if (  D_ROI->ColPlaneName &&
                     !strcmp(D_ROI->ColPlaneName, PlaneName) ) {
                  SUMA_RETURN(D_ROI);
               } else {
                  D_ROI=NULL;
               }
            }
            break;
         default:
            D_ROI = NULL;
            break;
      }
   }
   SUMA_RETURN(NULL);
}

/*!
   \brief SUMA_FlushPlaneNotInUse (char *PlaneName, SUMA_SurfaceObject *SO, SUMA_DO *dov, int N_dov)
   Searches all DrawnROIs in dov.
   If no ROI related to SO has PlaneName for a color plane
   then that colorplane is flushed (ie no node colors are left in it, not deleted)
*/
SUMA_Boolean SUMA_FlushPlaneNotInUse (char *PlaneName, SUMA_ALL_DO *ado,
                                      SUMA_DO *dov, int N_dov)
{
   static char FuncName[]={"SUMA_FlushPlaneNotInUse"};
   SUMA_DRAWN_ROI *D_ROI = NULL;
   int i, OverInd;
   SUMA_Boolean LocalHead = NOPE;

   SUMA_ENTRY;

   if (!PlaneName) SUMA_RETURN(YUP);

   /* search all dov for ROIs that use the same plane */
   for (i=0; i < N_dov; ++i) {
      switch (dov[i].ObjectType) { /* case Object Type */
         case ROIdO_type:
            D_ROI = (SUMA_DRAWN_ROI *)dov[i].OP;
            break;
         default:
            D_ROI = NULL;
            break;
      }
      if (D_ROI && SUMA_isdROIrelated (D_ROI, ado)) {
         if (strcmp(PlaneName, D_ROI->ColPlaneName) == 0) {
            /* found one, do nothing and return */
            SUMA_RETURN (YUP);
         }
      }
   }

   /* looks like no other ROIs use that plane, flush it */
   if (!SUMA_Fetch_OverlayPointer (ado, PlaneName, &OverInd)) {
      SUMA_SLP_Warn("No Overlay Plane Found!");
      SUMA_RETURN (YUP);
   }

   SUMA_LH("Flushing meadows");
   COLP_N_NODEDEF(SUMA_ADO_Overlay(ado,OverInd)) = 0;
   SUMA_RETURN (YUP);
}

/*!
   \brief refreshes a colorplane list.
   A combo of SUMA_AssembleColorPlaneList and SUMA_CreateScrolledList.

*/
void SUMA_RefreshDsetList (SUMA_ALL_DO *ado)
{
   static char FuncName[]={"SUMA_RefreshDsetList"};
   SUMA_LIST_WIDGET *LW = NULL;
   SUMA_X_SurfCont *SurfCont=NULL;
   SUMA_Boolean LocalHead = NOPE;

   SUMA_ENTRY;

   SurfCont = SUMA_ADO_Cont(ado);
   LW = SurfCont->SwitchDsetlst;

   if (!LW) SUMA_RETURNe;

   if (LW->ALS) {
      /* free that old hag */
      if (LocalHead) SUMA_S_Err("Freeing the hag.");
      LW->ALS = SUMA_FreeAssembleListStruct(LW->ALS);
   }


   /* assemble the ColorPlane list */
   LW->ALS = SUMA_AssembleColorPlaneList (ado);

   if (!LW->ALS) {
      SUMA_SLP_Err("Error assembling list.");
      SUMA_RETURNe;
   }

   if (LW->ALS->N_clist < 0) {
      SUMA_SL_Err("Failed in SUMA_AssembleColorPlaneList");
      SUMA_RETURNe;
   }

   if (!LW->ALS->N_clist) {
      SUMA_SLP_Note ("No Color planes to choose from.");
      SUMA_RETURNe;
   }

   if (LocalHead) {
      int i;
      for (i=0; i < LW->ALS->N_clist; ++i)
         fprintf (SUMA_STDERR,"%s: %s\n", FuncName, LW->ALS->clist[i]);
   }
   SUMA_CreateScrolledList ( LW->ALS->clist, LW->ALS->N_clist, NOPE,
                             LW);

   SUMA_RETURNe;
}

/*!
   \brief Returns a list of the Colorplanes belonging to a certain surface.

   \param SO (SUMA_SurfaceObject *) pointer to surface object

   \return clist (SUMA_ASSEMBLE_LIST_STRUCT *) pointer to structure
   containing results

   \sa SUMA_FreeAssembleListStruct
   \sa SUMA_CreateAssembleListStruct

*/
SUMA_ASSEMBLE_LIST_STRUCT * SUMA_AssembleColorPlaneList (SUMA_ALL_DO *ado)
{
   static char FuncName[]={"SUMA_AssembleColorPlaneList"};
   int i=-1, N_clist=-1;
   DList *list=NULL, *listop = NULL, *OverlayPlanelist = NULL;
   DListElmt *Elm = NULL, *Elmop = NULL, *Elm_OverlayPlanelist = NULL;
   char Label[SUMA_MAX_NAME_LENGTH], *store=NULL;
   char **clist=NULL;
   void **oplist=NULL;
   SUMA_ASSEMBLE_LIST_STRUCT *clist_str = NULL;
   SUMA_OVERLAY_LIST_DATUM *OvD=NULL, *oOvD=NULL;
   SUMA_Boolean SortByOrder = YUP;
   SUMA_Boolean Found = NOPE;
   SUMA_Boolean LocalHead = NOPE;

   SUMA_ENTRY;

   /* get list of all Overlay planes */
   OverlayPlanelist = SUMA_OverlaysToOrderedList (ado, 0);

   /* need a list to store new names */
   list = (DList *)SUMA_calloc(1,sizeof(DList));
   dlist_init(list, NULL); /* you don't want to free the strings */
   /* need a list to store the pointers, it is useless when SortByOrder
      is used, but I leave it in to keep the code simple */
   listop = (DList *)SUMA_calloc(1,sizeof(DList));
   dlist_init(listop, NULL); /* you don't want to free the data as it is
                                copied from  OverlayPlanelist*/

   clist = NULL;
   N_clist = -1;
   Elm_OverlayPlanelist = NULL;
   do {
      if (!Elm_OverlayPlanelist)
         Elm_OverlayPlanelist = dlist_head(OverlayPlanelist);
      else Elm_OverlayPlanelist = Elm_OverlayPlanelist->next;

      OvD = (SUMA_OVERLAY_LIST_DATUM *) Elm_OverlayPlanelist->data;

      if (!OvD->Overlay->Label) sprintf (Label,"NULL");
      else sprintf (Label,"%s", OvD->Overlay->Label);

      /* Now allocate space for that label */
      store = (char *)SUMA_calloc(strlen(Label)+10, sizeof(char));
      if (OvD->Overlay->isBackGrnd) {
         sprintf(store,"bk:%s", Label);
      } else {
         sprintf(store,"fg:%s", Label);
      }

      if (SortByOrder) {
         SUMA_LH("Sorting by order");
         /* list is already sorted, just copy the string and object
            structure pointers to lists */
         dlist_ins_next(list, dlist_tail(list), (void*)store);
         /* this line is redundant with SortByOrder but it don't hoyt */
         dlist_ins_next(listop, dlist_tail(listop), (void*)OvD);
      } else {   /* sort the list by aplhpabetical order */
         SUMA_LH("Sorting by name");
         if (!list->size) {
            dlist_ins_next(list, dlist_tail(list), (void*)store);
            dlist_ins_next(listop, dlist_tail(listop), (void*)OvD);
         }else { /* must sort first */
            Elm = NULL;
            Elmop = NULL;
            do {
               Found = NOPE;
               if (!Elm) {
                  Elm = dlist_head(list);
                  Elmop = dlist_head(listop);
               } else {
                  Elm = Elm->next;
                  Elmop = Elmop->next;
               }

               if (strcmp(store, (char*)Elm->data) <= 0) {
                  dlist_ins_prev(list, Elm, (void *)store);
                  dlist_ins_prev(listop, Elmop, (void *)OvD);
                  Found = YUP;
               } else if (Elm == dlist_tail(list)) {
                  /* reached the end, append */
                  dlist_ins_next(list, Elm, (void *)store);
                  dlist_ins_next(listop, Elmop, (void *)OvD);
                  Found = YUP;
               }
            } while (!Found);
         }

      }
   } while (Elm_OverlayPlanelist != dlist_tail(OverlayPlanelist));

   SUMA_LH("saving list.");
   if (!list->size) { /* Nothing found */
      SUMA_LH("Empty list");
      N_clist = 0;
   }else {
      Elm = NULL;
      Elmop = NULL;
      clist =  (char **)SUMA_calloc(list->size, sizeof(char *));
      oplist = (void **)SUMA_calloc(list->size, sizeof(void *));
      for (i=0; i< list->size; ++i) {
         if (!Elm) {
            Elm = dlist_head(list);
            Elmop = dlist_head(listop);
         } else {
            Elm = dlist_next(Elm);
            Elmop = dlist_next(Elmop);
         }
         clist[i] = (char*)Elm->data;
         OvD = (SUMA_OVERLAY_LIST_DATUM *) Elmop->data;
         oplist[i] = (void *)OvD->Overlay;
         if (LocalHead) fprintf (SUMA_STDERR,"%s: Inserting %s with %s (%s).\n",
            FuncName, clist[i], OvD->Overlay->Label, OvD->Overlay->Name);
      }

      N_clist = list->size;
      /* destroy list */
      dlist_destroy(list);SUMA_free(list);
      dlist_destroy(listop);SUMA_free(listop);
      dlist_destroy(OverlayPlanelist);SUMA_free(OverlayPlanelist);



   }

   clist_str = SUMA_CreateAssembleListStruct();
   clist_str->clist = clist;
   clist_str->oplist = oplist;
   clist_str->N_clist = N_clist;

   /* return */
   SUMA_RETURN (clist_str);
}

/*!
   \brief determines if a Dset is related to a surface
*/
SUMA_Boolean  SUMA_isDsetRelated(SUMA_DSET *dset, SUMA_SurfaceObject *SO)
{
   static char FuncName[]={"SUMA_isDsetRelated"};
   char *mp = NULL;
   int lmp = 0;
   SUMA_ENTRY;

   if (!dset) SUMA_RETURN(NOPE);
   if (!SO) SUMA_RETURN(NOPE);

   mp = SDSET_IDMDOM(dset); if (mp) lmp = strlen(mp); else lmp = 0;

   if (mp && lmp) {
      if (strcmp(mp, SO->idcode_str) == 0){
        SUMA_RETURN(YUP);
      }
      if (SO->DomainGrandParentID) {
         if (strcmp(mp, SO->DomainGrandParentID) == 0){
            SUMA_RETURN(YUP);
         }
      }
      if (SO->LocalDomainParentID) {
         if (strcmp(mp, SO->LocalDomainParentID) == 0){
            SUMA_RETURN(YUP);
         }
      }
   }

   SUMA_RETURN(NOPE);
}

SUMA_Boolean SUMA_isDsetColumn_inferred(SUMA_DSET *dset, int icol)
{
   static char FuncName[]={"SUMA_isDsetColumn_inferred"};
   char *lblcp=NULL;
   SUMA_Boolean LocalHead = NOPE;
   SUMA_ENTRY;

   lblcp = SUMA_DsetColLabelCopy(dset, icol, 0);

   SUMA_LH("%s", lblcp);
   if (lblcp) {
      if (strstr(lblcp, "(inferred)")) SUMA_RETURN(YUP);
   }
   SUMA_free(lblcp);
   SUMA_RETURN(NOPE);
}


/*!
   \brief determines if a Dset can be assigned to a surface object
*/
SUMA_Boolean SUMA_OKassign(SUMA_DSET *dset, SUMA_SurfaceObject *SO)
{
   static char FuncName[]={"SUMA_OKassign"};
   double range[2];
   int loc[2], *ind = NULL, lnp = 0;
   char *np = NULL, stmp[201];
   SUMA_Boolean LocalHead = NOPE;

   SUMA_ENTRY;

   if (!dset) SUMA_RETURN(NOPE);
   if (!SO) SUMA_RETURN(NOPE);

   /* does dset have a mesh parent ? */
   np = SDSET_IDMDOM(dset); if (np) lnp = strlen(np); else lnp = 0;
   if (np && lnp) {
      SUMA_LH("Has IDMDOM");
      /* has parent, verify against SO*/
      if (SUMA_isDsetRelated(dset, SO)) {
         SUMA_LH("Is Related"); SUMA_RETURN(YUP);
         }
      else { SUMA_LH("Is NOT Related"); SUMA_RETURN(NOPE); }
   }

   SUMA_LH("Has no parent, trying adoption");
   /* has no parent, check if you can adopt it*/
   ind = SUMA_GetNodeDef(dset);
   if (!ind) {
      SUMA_LH("No node index column");
      /* No node index. Make sure vec_len <= SO->N_Node */
      if (SDSET_VECLEN(dset) <= SO->N_Node) {
         SUMA_LH("Number of values per column\n"
                      "is less than the number \n"
                      "of nodes in the surface.\n");
         if (SDSET_VECFILLED(dset) != SO->N_Node) {
            SUMA_LH("Need to attach a node index column, if possible");
            /* attempt to assign a node index column */
            if (!SUMA_AddNodeIndexColumn(dset, SO->N_Node)) {
                SUMA_LH(" Failed to add a node index column");
                SUMA_RETURN(NOPE);
            } else {
               SUMA_LH("Added Index Column");
               SUMA_RETURN(YUP);
            }
         }else {
            SUMA_LH(
               "Looks like a full list of values\n"
               "Technically, there's no need for explicit node column.\n"
               "But at times, the data are not ordered by ascending node \n"
               "index which causes trouble.\nSo now I add a node index column"
               " always which would help point to the problem if it arises");
            /* Sept 21 04, call SUMA_AddNodeIndexColumn, it is good for you.
               Might add an unnecessary index column when none exit but makes
               things clear*/
            if (!SUMA_AddNodeIndexColumn(dset, SO->N_Node)) {
                SUMA_LH(" Failed to add a node index column");
                SUMA_RETURN(NOPE);
            }
            SUMA_LH("Added Index Column");
            SUMA_RETURN(YUP);
         }
      } else {
         SUMA_SLP_Warn("Number of values per column (%d)\n"
                        "is larger than the number \n"
                        "of nodes (%d) in the surface.",
                        SDSET_VECLEN(dset), SO->N_Node);
         SUMA_RETURN(NOPE);
      }
   } else {
      SUMA_LH("Node index column found");
      /* there is a node index column, see if the range is OK */
      if (!SUMA_GetDsetNodeIndexColRange(dset, range, loc, 1)) {
         SUMA_SLP_Err("Unexpected error in SUMA_GetDsetColRange");
         SUMA_RETURN(NOPE);
      }
      if (range[0] < 0 || range[1] > SO->N_Node) {
         SUMA_SLP_Err("Node index range outside\n"
                      "0 and SO->N_Node");
         SUMA_RETURN(NOPE);
      }
      /* Now we're OK to return on a positive note */
      SUMA_RETURN(YUP);
   }

   SUMA_SL_Err("Should not get here");
   SUMA_RETURN(NOPE);
}

/*!
   \brief Loads a Dset file and adds it to the list of datasets

   \param dlg (SUMA_SELECTION_DIALOG_STRUCT *) structure from selection dialogue
*/
void SUMA_LoadDsetOntoSO (char *filename, void *data)
{
   static char FuncName[]={"SUMA_LoadDsetOntoSO"};
   SUMA_SurfaceObject *SO = NULL, *SOC=NULL;
   char *fC=NULL;

   SUMA_ENTRY;

   if (!data || !filename) {
      SUMA_SLP_Err("Null data");
      SUMA_RETURNe;
   }

   SO = (SUMA_SurfaceObject *)data;

   if (!SUMA_LoadDsetOntoSO_eng(filename, SO, 1, 1, 1, NULL)) {
      SUMA_SLP_Err("Failed loading, and colorizing dset");
      SUMA_RETURNe;
   }

   if (!(SOC = SUMA_Contralateral_SO(SO, SUMAg_DOv, SUMAg_N_DOv))) {
      SUMA_RETURNe;
   }
   if (!(fC = SUMA_Contralateral_file(filename))) {
      SUMA_RETURNe;
   }

   /* have contralateral bunch, load 'em cowboy */
   if (!(SUMA_OpenCloseSurfaceCont(NULL, (SUMA_ALL_DO *)SOC, NULL))) {
      SUMA_free(fC);
      SUMA_S_Err("Failed initializing contraleteral controller");
      SUMA_RETURNe;
   }
   /* insist on a glXMakeCurrent for surface viewer,
      This is an effort to prevent a crash under certain conditions
      in OS X 10.7. See detailed comment SUMA_handleRedisplay().
      Forcing glXMakeCurrent here is better than doing it always
      in SUMA_handleRedisplay()*/
   SUMA_SiSi_I_Insist();
   if (!SUMA_LoadDsetOntoSO_eng(fC, SOC, 1, 1, 1, NULL)) {
      SUMA_free(fC);
      SUMA_S_Err("Failed loading, and colorizing contralateral dset");
      SUMA_RETURNe;
   }

   SUMA_free(fC); fC=NULL;

   SUMA_RETURNe;
}

/*!
   Function originally meant to load dset and associate with SO.
   However it is not also used to load a graph dset which needs no SO */
SUMA_Boolean SUMA_LoadDsetOntoSO_eng (char *filename, SUMA_SurfaceObject *SO,
                              int SetupOverlay, int MakeOverlayCurrent,
                              int LaunchDisplay, SUMA_OVERLAYS **used_over)
{
   static char FuncName[]={"SUMA_LoadDsetOntoSO_eng"};
   SUMA_IRGB *irgb=NULL;
   int OverInd = -1, lnp=-1, loc[2], OKdup = 0;
   char *np=NULL, *dsetcmap=NULL;
   SUMA_DSET_FORMAT form;
   DList *list=NULL;
   SUMA_LIST_WIDGET *LW=NULL;
   SUMA_DSET *dset = NULL, *dsetpre = NULL;
   SUMA_OVERLAYS *NewColPlane = NULL,  *colplanepre = NULL;
   SUMA_Boolean LocalHead = NOPE;

   SUMA_ENTRY;

   if (!filename) {
      SUMA_S_Err("Null data");
      SUMA_RETURN(NOPE);
   }

   if (LocalHead) {
      fprintf (SUMA_STDERR,
               "%s: Received request to load %s for surface %s.\n",
               FuncName, filename, SO ? SO->Label:"NULL");
   }

   /* find out if file exists and how many values it contains */
   if (!SUMA_filexists(filename)) {
      SUMA_SLP_Err("File not found");
      SUMA_RETURN(NOPE);
   }

   /* take a stab at the format */
   form = SUMA_GuessFormatFromExtension(filename, NULL);

   /* load the dude */
   /* first, set the parent ID of the dset to be loaded,
   This parent ID is only used when generating an ID for those dsets
   that have no ID attached, like the 1D ones
   N.B: These setting will get ignored if the loaded dataset does
   not belong on a surface, like for a graph.
   */
   if (SO) {
      if (SO->LocalDomainParentID)
         SUMA_SetParent_DsetToLoad(SO->LocalDomainParentID);
      else if (SO->idcode_str)
         SUMA_SetParent_DsetToLoad(SO->idcode_str);
      else SUMA_SetParent_DsetToLoad(NULL);
   } else {
      SUMA_SetParent_DsetToLoad(NULL);
   }

   /* Might have tracts in there */
   get_NI_tract_type();

   dset = SUMA_LoadDset_s (filename, &form, 0);
   SUMA_LHv("Dset as loaded is %p\n", dset);

   if (!dset) { SUMA_SLP_Err(  "Failed to load dataset.\n"
                                 "Make sure file exists\n"
                                 "and is of a supported\n"
                                 "format. See command line\n"
                                 "for hints in other error\n"
                                 "messages."); SUMA_RETURN(NOPE); }
   SUMA_SetParent_DsetToLoad(NULL);  /* reset the parent surface flag */

   if (LocalHead > 1) {
      char *si = NULL;
      si = SUMA_DsetInfo(dset, 0);
      fprintf( SUMA_STDERR,
               "%s:\n----------------dset loaded ----------\n%s\n",
               FuncName, si);
      SUMA_free(si); si = NULL;
   }

   if (!SUMA_isGraphDset(dset)) { /* Non Graph, take care of parenting */
      if (!SO) {
         SUMA_S_Err("Cannot load dset without parent SO, purging.");
         SUMA_FreeDset(dset); dset=NULL; SUMA_RETURN(NOPE);
      }
      /* Check if the domain order is SO or not .
      If not specified, assign it */
      np = SDSET_IDMDOM(dset); if (np) lnp = strlen(np) ; else lnp = 0;

      if (np && lnp) {
         SUMA_SL_Note("dset has a mesh parent, Checking relationship");
         if (!SUMA_isDsetRelated(dset, SO)) {
            if (SUMA_isEnv("SUMA_AlwaysAssignSurface","Y")) {
               SUMA_LH("Setting domain_parent_idcode to NULL!");
               NI_set_attribute(dset->ngr, "domain_parent_idcode", NULL);
               np = NULL; lnp = 0;
            } else {
               SUMA_SLP_Err("Dset not related to SO");
               SUMA_FreeDset(dset); dset=NULL;
               SUMA_RETURN(NOPE);
            }
         }

      }

      if (!np || lnp == 0) {
         SUMA_LH("dset has no mesh parent, assigning SO");
         if (!SUMA_OKassign(dset, SO)) {
            SUMA_SurfaceObject *SOldp = SUMA_findSOp_inDOv(
                              SO->LocalDomainParentID,SUMAg_DOv, SUMAg_N_DOv);
            if (SOldp) {
               SUMA_SLP_Note( "Could not assign dset to SO.\n"
                              "Trying to assign to domain parent.");
               if (!SUMA_OKassign(dset, SOldp)) {
                  SUMA_SLP_Err(  "Cannot assign dset to SO \n"
                                 "or its local domain parent");
                  SUMA_FreeDset(dset); dset=NULL;
                  SUMA_RETURN(NOPE);
               }
               /* from that point on, treat dset as if being loaded onto SOpar*/
               SO = SOldp;
            } else {
               SUMA_SLP_Err("Cannot assign dset to SO.");
               SUMA_FreeDset(dset); dset=NULL;
               SUMA_RETURN(NOPE);
            }
         }
         NI_set_attribute(dset->ngr,"domain_parent_idcode", SO->idcode_str);
         NI_set_attribute(dset->ngr,"geometry_parent_idcode", SO->idcode_str);
         if (LocalHead > 1) SUMA_ShowDset(dset, 0, NULL);
      } else {
         SUMA_S_Warn("Why are you here?");
      }
   }

   /* add the dset to the list SUMAg_CF->DsetList*/
   dsetpre = dset;
   if (LocalHead) {
      fprintf( SUMA_STDERR,
               "%s: New dset (%s) has pointer %p\n",
               FuncName, SDSET_LABEL(dset), dset);
   }
   if (!SUMA_InsertDsetPointer(  &dset, SUMAg_CF->DsetList,
                                 SUMAg_CF->Allow_Dset_Replace)) {
      SUMA_SLP_Err("Failed to add new dset to list");
      /* is there not a function to replace a dset yet? */
      SUMA_FreeDset(dset); dset = NULL;
      SUMA_RETURN(NOPE);
   }
   if (LocalHead) {
      fprintf( SUMA_STDERR,
               "%s: Now dset (%s) is  pointer %p\n",
               FuncName, SDSET_LABEL(dset), dset);
   }

   /* Does this dset have a built in colormap?
      If it does, then loadit into SCM */
   if (!SUMA_Insert_Cmap_of_Dset(dset)) {
      SUMA_S_Err("Failed to insert Cmap");
      SUMA_FreeDset(dset); dset = NULL;
      SUMA_RETURN(NOPE);
   }

   if (!SUMA_isGraphDset(dset)) {
      if (SetupOverlay) {
         SUMA_LH("Setting up overlay");
         OverInd = -1;
         {
            if (dset != dsetpre) { /* dset was pre-existing in the list */
               if (LocalHead) {
                  fprintf( SUMA_STDERR,
                           "%s: Dset %s (%p) pre-existing, "
                           "finding its pre-existing overlays.\n",
                           FuncName, SDSET_LABEL(dset), dset);
               }
               if (!(colplanepre = SUMA_Fetch_OverlayPointerByDset (
                              (SUMA_ALL_DO *)SO, dset, &OverInd))) {
                  SUMA_SLP_Err("Failed to fetch existing dset's "
                               "overlay pointer");
                  SUMA_RETURN(NOPE);
               }
               /* have bias? REMOVE IT! */
               if (!SUMA_RemoveCoordBias(colplanepre)) {
                  SUMA_SLP_Err("Failed to remove coord bias");
                  SUMA_RETURN(NOPE);
               }
               /* have clusterize? Recompute */
               if (colplanepre->OptScl->Clusterize)
                  colplanepre->OptScl->RecomputeClust = 1;
               OKdup = 1;
            } else { /* dset is considered new */
               SUMA_LH("New");
               colplanepre = NULL;
               /* The overlay index for that plane is SO->N_Overlays */
               OverInd = SO->N_Overlays;
               OKdup = 0;
            }
            /* set up the colormap for this dset */
            NewColPlane = SUMA_CreateOverlayPointer ( filename,
                                                      dset, SO->idcode_str,
                                                      colplanepre);
            if (!NewColPlane) {
               fprintf (SUMA_STDERR,
                        "Error %s: Failed in SUMA_CreateOverlayPointer.\n",
                        FuncName);
               SUMA_RETURN(NOPE);
            }
            if (SetupOverlay < 0) NewColPlane->isBackGrnd = YUP;
            else NewColPlane->isBackGrnd = NOPE;


            /* Add this plane to SO->Overlays */
            SUMA_LH("Adding new plane to SO->Overlays");
            if (!SUMA_AddNewPlane ((SUMA_ALL_DO *)SO, NewColPlane, SUMAg_DOv,
                                   SUMAg_N_DOv, OKdup)) {
               SUMA_SL_Err("Failed in SUMA_AddNewPlane");
               SUMA_FreeOverlayPointer(NewColPlane);
               if (!SUMA_DeleteDsetPointer(&dset, SUMAg_CF->DsetList)) {
                  SUMA_S_Err("Failed to delete dset pointer");
               }

               SUMA_RETURN(NOPE);
            }
         }

         /* Match the old settings? */
         SUMA_LH("Settings");
         if (colplanepre == NewColPlane) { /* old col plane found for this dset*/
            /* Don't change settings. Before Aug 2012, it would reset as below */
         } else if (SO->SurfCont &&
                    SUMA_PreserveOverlaySettings(SO->SurfCont->curColPlane,
                                                NewColPlane)) {
                           /* attempt to preserve current situation */
            SUMA_OVERLAYS *settingPlane = NULL;
            settingPlane = SO->SurfCont->curColPlane;
            NewColPlane->GlobalOpacity = settingPlane->GlobalOpacity;
            NewColPlane->ShowMode = settingPlane->ShowMode;
            NewColPlane->OptScl->BrightFact = settingPlane->OptScl->BrightFact;
            NewColPlane->OptScl->find = settingPlane->OptScl->find;
            NewColPlane->OptScl->tind = settingPlane->OptScl->tind;
            NewColPlane->OptScl->bind = settingPlane->OptScl->bind;
            NewColPlane->OptScl->UseThr = settingPlane->OptScl->UseThr;
            NewColPlane->OptScl->UseBrt = settingPlane->OptScl->UseBrt;
            NewColPlane->OptScl->ThrMode = settingPlane->OptScl->ThrMode;
            NewColPlane->OptScl->ThreshRange[0] =
                                          settingPlane->OptScl->ThreshRange[0];
            NewColPlane->OptScl->ThreshRange[1] =
                                          settingPlane->OptScl->ThreshRange[1];
            NewColPlane->OptScl->BrightRange[0] =
                                          settingPlane->OptScl->BrightRange[0];
            NewColPlane->OptScl->BrightRange[1] =
                                          settingPlane->OptScl->BrightRange[1];
            NewColPlane->OptScl->BrightMap[0] =
                                          settingPlane->OptScl->BrightMap[0];
            NewColPlane->OptScl->BrightMap[1] =
                                          settingPlane->OptScl->BrightMap[1];
            NewColPlane->SymIrange = settingPlane->SymIrange;
            NewColPlane->OptScl->IntRange[0] = settingPlane->OptScl->IntRange[0];
            NewColPlane->OptScl->IntRange[1] = settingPlane->OptScl->IntRange[1];
            dsetcmap = NI_get_attribute(dset->ngr,"SRT_use_this_cmap");
            if (dsetcmap) {
               SUMA_STRING_REPLACE(NewColPlane->cmapname, dsetcmap);
            } else {
               SUMA_STRING_REPLACE(NewColPlane->cmapname,
                                   settingPlane->cmapname);
            }
            NewColPlane->OptScl->Clusterize = settingPlane->OptScl->Clusterize;
            NewColPlane->OptScl->ClustOpt->AreaLim =
               settingPlane->OptScl->ClustOpt->AreaLim;
            NewColPlane->OptScl->ClustOpt->DistLim =
               settingPlane->OptScl->ClustOpt->DistLim;
         } else {
            SUMA_LH("New settings");
            /* set the opacity, index column and the range */
            NewColPlane->GlobalOpacity = YUP;
            NewColPlane->ShowMode = SW_SurfCont_DsetViewCol;
            if (!colplanepre) {/* only set this if first time creating plane*/
               NewColPlane->OptScl->BrightFact = 0.8;
            }
            NewColPlane->OptScl->find = 0;
            NewColPlane->OptScl->tind = 0;
            NewColPlane->OptScl->bind = 0;
            SUMA_GetDsetColRange(dset, 0, NewColPlane->OptScl->IntRange, loc);
            if (NewColPlane->SymIrange) {
               NewColPlane->OptScl->IntRange[0] =
                  -fabs(SUMA_MAX_PAIR( NewColPlane->OptScl->IntRange[0],
                                       NewColPlane->OptScl->IntRange[1]));
               NewColPlane->OptScl->IntRange[1] =
                  -NewColPlane->OptScl->IntRange[0];
            }

            /* stick a colormap onto that plane ? */
            dsetcmap = NI_get_attribute(dset->ngr,"SRT_use_this_cmap");
            if (dsetcmap) {
               SUMA_STRING_REPLACE(NewColPlane->cmapname, dsetcmap);
            } else {
               /* don't worry, there's a default one */
            }
         }
         if (NewColPlane->OptScl->Clusterize)
            NewColPlane->OptScl->RecomputeClust = 1;
         /* colorize the plane */
         SUMA_LH("Colorizing Plane");
         SUMA_ColorizePlane(NewColPlane);

         /* SUMA_Show_ColorOverlayPlanes(&NewColPlane, 1, 1); */

         /* set the new curColPlane to the newly loaded plane,
         you need to do this before you remix the colors in case
         you are only showing the curColPlane.
         curColPlane is normally set in  SUMA_InitializeColPlaneShell
         but when SO->SurfCont->ShowCurForeOnly = YUP, curColPlane
         is used in the Remixedisplay function.
         NOTE: You can't call SUMA_InitializeColPlaneShell
         before remixing because colors are reported in Lbl block
          June 28 04*/
         if (SO->SurfCont && MakeOverlayCurrent)
            SO->SurfCont->curColPlane = SO->Overlays[OverInd];
      }

      if (SO->SurfCont && LaunchDisplay) {
         SUMA_LHv("Remix Redisplay %s\n", SO->Label);
         /* remix-redisplay  for surface */
         if (!SUMA_Remixedisplay ((SUMA_ALL_DO*)SO)) {
            SUMA_RETURN(NOPE);
         }

         SUMA_LH("Refreshing Dset list");
         /*update the list widget if open */
         LW = SO->SurfCont->SwitchDsetlst;
         if (LW) {
            if (!LW->isShaded) SUMA_RefreshDsetList ((SUMA_ALL_DO *)SO);
         }

         SUMA_LH("Refreshing sub-brick selectors");
         /* if lists for switching sub-bricks are not shaded, update them too */
         if (SO->SurfCont->SwitchIntMenu) {
            if ((LW = SO->SurfCont->SwitchIntMenu->lw) && !LW->isShaded) {
               SUMA_DsetColSelectList((SUMA_ALL_DO*)SO, 0, 0, 1);
            }
            if ((LW = SO->SurfCont->SwitchThrMenu->lw) && !LW->isShaded) {
               SUMA_DsetColSelectList((SUMA_ALL_DO*)SO, 1, 0, 1);
            }
            if ((LW = SO->SurfCont->SwitchBrtMenu->lw) && !LW->isShaded) {
               SUMA_DsetColSelectList((SUMA_ALL_DO*)SO, 2, 0, 1);
            }

            if (LocalHead)
               fprintf (SUMA_STDERR,
                        "%s: Updating Dset frame, OverInd=%d\n",
                        FuncName, OverInd);
            /* update the Dset frame */
            if (OverInd >= 0)
               SUMA_InitializeColPlaneShell((SUMA_ALL_DO *)SO,
                                            SO->Overlays[OverInd]);
         }
      }

      if (used_over) *used_over = SO->Overlays[OverInd];
   } else {
      SUMA_NGR_INDEX_HASH_DATUM *hd = NULL;
      NI_element *nel=NULL;
      NI_group *ngrnet=NULL, *nilink;
      int ip, ei;
      char *ss=NULL;
      SUMA_GRAPH_SAUX *GSaux=NULL;
      if (SetupOverlay) {
         SUMA_LH("Setting up overlay for GRAPH dset");
         OverInd = -1; /* OverInd is irrelevant,
                          just one overlay per graph dset, at least for now */
         {
            if (dset != dsetpre) { /* dset was pre-existing in the list */
               if (!(GSaux = SDSET_GSAUX(dset))) {
                  SUMA_S_Warn("That is weird, should this happen?");
                  if (!SUMA_AddDsetSaux(dset)) {
                     SUMA_S_Err("Failed to create Saux struct");
                     SUMA_RETURN(NOPE);
                  }
                  GSaux = SDSET_GSAUX(dset);
               }
               if (LocalHead) {
                  fprintf( SUMA_STDERR,
                           "%s: Dset %s (%p) pre-existing, "
                           "finding its pre-existing overlays.\n",
                           FuncName, SDSET_LABEL(dset), dset);
               }
               colplanepre = SDSET_GOVERLAY(dset);
               OKdup = 1;
            } else { /* dset is considered new */
               colplanepre = NULL;
               if (!SUMA_AddDsetSaux(dset)) {
                  SUMA_S_Err("Failed to create Saux struct");
                  SUMA_RETURN(NOPE);
               }
               GSaux = SDSET_GSAUX(dset);
               OKdup = 0;
            }

            /* set up the colormap for this dset */
            GSaux->Overlay = SUMA_CreateOverlayPointer ( filename,
                                                      dset, SDSET_ID(dset),
                                                      colplanepre);
            if (!GSaux->Overlay) {
               fprintf (SUMA_STDERR,
                        "Error %s: Failed in SUMA_CreateOverlayPointer.\n",
                        FuncName);
               SUMA_RETURN(NOPE);
            }

            /* setup hash table for attaching explicit tracts to certain segs */
            /* find a network element */
               /* First search for an element in the dataset */
            if (!(GSaux->net =
                     (NI_group *)SUMA_FindNgrNamedAny(dset->ngr, "network"))) {
               /* Otherwise try for a file link */
               nilink =
                  (NI_group *)SUMA_FindNgrNamedAny(dset->ngr, "network_link");
               if (nilink) {
                  ss = find_afni_file(
                           NI_get_attribute(nilink,"network_file"), 1,
                           SUMA_FnameGet(SDSET_FILENAME(dset),"pa",NULL));
                  if (ss[0] != '\0') {
                     SUMA_LHv("Reading network from %s\n", ss);
                     NEL_READ(GSaux->net, ss);
                     if (strcmp(GSaux->net->name,"network")) {
                        SUMA_S_Errv("Network link file does not contain network"
                                    "group. Got me %s instead.\n",
                                    GSaux->net->name);
                        NI_free_element(GSaux->net); GSaux->net = NULL;
                     }
                  } else {
                     if (ss=NI_get_attribute(nilink,"network_file")) {
                        SUMA_S_Errv(
                           "Could not find network_file \"%s\" "
                           "on disk for dset %s\n", ss, SDSET_FILENAME(dset));
                     } else {
                        SUMA_S_Err("Could not find network_file attribute "
                                    "in network_link");
                     }
                  }
               }
            }
            if (GSaux->net) ngrnet = GSaux->net;
            else ngrnet = dset->ngr; /* old defunct style */
            for (ip=0; ip<ngrnet->part_num; ++ip) {
               switch( ngrnet->part_typ[ip] ){
                  case NI_GROUP_TYPE:
                     break ;
                  case NI_ELEMENT_TYPE:
                     nel = (NI_element *)ngrnet->part[ip] ;
                     if (!strcmp(nel->name, "tracts")) {
                        if (nel->vec_typ[0] != get_NI_tract_type()) {
                           SUMA_S_Errv("Bad vec_type, have %d, expected %d\n",
							         nel->vec_typ[0], get_NI_tract_type());
                        } else {
                           NI_GET_INT(nel, "Bundle_Tag", ei);
                           if (NI_GOT) {
                              hd = (SUMA_NGR_INDEX_HASH_DATUM *)
                            SUMA_calloc(1, sizeof(SUMA_COLOR_MAP_HASH_DATUM));
                              hd->id = ei;
                              hd->ngrindex = ip;
                              HASH_ADD_INT(GSaux->thd, id, hd);
                           } else {
                              SUMA_S_Warn("Loose tracts element in dataset");
                           }
                           NI_GET_INT(nel, "Bundle_Alt_Tag", ei);
                           if (NI_GOT) {
                              hd = (SUMA_NGR_INDEX_HASH_DATUM *)
                            SUMA_calloc(1, sizeof(SUMA_COLOR_MAP_HASH_DATUM));
                              hd->id = ei;
                              hd->ngrindex = ip;
                              HASH_ADD_INT(GSaux->thd, id, hd);
                           }
                        }
                     }
                     break;
                  default:
                     break;
               }
            }

         }

         /* Match the old settings? */
         if (colplanepre == GSaux->Overlay) { /* old col plane found */
            /* Don't change settings. */
         } else if (0) {
            /* This block would parallel what is after function
            call SUMA_PreserveOverlaySettings() above
            For now there is no 'curColPlane' for graph datasets */
                           /* attempt to preserve current situation */
            SUMA_OVERLAYS *settingPlane = NULL;
            GSaux->Overlay->GlobalOpacity = settingPlane->GlobalOpacity;
            GSaux->Overlay->ShowMode = settingPlane->ShowMode;
            GSaux->Overlay->OptScl->BrightFact =
                                          settingPlane->OptScl->BrightFact;
            GSaux->Overlay->OptScl->find = settingPlane->OptScl->find;
            GSaux->Overlay->OptScl->tind = settingPlane->OptScl->tind;
            GSaux->Overlay->OptScl->bind = settingPlane->OptScl->bind;
            GSaux->Overlay->OptScl->UseThr = settingPlane->OptScl->UseThr;
            GSaux->Overlay->OptScl->UseBrt = settingPlane->OptScl->UseBrt;
            GSaux->Overlay->OptScl->ThrMode = settingPlane->OptScl->ThrMode;
            GSaux->Overlay->OptScl->ThreshRange[0] =
                                          settingPlane->OptScl->ThreshRange[0];
            GSaux->Overlay->OptScl->ThreshRange[1] =
                                          settingPlane->OptScl->ThreshRange[1];
            GSaux->Overlay->OptScl->BrightRange[0] =
                                          settingPlane->OptScl->BrightRange[0];
            GSaux->Overlay->OptScl->BrightRange[1] =
                                          settingPlane->OptScl->BrightRange[1];
            GSaux->Overlay->OptScl->BrightMap[0] =
                                          settingPlane->OptScl->BrightMap[0];
            GSaux->Overlay->OptScl->BrightMap[1] =
                                          settingPlane->OptScl->BrightMap[1];
            GSaux->Overlay->SymIrange = settingPlane->SymIrange;
            GSaux->Overlay->OptScl->IntRange[0] =
                                             settingPlane->OptScl->IntRange[0];
            GSaux->Overlay->OptScl->IntRange[1] =
                                             settingPlane->OptScl->IntRange[1];
            dsetcmap = NI_get_attribute(dset->ngr,"SRT_use_this_cmap");
            if (dsetcmap) {
               SUMA_STRING_REPLACE(GSaux->Overlay->cmapname, dsetcmap);
            } else {
               SUMA_STRING_REPLACE(GSaux->Overlay->cmapname,
                                   settingPlane->cmapname);
            }
            GSaux->Overlay->OptScl->Clusterize =
                     settingPlane->OptScl->Clusterize;
            GSaux->Overlay->OptScl->ClustOpt->AreaLim =
               settingPlane->OptScl->ClustOpt->AreaLim;
            GSaux->Overlay->OptScl->ClustOpt->DistLim =
               settingPlane->OptScl->ClustOpt->DistLim;
         } else {
            /* set the opacity, index column and the range */
            GSaux->Overlay->GlobalOpacity = YUP;
            GSaux->Overlay->ShowMode = SW_SurfCont_DsetViewCol;
            if (!colplanepre) {/* only set this if first time creating plane*/
               GSaux->Overlay->OptScl->BrightFact = 0.8;
            }
            GSaux->Overlay->OptScl->find = 0;
            GSaux->Overlay->OptScl->tind = 0;
            GSaux->Overlay->OptScl->bind = 0;
            SUMA_GetDsetColRange(dset, 0, GSaux->Overlay->OptScl->IntRange, loc);
            if (GSaux->Overlay->SymIrange) {
               GSaux->Overlay->OptScl->IntRange[0] =
                  -fabs(SUMA_MAX_PAIR( GSaux->Overlay->OptScl->IntRange[0],
                                       GSaux->Overlay->OptScl->IntRange[1]));
               GSaux->Overlay->OptScl->IntRange[1] =
                  -GSaux->Overlay->OptScl->IntRange[0];
            }

            /* stick a colormap onto that plane ? */
            dsetcmap = NI_get_attribute(dset->ngr,"SRT_use_this_cmap");
            if (dsetcmap) {
               SUMA_STRING_REPLACE(GSaux->Overlay->cmapname, dsetcmap);
            } else {
               /* don't worry, there's a default one */
            }
         }
         if (GSaux->Overlay->OptScl->Clusterize)
            GSaux->Overlay->OptScl->RecomputeClust = 1;
         /* colorize the plane */
         SUMA_LH("Colorizing Plane");
         SUMA_ColorizePlane(GSaux->Overlay);

         if (LocalHead > 1) {
            SUMA_Show_ColorOverlayPlanes(&GSaux->Overlay, 1, 1);
         }
      }
      /* initialize matrix shape info */
      if (dset->Aux->matrix_shape == MAT_HEEHAW) {
         SUMA_GDSET_Set_Aux_matrix_shape(dset);
      }
      /* This is where you add the business about the DOs*/
      if (!SUMA_CreateGraphDOs(dset)) {
         SUMA_S_Err("Failed to create DOs for graph dset");
         SUMA_RETURN(NOPE);
      }
      /* register them with this viewer */
      if (!SUMA_RegisterGraphDOs(dset,NULL)) {
         SUMA_S_Err("Failed to register graph DO with all viewers ");
         SUMA_RETURN(NOPE);
      }
      if (LaunchDisplay) {
         if (!(GSaux = SDSET_GSAUX(dset))) {
            SUMA_S_Err("Come on now, should have GSaux by now!");
            SUMA_RETURN(NOPE);
         }

         SUMA_LHv("Remix Redisplay %s (id %s) (dset %p)\n",
                  SDSET_LABEL(dset), SDSET_ID(dset), dset);
         /* remix-redisplay  for surface */
         if (!SUMA_Remixedisplay((SUMA_ALL_DO*)dset)) {
            SUMA_RETURN(NOPE);
         }

         SUMA_LH("Refreshing sub-brick selectors");
         /* if lists for switching sub-bricks are not shaded, update them too */
         if (GSaux->DOCont->SwitchIntMenu) {
            if ((LW = GSaux->DOCont->SwitchIntMenu->lw) && !LW->isShaded) {
               SUMA_DsetColSelectList((SUMA_ALL_DO *)dset, 0, 0, 1);
            }
            if ((LW = GSaux->DOCont->SwitchThrMenu->lw) && !LW->isShaded) {
               SUMA_DsetColSelectList((SUMA_ALL_DO *)dset, 1, 0, 1);
            }
            if ((LW = GSaux->DOCont->SwitchBrtMenu->lw) && !LW->isShaded) {
               SUMA_DsetColSelectList((SUMA_ALL_DO *)dset, 2, 0, 1);
            }

            SUMA_LH("Updating Dset frame");
            /* update the Dset frame */
            SUMA_InitializeColPlaneShell((SUMA_ALL_DO *)dset,
                                    SUMA_ADO_Overlay0((SUMA_ALL_DO *)dset));
         }
      }

   }
   SUMA_RETURN(YUP);
}

/*!
   \brief Loads a color plane file and adds it to a surface's list of colorplanes

   \param dlg (SUMA_SELECTION_DIALOG_STRUCT *) structure from selection dialogue
*/
void SUMA_LoadColorPlaneFile (char *filename, void *data)
{
   static char FuncName[]={"SUMA_LoadColorPlaneFile"};
   SUMA_SurfaceObject *SO = NULL;
   SUMA_OVERLAY_PLANE_DATA sopd;
   SUMA_IRGB *irgb=NULL;
   int OverInd = -1;
   DList *list=NULL;
   SUMA_LIST_WIDGET *LW=NULL;
   SUMA_Boolean LocalHead = NOPE;

   SUMA_ENTRY;

   if (!data) {
      SUMA_SLP_Err("Null data");
      SUMA_RETURNe;
   }

   SO = (SUMA_SurfaceObject *)data;

   if (LocalHead) {
      fprintf (SUMA_STDERR,
               "%s: Received request to load %s for surface %s.\n",
               FuncName, filename, SO->Label);
   }

   /* find out if file exists and how many values it contains */
   if (!SUMA_filexists(filename)) {
      SUMA_SLP_Err("File not found");
      SUMA_RETURNe;
   }

   irgb = SUMA_Read_IRGB_file(filename);
   if (!irgb) {
      SUMA_SLP_Err("Failed to read file.");
      SUMA_RETURNe;
   }

   memset(&sopd, 0, sizeof(SUMA_OVERLAY_PLANE_DATA));
   sopd.N = irgb->N;
   sopd.Type = SOPT_ifff;
   sopd.Source = SES_Suma;
   sopd.GlobalOpacity = 0.3;
   sopd.isBackGrnd = NOPE;
   sopd.Show = YUP;
   sopd.dtlvl = SUMA_ELEM_DAT;
   /* dim colors from maximum intensity to preserve surface shape
      highlights, division by 255 is to scale color values between 1 and 0 */
   sopd.DimFact = 0.5;
   sopd.i = (void *)irgb->i;
   sopd.r = (void *)irgb->r;
   sopd.g = (void *)irgb->g;
   sopd.b = (void *)irgb->b;
   sopd.a = NULL;

   if (!SUMA_iRGB_to_OverlayPointer (  (SUMA_ALL_DO *)SO,
                                       filename, &sopd, &OverInd,
                                       SUMAg_DOv, SUMAg_N_DOv,
                                       SUMAg_CF->DsetList)) {
      SUMA_SLP_Err("Failed to fetch or create overlay pointer.");
      SUMA_RETURNe;
   }

   /* values were copied, dump structure */
   irgb = SUMA_Free_IRGB(irgb);

   /* See note before similar line in SUMA_LoadDsetOntoSO */
   SO->SurfCont->curColPlane = SO->Overlays[OverInd];

   if (!SUMA_Remixedisplay ((SUMA_ALL_DO*)SO)) {
      SUMA_RETURNe;
   }

   SUMA_LH("Refreshing color plane list");
   /*update the list widget if open */
   LW = SO->SurfCont->SwitchDsetlst;
   if (LW) {
      if (!LW->isShaded) SUMA_RefreshDsetList ((SUMA_ALL_DO *)SO);
   }

   if (LocalHead)
      fprintf (SUMA_STDERR,
               "%s: Updating color plane frame, OverInd=%d\n",
               FuncName, OverInd);
   /* update the color plane frame */
   if (OverInd >= 0)
      SUMA_InitializeColPlaneShell((SUMA_ALL_DO *)SO, SO->Overlays[OverInd]);

   SUMA_RETURNe;
}

/*!
   Decide whether or not to keep Rick Reynolds happy and preserve
   the overlay settings for a newly loaded dset
*/
SUMA_Boolean SUMA_PreserveOverlaySettings(SUMA_OVERLAYS *colplanepre,
                                   SUMA_OVERLAYS *NewColPlane)
{
   static char FuncName[]={"SUMA_PreserveOverlaySettings"};
   SUMA_Boolean LocalHead = NOPE;

   SUMA_ENTRY;

   if (!colplanepre || !NewColPlane) SUMA_RETURN(NOPE);
   if (colplanepre == NewColPlane) SUMA_RETURN(YUP); /* happens in reload */

   if (!colplanepre->dset_link || !NewColPlane->dset_link) SUMA_RETURN(NOPE);


   /* Now check the sub-brick types. They should all match */
   if (SUMA_isSameDsetColTypes(NewColPlane->dset_link, colplanepre->dset_link))
         SUMA_RETURN(YUP);

   SUMA_RETURN(NOPE);
}

/*** AFNI setup functions taken and trimmed from afni_setup.c
Reason for duplicating the functions is the complicated dependencies
of some functions in afni_setup */
/*-----------------------------------------------------------------
   Process an AFNI setup file.
-------------------------------------------------------------*/

#define SUMA_ISTARRED(s) ( (s)[0]=='*' && (s)[1]=='*' && (s)[2]=='*' )

#define SUMA_EOLSKIP                                                          \
  do{ for( ; fptr[0] != '\n' && fptr[0] != '\0' ; fptr++ ) ; /* nada */  \
      if( fptr[0] == '\0' ){ if (fbuf) free(fbuf) ; fbuf = NULL; goto donesection; }                   \
      fptr++ ; } while(0)

#define SUMA_GETSSS                                                            \
  do{ int nu=0,qq;                                                        \
      if( fptr-fbuf >= nbuf || fptr[0] == '\0' ){ if (fbuf) free(fbuf); fbuf = NULL; goto donesection; } \
      str[0]='\0'; qq=sscanf(fptr,"%127s%n",str,&nu); nused+=nu;fptr+=nu; \
      if( str[0]=='\0' || qq==0 || nu==0 ){ if (fbuf) free(fbuf); fbuf = NULL; goto donesection; }       \
    } while(0)

#define SUMA_GETSTR                                                             \
  do{ SUMA_GETSSS ;                                                             \
      while(str[0]=='!' || (str[0]=='/' && str[1]=='/')){SUMA_EOLSKIP; SUMA_GETSSS;} \
    } while(0)

#define SUMA_GETEQN                                         \
  do{ SUMA_GETSTR ; if(SUMA_ISTARRED(str)) goto SkipSection ;    \
      strcpy(left,str) ;                               \
      SUMA_GETSTR ; if(SUMA_ISTARRED(str)) goto SkipSection ;    \
      strcpy(middle,str) ;                             \
      SUMA_GETSTR ; if(SUMA_ISTARRED(str)) goto SkipSection ;    \
      strcpy(right,str) ; } while(0)

#define SUMA_NSBUF 256

/*!
   \brief Extracts colors and colormaps from AFNI formatted .pal files
   Also used to extract such info from .afnirc file

   \param fname (char *) name of file containing colors.
                        either .afnirc or a .pal file
   \param SAC (SUMA_AFNI_COLORS *) pointer to structure that will contain
                        the default afni colors and colormaps.
                        This structure must have been previously initialized
                        in SUMA_Get_AFNI_Default_Color_Maps which also
                        automatically scans ~/.afnirc then ./afnirc if the former
                        one was not found.
   \return  N_palsRead (int) number of palettes found and read
                        -1 if trouble reading at least one of the palettes

*/
int SUMA_AFNI_Extract_Colors ( char *fname, SUMA_AFNI_COLORS *SAC )
{
   static char FuncName[]={"SUMA_AFNI_Extract_Colors"};
   int    nbuf , nused , ii, ngood = -1;
   float rgb[3]={0.0, 0.0, 0.0};
   char * fbuf , * fptr ;
   char str[SUMA_NSBUF]="\0" , left[SUMA_NSBUF]="\0" ,
         middle[SUMA_NSBUF]="\0" , right[SUMA_NSBUF]="\0" ;
   SUMA_STRING *SS = NULL;
   SUMA_COLOR_MAP *CM=NULL;
   SUMA_Boolean LocalHead = NOPE;

   SUMA_ENTRY;

   fbuf = AFNI_suck_file( fname ) ; if( fbuf == NULL ) {
                                       SUMA_SL_Warn("File could not be read");
                                       SUMA_RETURN(-1) ; }
   nbuf = strlen(fbuf) ;            if( nbuf == 0    ) {
                                       SUMA_SL_Warn("Empty  file");
                                       SUMA_RETURN(-1) ; }

   fptr = fbuf ; nused = 0 ;

   /** scan for section strings, which start with "***" **/
   ngood = 0; /* assume none will be found */

   str[0] = '\0' ;  /* initialize string */

   if(LocalHead) {
      fprintf(SUMA_STDERR,"Reading AFNI setup file = %s (%d bytes)",fname,nbuf) ;
   }

   while( nused < nbuf ){

      /**----------------------------------**/
      /**-- skip ahead to next section keyword --**/

      SkipSection: while( ! SUMA_ISTARRED(str) ){
                              SUMA_GETSTR; SUMA_LH("%s",str);}

      /*- 04 Jun 1999 -*/

      if( strcmp(str, "***COLORS") != 0 && strcmp(str, "***PALETTES") != 0){
         SUMA_GETSTR ;
         goto SkipSection ;
      }


      SS = SUMA_StringAppend (NULL, NULL);

      /**--------------------**/
      /**-- COLORS section --**/

      if( strcmp(str,"***COLORS") == 0 ){
         char label[SUMA_NSBUF]="\0" , defn[SUMA_NSBUF]="\0" ;

         if (LocalHead) fprintf (SUMA_STDERR,"%s: Found ***COLORS\n", FuncName);
         while(1){                      /* loop, looking for 'label = color' */
            SUMA_GETEQN ;

            if (LocalHead) {
               fprintf (SUMA_STDERR,"\t %s%s%s\n", left, middle, right);
            }



            if( !THD_filename_pure(left) ) continue ;
            /* don't allow 'none' to be redefined! */
            if( strcmp(left,"none")==0 || strcmp(right,"none")==0 ) {
               sprintf(left,"none");
               rgb[0] = rgb[1] = rgb[2] =-1.0;
            } else {
               if (!SUMA_Interpret_AFNIColor (right, rgb)) {
                  fprintf( SUMA_STDERR,
                           "Error %s: Failed to interpret color %s\n",
                           FuncName, right);
                  SUMA_RETURN(-1);
               }
            }
            SAC->Cv = SUMA_Add_Color (left,
                           rgb[0], rgb[1], rgb[2], 1.0,
                           SAC->Cv, &(SAC->N_cols));
         }
         continue ;  /* skip to end of outer while loop */
      } /* end of COLORS */
      #if 0
         /* causes crash on Fedora Core 7 and core 6, not worth it */
         SUMA_Interpret_AFNIColor (NULL, rgb);
      #endif

      /**----------------------**/
      /**-- PALETTES section --**/

      if( strcmp(str,"***PALETTES") == 0 ){  /* loop, looking for palettes */
         char label[SUMA_NSBUF] = "NoThing" , ccc , * cpt ;
         PBAR_palette_array * ppar=NULL ;
         PBAR_palette ** ppp ;
         PBAR_palette  * ppnew ;
         int npane , pmode , icol=0 , jj ;
         float val ;

         if (LocalHead) fprintf (SUMA_STDERR,"enter ***PALETTES\n");

         /* loop, looking for palettes */

         while(1){
            SUMA_GETSTR ; if( SUMA_ISTARRED(str) ) goto SkipSection ;
            if( fptr-fbuf >= nbuf ){
               if (fbuf) free(fbuf) ; fbuf = NULL; SUMA_RETURN(-1) ;
            }

            if( str[0] != '[' ){                     /* found a palette label */
               strcpy(label,str) ;
               if( !THD_filename_ok(label) ){
                  fprintf( SUMA_STDERR,
                           "Error %s: In setup file %s, bad palette label: %s.\n"
                           " Ignoring palette.\n",
                          FuncName, fname,label) ;
                  if (fbuf) free(fbuf) ; fbuf = NULL;
                  SUMA_RETURN(-1) ;
               }

               if (LocalHead) {
                  fprintf (SUMA_STDERR,
                           "%s: found palette label=%s. [len=%d label[0]=%d]\n"
                           "nbuf=%d fptr-fbuf=%ld\n",
                     FuncName, label,(int)strlen(label),(int)label[0],
                     nbuf, (long int)(fptr-fbuf));
               }



               SUMA_GETSTR ; if( SUMA_ISTARRED(str) ) goto SkipSection ;
            }


            if( str[0] != '[' ){                    /* bad news! */
               fprintf(SUMA_STDERR,
                        "Error %s: In setup file %s, expected palette "
                        "'[n]' here: %s.\n",
                        FuncName, fname , str ) ;
               SUMA_RETURN(-1) ;
            }

            /* decide how big the new palette is to be, and what mode  */
            ii = sscanf( str , "[%d%c" , &npane , &ccc ) ;
            if( ii < 2 ){
               fprintf( SUMA_STDERR,
                        "%s: In setup file %s, can't interpret palette %s\n",
                        FuncName, fname , str ) ;
               SUMA_RETURN(-1) ;
            } else if( npane < NPANE_MIN || npane > NPANE_MAX ){
               fprintf(SUMA_STDERR,
                        "%s: In setup file %s, illegal palette count %s.\n",
                        FuncName, fname , str ) ;
               SUMA_RETURN(-1) ;
            }

            /* at this point, now loop to read parameters for new palette */
            if (LocalHead) {
               fprintf( SUMA_STDERR,
                        "%s: About to read %d panes.\n",
                        FuncName, npane);
            }

            /* prepare the colormap */
            CM = (SUMA_COLOR_MAP *)SUMA_calloc(1,sizeof(SUMA_COLOR_MAP));
            if (CM == NULL) {
               SUMA_SL_Crit ("Failed to allocate for CM");
               SUMA_RETURN(-1);
            }
            CM->idvec = NULL;
            CM->chd = NULL;
            CM->top_frac = 0.0f;
            CM->SO = NULL;
            CM->N_M[0] = npane; CM->N_M[1] = 4;
            CM->cname = NULL;

            if (ccc == '+') CM->Sgn = 1;
            else CM->Sgn = -1;


            CM->Name = (char *)SUMA_calloc(strlen(label)+10, sizeof(char));
            CM->frac = (float *)SUMA_calloc(CM->N_M[0], sizeof(float));
            CM->M = (float**)
                        SUMA_allocate2D (CM->N_M[0], CM->N_M[1], sizeof(float));
            if (  CM->frac == NULL || CM->M == NULL || CM->Name == NULL ) {
               SUMA_SL_Crit ("Failed to allocate for fields of CM.");
               SUMA_RETURN (-1);
            }
            if (CM->Sgn == 1) sprintf(CM->Name, "%s_p%d", label, CM->N_M[0]);
            else sprintf(CM->Name, "%s_n%d", label, CM->N_M[0]);

            for( ii=0 ; ii < npane ; ii++ ){
               SUMA_GETEQN ;

               if (LocalHead) {
                  fprintf(SUMA_STDERR,
                           "%s: SUMA_GETEQN: %s %s %s\n",
                           FuncName, left,middle,right) ;
               }

               /* find that color */
               icol = SUMA_Find_Color (right, SAC->Cv, SAC->N_cols);
               if (icol < 0) {
                  fprintf( SUMA_STDERR,
                           "Error %s: Color %s not found in dbase.\n"
                           "Using no-color in its place\n", FuncName, right);
#if 0
                  CM->M[ii][0] =
                  CM->M[ii][1] =
                  CM->M[ii][2] = -1.0;
                  CM->M[ii][3] = 0.0;
               } else {
                  CM->M[ii][0] = SAC->Cv[icol].r;
                  CM->M[ii][1] = SAC->Cv[icol].g;
                  CM->M[ii][2] = SAC->Cv[icol].b;
                  CM->M[ii][3] = 1.0;
               }
               CM->frac[ii] = atof(left);
#endif

                  CM->M[npane - ii - 1][0] =
                  CM->M[npane - ii - 1][1] =
                  CM->M[npane - ii - 1][2] = -1.0;
                  CM->M[npane - ii - 1][3] = 0.0;
               } else {
                  CM->M[npane - ii - 1][0] = SAC->Cv[icol].r;
                  CM->M[npane - ii - 1][1] = SAC->Cv[icol].g;
                  CM->M[npane - ii - 1][2] = SAC->Cv[icol].b;
                  CM->M[npane - ii - 1][3] = 1.0;
               }
               CM->frac[npane - ii - 1] = atof(left);
            }


            if (CM->frac[CM->N_M[0]-1] != 1.0f) {
               CM->top_frac = CM->frac[CM->N_M[0]-1];
            }

            CM->M0[0] = CM->M[0][0];
            CM->M0[1] = CM->M[0][1];
            CM->M0[2] = CM->M[0][2];
            CM->M0[3] = CM->M[0][3];

            /* add the map to the list */
            SAC->CMv = SUMA_Add_ColorMap (CM, SAC->CMv, &(SAC->N_maps));
            if (SAC->CMv) ++ngood;
            continue ;  /* to end of outer while */
         }
      } /* end of PALETTES */
      SUMA_GETSTR ; goto SkipSection ;             /* find another section */

   }  /* end of while loop */

   donesection:

   if (LocalHead) fprintf(SUMA_STDERR,"%s: Returning\n", FuncName);
   if (fbuf) free(fbuf) ;
   SUMA_RETURN (ngood);

}


/*!
   \brief turns a color defined by it's Xname or AFNI Hex formulation
   into good old RGB

   - The function is not particularly efficient for parsing numerous
   Xnamed colors...
   */
SUMA_Boolean SUMA_Interpret_AFNIColor (char *Name, float RGB[3])
{
   static char FuncName[]={"SUMA_Interpret_AFNIColor"};
   char *vargv[1]={ "SCALE_TO_MAP" };
   int cargc = 1;
   int r=0, g=0, b=0;
   char stmp[10]="\0";
   XVisualInfo *vislist=NULL;
   static XtAppContext *app=NULL;
   static Widget tl=NULL;
   static Display *dpy=NULL;
   XColor *color_exact=NULL;
   static Colormap cmap;
   static int iwarn = 0;
   SUMA_Boolean LocalHead = NOPE;

   SUMA_ENTRY;

   if (!app) {
      app = (XtAppContext *)XtCalloc(1, sizeof(XtAppContext));
      memset(app, 0, sizeof(XtAppContext));
   }
   color_exact = (XColor*)XtCalloc(1, sizeof(XColor));
   memset(color_exact, 0, sizeof(XColor));

   if (!Name) {
      /* cleanup */
      if (tl && dpy) {
         SUMA_LH("Cleanup");
         XFreeColormap(dpy, cmap);
         /* These 2 lines cause a crash on Fedora Core 4,
            but Core 4 crashes at XmCreateMainWindow anyway so we're doomed.*/
         XtDestroyWidget(tl);
         XtDestroyApplicationContext(*app);
         tl = NULL;
         dpy = NULL;
      }
      SUMA_RETURN (YUP);
   }

      if (Name[0] == '#') { /* explicitly defined */
         SUMA_LHv("Explicit %s\n", Name);
         sprintf(stmp,"0x%c%c", Name[1], Name[2]);
         sscanf (stmp, "%x", &r);
         sprintf(stmp,"0x%c%c", Name[3], Name[4]);
         sscanf (stmp, "%x", &g);
         sprintf(stmp,"0x%c%c", Name[5], Name[6]);
         sscanf (stmp, "%x", &b);
         RGB[0] = (float)r/255.0;
         RGB[1] = (float)g/255.0;
         RGB[2] = (float)b/255.0;

      } else { /* named */
         /* XtAppInitialize (at least on mac osx) forces the application
         to quit if display cannot be opened
         So you must decide ahead of time whether to call it or not! */
         if (SUMAg_CF->isGraphical) {
            SUMA_LHv("Graphical, named %s\n", Name);
            if (!tl) {
               SUMA_LH("tl init\n");
               /* tl = XtAppInitialize(app, "ScaleToMap", NULL, 0, &cargc, vargv,
                     SUMA_get_fallbackResources(), NULL, 0);
                     Superseded by XtOpenApplication */

               tl = XtOpenApplication( app, "ScaleToMap", NULL,
                                       0, &cargc, vargv,
                                       SUMA_get_fallbackResources(),
                                       topLevelShellWidgetClass,
                                       NULL, 0);

               dpy = XtDisplay(tl);
               cmap = DefaultColormap(dpy, DefaultScreen(dpy));
            }


            XParseColor(dpy, cmap, Name, color_exact);

            /* You need to divide by color_exact.red ,green and blue by 257
            to bring the numbers in the 0..255 range as listed in the
            rgb.txt file */
            RGB[0] = (float)color_exact->red/255.0/257.0;
            RGB[1] = (float)color_exact->green/255.0/257.0;
            RGB[2] = (float)color_exact->blue/255.0/257.0;
         } else {
            SUMA_LH("Not graphical");
            if (0 && (LocalHead || !(iwarn % 10))) {
               fprintf(SUMA_STDERR,
                        "%s: \n"
                        "Xcolor %s cannot be resolved without \n"
                        "trying to open X display.\n"
                        "Returning color of %f %f %f.\n",
                        FuncName, Name,
                        SUMA_DUNNO_GRAY, SUMA_DUNNO_GRAY, SUMA_DUNNO_GRAY);
               iwarn = 0;
            }
            ++iwarn;
            RGB[0] = RGB[1] = RGB[2] = SUMA_DUNNO_GRAY;
         }
      }

   if (color_exact) XtFree((char *)color_exact); color_exact=NULL;

   if (LocalHead) {
      fprintf (SUMA_STDERR,"%s: %s = %f %f %f\n",
                        FuncName,  Name, RGB[0], RGB[1], RGB[2]);
   }

   SUMA_RETURN (YUP);
}

SUMA_Boolean SUMA_ContourateDsetOverlay(SUMA_OVERLAYS *cp,
                                        SUMA_COLOR_SCALED_VECT *SV)
{
   static char FuncName[]={"SUMA_ContourateDsetOverlay"};
   int kkk=0, *ind=NULL, *key=NULL;
   SUMA_Boolean LocalHead = NOPE;

   SUMA_ENTRY;

   if (!cp) SUMA_RETURN(NOPE);
   if (!cp->dset_link) SUMA_RETURN(NOPE);

   if (!SV) {
      if (SUMA_is_Label_dset(cp->dset_link,NULL) ||
          SUMA_is_Label_dset_col(cp->dset_link, cp->OptScl->find)) {
         SUMA_LHv("Creating contours for %s\n",SDSET_LABEL(cp->dset_link));
         if (cp->Contours) {
            /* this should only happen when users reload a label dset.
            or maybe if it regenerated by a draw ROI move in the future.
            Not it is worth noting this event, to be sure it is not
            being done excessively */
            SUMA_S_Notev("Wiping out existing contours for label dset %s\n",
                         SDSET_LABEL(cp->dset_link));
            SUMA_KillOverlayContours(cp);
         }

         ind = SDSET_NODE_INDEX_COL(cp->dset_link);
         key = SDSET_VEC(cp->dset_link, cp->OptScl->find);
         cp->Contours =
            SUMA_MultiColumnsToDrawnROI( SDSET_VECLEN(cp->dset_link),
                  (void *)ind, SUMA_int,
                  (void *)key, SUMA_int,
                  NULL, SUMA_notypeset,
                  NULL, SUMA_notypeset,
                  NULL, SUMA_notypeset,
                  SUMA_FindNamedColMap (cp->cmapname), 1,
                  cp->Label, SDSET_IDMDOM(cp->dset_link),
                  &(cp->N_Contours), 1, 0);
         if (LocalHead) SUMA_Show_ColorOverlayPlanes(&cp, 1, 0);
      } else {
         SUMA_S_Err("Cannot create contours non-label dset types without SV");
         SUMA_RETURN(NOPE);
      }
   } else {
      if (!SV->VCont || !SV->N_VCont) {
         SUMA_RETURN(NOPE);
      } else {
         SUMA_LHv("Creating contours for %s\n",SDSET_LABEL(cp->dset_link));
         if (cp->Contours) {
            SUMA_LHv("Wiping out existing contours for label dset %s\n",
                         SDSET_LABEL(cp->dset_link));
            SUMA_KillOverlayContours(cp);
         }
         if (SV->N_VCont != cp->N_NodeDef) {
            SUMA_S_Warn("I expected N_VCont and N_NodeDef to match!\n"
                        "Bad things might happen.");
         }
         ind = cp->NodeDef;
         key = SV->VCont;
         /*for (kkk=0; kkk<cp->N_NodeDef; ++kkk)
            fprintf(SUMA_STDERR,"%d-->%d\t", ind[kkk], key[kkk]);*/
         cp->Contours =
            SUMA_MultiColumnsToDrawnROI( cp->N_NodeDef,
                  (void *)ind, SUMA_int,
                  (void *)key, SUMA_int,
                  NULL, SUMA_notypeset,
                  NULL, SUMA_notypeset,
                  NULL, SUMA_notypeset,
                  SUMA_FindNamedColMap (cp->cmapname), 1,
                  cp->Label, SDSET_IDMDOM(cp->dset_link),
                  &(cp->N_Contours), 1, 1);
         if (LocalHead) SUMA_Show_ColorOverlayPlanes(&cp, 1, 0);
      }
   }

   SUMA_RETURN(YUP);
}

/*!
   \brief colorize the data of the colorplane
*/
int SUMA_ColorizePlane (SUMA_OVERLAYS *cp)
{
   static char FuncName[]={"SUMA_ColorizePlane"};
   int i, i3, N_i, *iv, *Nv;
   float *Rv, *Bv, *Gv;
   SUMA_Boolean LocalHead = NOPE;

   SUMA_ENTRY;

   if (LocalHead)  {
      SUMA_LH("Color Plane Pre Colorizing");
      SUMA_DUMP_TRACE("Who called ColorizePlane?");
      SUMA_Show_ColorOverlayPlanes ( &cp, 1, 0);
   }
   if (!cp) { SUMA_SL_Err("NULL cp"); SUMA_RETURN(NOPE); }
   if (!cp->dset_link) {
      SUMA_SL_Err("Where's your dset_link?");
      SUMA_RETURN(NOPE);
   }
   if (!cp->cmapname) {
      SUMA_SL_Err("Where's your cmapname?");
      SUMA_RETURN(NOPE);
   }

   if (!cp->ColVec) { SUMA_SL_Err("NULL cV"); SUMA_RETURN(NOPE); }

   /* is the coloring direct ? */
   if (strcmp(cp->cmapname, "explicit") == 0) {
      SUMA_LH("Explicit color specification");
      /* make sure dataset is of type NODE_RGB */
      if (SDSET_TYPE(cp->dset_link) != SUMA_NODE_RGB) {
         SUMA_SL_Err("Direct mapping is only supported for SUMA_NODE_RGB types");
         SUMA_RETURN(NOPE);
      }
      if (!(Nv = SUMA_GetNodeDef(cp->dset_link))) {
         SUMA_SL_Err("Failed to find index column.");
         SUMA_RETURN(NOPE);
      }
      iv = SUMA_GetDsetColIndex (cp->dset_link, SUMA_NODE_R, &N_i);
      if (N_i != 1) {
         SUMA_SL_Err("Failed to find red column.");
         SUMA_free(iv);
         SUMA_RETURN(NOPE);
      }
      Rv = (float *)cp->dset_link->dnel->vec[iv[0]];SUMA_free(iv); iv = NULL;
      iv = SUMA_GetDsetColIndex (cp->dset_link, SUMA_NODE_G, &N_i);
      if (N_i != 1) {
         SUMA_SL_Err("Failed to find green column.");
         SUMA_free(iv);
         SUMA_RETURN(NOPE);
      }
      Gv = (float *)cp->dset_link->dnel->vec[iv[0]];SUMA_free(iv); iv = NULL;
      iv = SUMA_GetDsetColIndex (cp->dset_link, SUMA_NODE_B, &N_i);
      if (N_i != 1) {
         SUMA_SL_Err("Failed to find blue column.");
         SUMA_free(iv);
         SUMA_RETURN(NOPE);
      }
      Bv = (float *)cp->dset_link->dnel->vec[iv[0]];SUMA_free(iv); iv = NULL;
      /* go ahead and populate cV */
      
      if (LocalHead) {
         char *s = NULL;
         s = SUMA_DsetInfo(cp->dset_link, 0);
         SUMA_S_Note("%s",s);
         SUMA_free(s);
      }

      if (cp->DimFact == 1.0) {
         for (i=0; i < SDSET_VECFILLED(cp->dset_link); ++i) {
            i3 = 3 * i;
            cp->NodeDef[i] = Nv[i];
            cp->ColVec[i3] = Rv[i]; ++i3;
            cp->ColVec[i3] = Gv[i]; ++i3;
            cp->ColVec[i3] = Bv[i];
         }
      } else {
         for (i=0; i < SDSET_VECFILLED(cp->dset_link); ++i) {
            i3 = 3 * i;
            cp->NodeDef[i] = Nv[i];
            cp->ColVec[i3] = Rv[i] * cp->DimFact; ++i3;
            cp->ColVec[i3] = Gv[i] * cp->DimFact; ++i3;
            cp->ColVec[i3] = Bv[i] * cp->DimFact;
         }
      }
      cp->N_NodeDef = SDSET_VECFILLED(cp->dset_link);
   } else {
      /* indirect mapping */
      if (!SUMA_ScaleToMap_Interactive (cp)) {
         SUMA_SL_Err("Failed in SUMA_ScaleToMap_Interactive.");
         SUMA_RETURN(0);
      }
      /* cp->N_NodeDef is taken care of inside SUMA_ScaleToMap_Interactive */
   }



   if (LocalHead)  {
      SUMA_LH("Color Plane Post Colorizing");
      SUMA_Show_ColorOverlayPlanes ( &cp, 1, 0);
   }
   SUMA_RETURN(1);
}

/*!
   \brief Sets up the defaults for the convexity plane.

   \param SO (SUMA_SurfaceObject *)
            pointer to surface object that the convexity dataset
                                    is attributed to.
   \param ConvPlane (SUMA_OVERLAYS *)
*/
SUMA_Boolean SUMA_SetConvexityPlaneDefaults(SUMA_SurfaceObject *SO,
                                            DList *DsetList)
{
   static char FuncName[]={"SUMA_SetConvexityPlaneDefaults"};
   float IntRange[2], *Vsort = NULL;
   float *Cx=NULL;
   int junk;
   char *eee = NULL;
   int icmap;
   SUMA_OVERLAYS *ConvPlane;
   SUMA_Boolean LocalHead = NOPE;

   SUMA_ENTRY;

   if (!SUMAg_CF->scm) { /* colors not setup, go back */
      SUMAg_CF->scm = SUMA_Build_Color_maps();
      if (!SUMAg_CF->scm) {
         SUMA_SL_Warn("No color maps set up.\n");
         SUMA_RETURN(YUP);
      }
   }

   if (!(ConvPlane =
            SUMA_Fetch_OverlayPointer((SUMA_ALL_DO*)SO, "Convexity", &junk))) {
      SUMA_SL_Err("Failed to find overlay plane 'Convexity'");
      SUMA_RETURN(NOPE);
   }

   if (SO->Group && strcmp(SO->Group,SUMA_DEF_TOY_GROUP_NAME) == 0) {
      SUMA_LH("Adriano");
      /* fun times, gimme a random colormap */
      if (1) {
         icmap = rand()%SUMAg_CF->scm->N_maps;
         SUMA_STRING_REPLACE( ConvPlane->cmapname,
                              SUMAg_CF->scm->CMv[icmap]->Name);
         /* SUMA_S_Notev("Cmap %s\n", ConvPlane->cmapname); */
      } else { /* Used here to force crash on linux, bug should now be fixed
                  See comment in SUMA_GimmeSomeSOs (also other 20 maps...)*/
         SUMA_STRING_REPLACE(ConvPlane->cmapname, "rgybr20");
      }
   } else {
      /* decide on the color map */
      eee = getenv("SUMA_ConvColorMap");
      if (eee) {
         icmap = SUMA_Find_ColorMap ( eee, SUMAg_CF->scm->CMv,
                                      SUMAg_CF->scm->N_maps, -2 );
         if (icmap < 0) {
            SUMA_SL_Err("Colormap specified in\n"
                        "environment variable SUMA_ConvColorMap\n"
                        "was not found. Using ngray20.\n");
            SUMA_STRING_REPLACE(ConvPlane->cmapname, "ngray20");
        } else {
            SUMA_STRING_REPLACE(ConvPlane->cmapname, eee);
        }
      } else {
         SUMA_STRING_REPLACE(ConvPlane->cmapname, "ngray20");
      }
   }

   SUMA_LH("Deciding on brightness factor");
   /* decide on the convexity brightness factor */
   eee = getenv("SUMA_ConvBrightFactor");
   if (eee) {
      ConvPlane->OptScl->BrightFact = (float)strtod(eee, NULL);
      if (ConvPlane->OptScl->BrightFact < 0) {
         SUMA_SL_Err("Brightness factor specified in\n"
                     "environment variable SUMA_ConvColorMap\n"
                     "is negative. Using default.\n");
         ConvPlane->OptScl->BrightFact = SUMA_DIM_CONVEXITY_COLOR_FACTOR;
     }
   } else {
      ConvPlane->OptScl->BrightFact = SUMA_DIM_CONVEXITY_COLOR_FACTOR;
   }

   /* Now place the color map in the Coloroverlay structure */
   ConvPlane->GlobalOpacity = SUMA_floatEnv("SUMA_ConvexityDsetOpacity",
                                             SUMA_CONVEXITY_COLORPLANE_OPACITY);
   ConvPlane->ShowMode = SW_SurfCont_DsetViewCol;
   ConvPlane->isBackGrnd = YUP;

   SUMA_LH("Smoothing Cx");
   /* work the options for creating the scaled color mapping a bit */
   ConvPlane->OptScl->interpmode = SUMA_NO_INTERP;
   ConvPlane->OptScl->ApplyClip = YUP;

   IntRange[0] = 5; IntRange[1] = 95; /* percentile clipping range*/
   Cx = (float *)SUMA_GetCx(SO->idcode_str, DsetList, 0);
   if (!Cx) { SUMA_SL_Err("Failed to find Cx\n"); SUMA_RETURN (NOPE);  }
   Vsort = SUMA_PercRange (Cx, NULL, SO->N_Node, IntRange, IntRange, NULL);
   if (Vsort[0] < 0 && Vsort[SO->N_Node -1] > 0 ) {
      /* the new method */
      if (fabs(IntRange[0]) > IntRange[1]) {
         IntRange[1] = -IntRange[0];
      } else {
         IntRange[0] = -IntRange[1];
      }
   } else {
     /* The old method, do nothing here */
   }
   if (Vsort) SUMA_free(Vsort); Vsort = NULL;

   SUMA_LHv("Settled on range of %f to %f\n", IntRange[0], IntRange[1]);
   ConvPlane->OptScl->find = 0; /* the intensity column */
   ConvPlane->OptScl->tind = 0; /* the threshold column */
   ConvPlane->OptScl->bind = 0; /* the brightness modulation column */
   ConvPlane->OptScl->IntRange[0] = IntRange[0];
   ConvPlane->OptScl->IntRange[1] = IntRange[1];
   if (ConvPlane->SymIrange) {
     ConvPlane->OptScl->IntRange[1] =
                     SUMA_LARG_ABS(ConvPlane->OptScl->IntRange[0],
                                   ConvPlane->OptScl->IntRange[1]);
     ConvPlane->OptScl->IntRange[0] = -ConvPlane->OptScl->IntRange[1];
   }
   /* Force Auto Range to these percentile values */
   ConvPlane->ForceIntRange[0] = IntRange[0];
   ConvPlane->ForceIntRange[1] = IntRange[1];


   SUMA_RETURN(YUP);
}

/*!
   \brief j = SUMA_GetNodeOverInd(Sover, node);
   returns the index, into Sover->NodeDef such
   that Sover->NodeDef[j] = node;
   \sa SUMA_GetNodeRow_FromNodeIndex
*/
int SUMA_GetNodeOverInd (SUMA_OVERLAYS *Sover, int node)
{
   static char FuncName[]={"SUMA_GetNodeOverInd"};
   int Found, i;
   SUMA_Boolean LocalHead = NOPE;

   SUMA_ENTRY;

   /* Now look for the node's location in the color overlay plane.
   Nodes that are not colored will be absent ... */
   if (node < 0) SUMA_RETURN(-1);

   Found = -1;
   if (SDSET_VECFILLED(Sover->dset_link) > node) { /* try the straight shot */
      if (Sover->NodeDef[node] == node) {
         SUMA_LH("Good, found it easily");
         /* make sure node is not outside number of defined nodes */
         if (node >= Sover->N_NodeDef) {
            /* this one's masked but it was left over from the previous pass
            Must go search below to make sure whether it is truly masked or not*/
            SUMA_LH("Can't tell for sure");
         } else {
            SUMA_RETURN(node);
         }
      }
   }
   if (Found < 0) {
      SUMA_LH("The hard way");
      i=0;
      while (Found <0 && i<Sover->N_NodeDef) {
         if (Sover->NodeDef[i] == node) Found = i;
         ++i;
      }
   }

   SUMA_RETURN(Found);
}

int SUMA_GetSortedNodeOverInd (SUMA_OVERLAYS *Sover, int node)
{
   static char FuncName[]={"SUMA_GetSortedNodeOverInd"};
   int Found, i;
   SUMA_Boolean LocalHead = NOPE;

   SUMA_ENTRY;

   /* Now look for the node's location in the color overlay plane.
   Nodes that are not colored will be absent ... */
   if (node < 0) SUMA_RETURN(-1);

   Found = -1;
   if (SDSET_VECFILLED(Sover->dset_link) > node) { /* try the straight shot */
      if (Sover->NodeDef[node] == node) {
         SUMA_LH("Good, found it easily");
         /* make sure node is not outside number of defined nodes */
         if (node >= Sover->N_NodeDef) {
            /* this one's masked but it was left over from the previous pass
            Must go search below to make sure whether it is truly masked or not*/
            SUMA_LH("Can't tell for sure");
         } else {
            SUMA_RETURN(node);
         }
      }
   }

   if (Found < 0) {
      SUMA_LH("The hard way, but sorted");
      SUMA_RETURN(SUMA_ibinFind(Sover->NodeDef, Sover->N_NodeDef, node));
   }

   SUMA_RETURN(Found);
}

/*-----------------------------------------------------------*/
/*
   Activate callbacks pertinent to SO->SelectedNode and Sover
   This function should be called after SO->SelectedNode has been set
   \param SO
   \param Sover
   \param src
   \param ngr: a NI_group* containing crosshair data from AFNI
*/
SUMA_Boolean SUMA_Selected_Node_Activate_Callbacks (
      SUMA_ALL_DO *ado, SUMA_OVERLAYS *Sover,
      SUMA_ENGINE_SOURCE Src, NI_group *ngr)
{
   static char FuncName[]={"SUMA_Selected_Node_Activate_Callbacks"};
   NI_element*nelts = NULL, *nelts_s2v=NULL;
   char *ts_dset_id = NULL, *cbuf=NULL;
   SUMA_DSET *in_dset=NULL;
   float *fv3=NULL;
   DListElmt *el=NULL;
   NI_element *nel=NULL;
   SUMA_CALLBACK *cb=NULL;
   NI_element *nelpars=NULL;
   SUMA_X_SurfCont *SurfCont=NULL;
   SUMA_Boolean LocalHead = NOPE;

   SUMA_ENTRY;

   if (!ado || !(SurfCont = SUMA_ADO_Cont(ado)) || !Sover) {
      /* this can happen in normal cases where nothing is loaded or selected. */
      SUMA_LH("No Surface or Surface Controller, or other important stuff!");
      SUMA_RETURN(YUP);
   }

   /* setup callback, if needed */
   if (SUMAg_CF->callbacks) {
      el = dlist_head(SUMAg_CF->callbacks);
      while (el) {
         cb = (SUMA_CALLBACK *)el->data;
         if (  cb->event == SUMA_NEW_NODE_ACTIVATE_EVENT &&
               cb->active > 0 &&
               (Sover && Sover->dset_link ) ) {
            SUMA_LHv("Looking for callback parents involved \n"
                     "with dset %s\n",
                     SDSET_ID(Sover->dset_link ));
            /* Is any of the parents involved here? */
            if (SUMA_is_CallbackParent(cb,
                                       SDSET_ID(Sover->dset_link ),
                                       NULL)){
               SUMA_SetCallbackPending(cb, 1, Src);
               /* setup event parameters
                  YOU SHOULD NOT SET ANYTHING that THIS event
                  call does not normally receive */
               if (!(nelpars = SUMA_FindNgrNamedElement(
                                 cb->FunctionInput, "event_parameters"))) {
                  SUMA_S_Err("Failed to find parameters element!");                                 SUMA_RETURN(NOPE);
               }
               NI_SET_INT(nelpars, "event.new_node",
                           SUMA_ADO_SelectedDatum(ado, NULL, NULL));
               NI_set_attribute( nelpars,
                                 "event.DO_idcode", SUMA_ADO_idcode(ado));
               NI_set_attribute(nelpars,
                                "event.overlay_name",
                                Sover->Name);
               if ((Src == SES_Afni ||
                    Src == SES_SumaFromAfni) &&
                   ngr) {
                     /* See if there is a time series */
                  nelts =
                        SUMA_FindNgrNamedElement(ngr,
                                                 "underlay_array");
                  if ((nelts_s2v = SUMA_FindNgrNamedElement(ngr,
                                                 "v2s_node_array"))) {
                     if (AFNI_yesenv("SUMA_USE_V2S_TS")) {
                        SUMA_LH("Using ts from v2s");
                        nelts = nelts_s2v;
                     }else {
                        SUMA_LH("Ignoring ts from v2s");
                        nelts_s2v = NULL;
                     }
                  }

                  if ( (nelts)){
                     SUMA_LH("Have underlay time "
                                 "series from AFNI");
                     /* check if length of time series matches dsets
                     in question */
                     ts_dset_id =
                        SUMA_GetNgrColStringAttr( cb->FunctionInput,
                                             0, "ts_dsets_idcode");
                     if (!(SUMA_is_ID_4_DSET(ts_dset_id,
                                             &in_dset))) {
                        SUMA_S_Err("Could not find ts dset");
                        SUMA_RETURN(NOPE);
                     }

                     if (nelts->vec_len &&
                         nelts->vec_len == SDSET_VECNUM(in_dset) &&
                         NI_YES_ATTR(nelts,"has_taxis")) {
                        nel = NI_new_data_element(
                                 "callback.data", nelts->vec_len);
                        NI_set_attribute(nel,
                                         "atr_name", "ts_vec");
                        NI_add_column(nel, NI_FLOAT, nelts->vec[0]);
                        NI_add_to_group(cb->FunctionInput, nel);
                        if (LocalHead) {
                           char stmp[1000], *cbuf=NULL;
                           float fv3[3], *fv=NULL;
                           cbuf = NI_get_attribute(nelts, "vox_ijk");
                           SUMA_StringToNum(cbuf, (void *)fv3,3,1);
                           if (!nelts_s2v) {
                              sprintf(stmp,"underlay_array.%d.%d.%d.1D",
                                           (int)fv3[0], (int)fv3[1],(int)fv3[2]);
                           } else {
                              sprintf(stmp,"v2s_array.%d.1D",
                                       SUMA_ADO_SelectedDatum(ado, NULL, NULL));
                           }
                           fv = (float *)nelts->vec[0];
                           SUMA_LHv("Writing %s\n", stmp);
                           SUMA_WRITE_ARRAY_1D( fv,
                                                nelts->vec_len,
                                                1, stmp);
                        }
                     } else {
                        SUMA_LHv(
                           "vec_len = %d\n"
                           "SDSET_VECNUM = %d\n"
                           "has_taxis = %s\n",
                           nelts->vec_len,
                           SDSET_VECNUM(in_dset),
                           NI_get_attribute(nelts,"has_taxis") );
                     }
                  } else {
                     SUMA_LH("No underlay time "
                                 "series from AFNI");
                     if (LocalHead) SUMA_ShowNel(ngr);
                  }
               }
            } else {
               SUMA_LH("No involved parents found");
            }
         } else {
            SUMA_LHv("Skipping callback for %s...\n",
                     cb->FunctionName);
         }
         el = dlist_next(el);
      }
   }
   SUMA_RETURN(YUP);
}

char *SUMA_RGB_to_hex(float *fv, char *here)
{
   static char FuncName[]={"SUMA_RGB_to_hex"};
   static char ans[10][32];
   static int icall=0;
   char *s;

   if (here) s = here;
   else {
      ++icall;
      if (icall > 9) icall = 0;
      s = (char *)ans[icall];
   }
   s[0] = '\0';

   if (!fv) return(s);

   sprintf(s,"#");
   r_sprintf_long_to_hex (s+strlen(s),
                     (unsigned long)rint((fv[0]*255)), 1, 0);
   r_sprintf_long_to_hex (s+strlen(s),
                     (unsigned long)rint((fv[1]*255)), 1, 0);
   r_sprintf_long_to_hex (s+strlen(s),
                     (unsigned long)rint((fv[2]*255)), 1, 0);

   return(s);
}
<|MERGE_RESOLUTION|>--- conflicted
+++ resolved
@@ -7297,21 +7297,13 @@
 
 int *boxThresholdOutline(SUMA_SurfaceObject *SO, int *numThresholdNodes){
     static char FuncName[]={"boxThresholdOutline"};
-<<<<<<< HEAD
-    int o, i, j, k;
-    SUMA_OVERLAYS *overlay;
-=======
     int i, j;
     SUMA_OVERLAYS *overlay=NULL;
->>>>>>> b96d73c9
     float threshold;
     // float tolerance = 0.005;
     float tolerance = 0.05;
     int *output = NULL;
-<<<<<<< HEAD
-=======
     int  N_Neighb, *Neighb_ind, aboveThreshold, belowThreshold, neighbor;
->>>>>>> b96d73c9
     
     if (!SO || !(SO->Overlays) ) return NULL;
     
@@ -7334,21 +7326,12 @@
    
     threshold = overlay->OptScl->ThreshRange[0];
     for (i=0; i<SO->N_Node; ++i){
-<<<<<<< HEAD
-        int N_Neighb = SO->FN->N_Neighb[i];
-        int *Neighb_ind = SO->FN->FirstNeighb[i];
-        int aboveThreshold = overlay->T[i]>=threshold;
-        int belowThreshold = overlay->T[i]<=threshold;
-        for (j = 0; j<N_Neighb; ++j){
-            int neighbor = Neighb_ind[j];
-=======
         N_Neighb = SO->FN->N_Neighb[i];
         Neighb_ind = SO->FN->FirstNeighb[i];
         aboveThreshold = overlay->T[i]>=threshold;
         belowThreshold = overlay->T[i]<=threshold;
         for (j = 0; j<N_Neighb; ++j){
             neighbor = Neighb_ind[j];
->>>>>>> b96d73c9
             if (overlay->T[neighbor]>=threshold) ++aboveThreshold;
             else if (overlay->T[neighbor]<=threshold) ++belowThreshold;
         }
@@ -7464,11 +7447,7 @@
     // Allocate memory to old GLcolor
     int numElements = SO->N_Node * 4;
     if (!(glOldGlColar = (GLfloat *)malloc(numElements*sizeof(GLfloat)))){
-<<<<<<< HEAD
-        SUMA_S_Err("Error allocating memory to old glOldGlColar vactor\n");
-=======
         SUMA_S_Err("Error allocating memory to old glOldGlColar vector\n");
->>>>>>> b96d73c9
         return NULL;
     }
     
@@ -7935,21 +7914,14 @@
                 }
                 memcpy(ColVec, currentOverlay->ColVec, bytes2CopyToColVec);
    
-<<<<<<< HEAD
-                if (SO->N_Overlays > 1 && SO->SurfCont->Thr_tb){    // Does not apply to toy examples
-=======
-                if (SO->N_Overlays > 1){    // Does not apply to toy examples
->>>>>>> b96d73c9
+                // Does not apply to toy examples
+                if (SO->N_Overlays > 1 && SO->SurfCont->Thr_tb){
                     // Touch threshold sliding bar without moving it.  This is often 
                     //  necessary to ensure the correct colors are displayed in the
                     //  suprathreshold regions when the colormap or max I are changed
                     float value = currentOverlay->OptScl->ThreshRange[0];
-<<<<<<< HEAD
                     if (!(SUMA_set_threshold((SUMA_ALL_DO *)SO, currentOverlay, &value)))
                         { SUMA_SL_Err("Error setting threshold"); SUMA_RETURN(0); }
-=======
-                    SUMA_set_threshold((SUMA_ALL_DO *)SO, currentOverlay, &value);
->>>>>>> b96d73c9
                 }
                 
                 if (currentOverlay->OptScl->find!= 0 ||
@@ -7958,13 +7930,9 @@
                         cmapChanged = 0;
                         currentThreshold = currentOverlay->OptScl->ThreshRange[0];
                         float val = 0.0f; 
-<<<<<<< HEAD
                         if (!(SUMA_set_threshold((SUMA_ALL_DO *)SO, currentOverlay, &val)))
                             { SUMA_SL_Err("Error setting threshold"); SUMA_RETURN(0); }
-=======
-                        SUMA_set_threshold((SUMA_ALL_DO *)SO, currentOverlay, &val);
->>>>>>> b96d73c9
-                        
+
                         /*************************************************************
                         The above function (SUMA_set_threshold) calls the current
                         function (SUMA_Overlays_2_GLCOLAR4_SO) with reload set to 1.
@@ -7980,15 +7948,11 @@
                         // Reset threshold to what it was before setting it to zero.
                         // This is necessary to set the edit box as well as the sliding bar.
                         val = currentThreshold;
-<<<<<<< HEAD
                         if (!(SUMA_set_threshold((SUMA_ALL_DO *)SO, currentOverlay, &val)))
                             { SUMA_SL_Err("Error setting threshold"); SUMA_RETURN(0); }
-=======
-                        SUMA_set_threshold((SUMA_ALL_DO *)SO, currentOverlay, &val);
->>>>>>> b96d73c9
                     }
             }
-           
+
            if (SO->N_Overlays > 1){
                // Ititialize DSET mapping settings
                if (ITB[0]<0){
@@ -8020,13 +7984,9 @@
                         if (thresholdReset){
                             val = currentThreshold;
                         } 
-<<<<<<< HEAD
                         if (!(SUMA_set_threshold((SUMA_ALL_DO *)SO, currentOverlay, &val)))
                             { SUMA_SL_Err("Error setting threshold"); SUMA_RETURN(0); }
-=======
-                        SUMA_set_threshold((SUMA_ALL_DO *)SO, currentOverlay, &val);
->>>>>>> b96d73c9
-                            
+
                         /*************************************************************
                         The above function (SUMA_set_threshold) calls the current
                         function (SUMA_Overlays_2_GLCOLAR4_SO) with reload set to 1.
@@ -8042,13 +8002,10 @@
                         // Reset threshold to what it was before setting it to zero.
                         // This is necessary to set the edit box as well as the sliding bar.
                         val = currentThreshold;
-<<<<<<< HEAD
+
                         if (!(SUMA_set_threshold((SUMA_ALL_DO *)SO, currentOverlay, &val)))
                             { SUMA_SL_Err("Error setting threshold"); SUMA_RETURN(0); }
-=======
-                        SUMA_set_threshold((SUMA_ALL_DO *)SO, currentOverlay, &val);
->>>>>>> b96d73c9
-                        
+
                         // Set slider location to zero
                         if (reload) setSliderLocation(SO, 0);
                     }
@@ -8623,9 +8580,7 @@
     free(outlinevector);
     outlinevector = NULL;
    } 
-<<<<<<< HEAD
-=======
-         
+
    // Possibly temporary fix for suprathreshol nodes incorrect
    // when alphaThresh selected just after intensity range changed
    // Refresh window be resending threshold
@@ -8633,7 +8588,6 @@
     float threshold = currentOverlay->OptScl->ThreshRange[0];
     SUMA_set_threshold((SUMA_ALL_DO *)SO, currentOverlay, &threshold);
    }
->>>>>>> b96d73c9
 
    SUMA_RETURN (YUP);
 }
@@ -9005,11 +8959,7 @@
          // NodeEDef is just a monotonically increasing, array of integers giving the indices
          // of the nodes, typically 0,1,2,3,4,...,N_Node-1
          // glcolar is an array of RGBA values (GLFloat). for the first four tetrads, A always 
-<<<<<<< HEAD
-         //     seems to be zero.  Setting the A value to 1.0 seems to have no effect.  Whne the 
-=======
          //     seems to be zero.  Setting the A value to 1.0 seems to have no effect.  When the 
->>>>>>> b96d73c9
          // color is gone, the RGB values are set to zero
          // Before SUMA_RGBv_PnGnL_AR4op is called, glcolar is all zeros.  SUMA_RGBv_PnGnL_AR4op
          // Assigns the RGB values, in ColEVec to the RGB values of glcolar.  The A values
