--- conflicted
+++ resolved
@@ -53,17 +53,16 @@
 
 afni_history_struct rickr_history[] = {
 
-<<<<<<< HEAD
  {  7, Jun, 2023, RCR, "afni_system_check.py", MINOR, TYPE_ENHANCE,
    "start looking for dependent libraries (under linux for now)",
    "Also, rearranged some of the output.\n"
    "Done at the behest of P Taylor."
-=======
+ } ,
+
  {  2, Jun, 2023, RCR, "afni_proc.py", MINOR, TYPE_BUG_FIX,
    "fix -regress_errts_prefix for surface analysis",
    "It was missing $hemi to specify the hemisphere.\n"
    "Thanks to A Gilemore for bringing up the issue."
->>>>>>> 6b9ad0dd
  } ,
 
  { 12, May, 2023, RCR, "Makefile.macos_13_ARM_clang", MICRO, TYPE_MODIFY,
