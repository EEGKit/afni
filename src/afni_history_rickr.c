--- conflicted
+++ resolved
@@ -53,15 +53,14 @@
 
 afni_history_struct rickr_history[] = {
 
-<<<<<<< HEAD
  { 29, Dec, 2021, RCR, "timing_tool.py", MINOR, TYPE_NEW_OPT,
    "add -write_simple_tsv",
    "Also, read and write default mod_* modifier columns."
-=======
+ } ,
+
  { 28, Dec, 2021, RCR, "3dBrickStat", MICRO, TYPE_MODIFY,
    "commit pull request and further clarify -nan help",
    "Thanks to L Anderson for the pull request."
->>>>>>> d4c8d845
  } ,
  
  { 19, Dec, 2021, RCR, "afni-general", MINOR, TYPE_MODIFY,
