
/** cf. afni_history.h **/

#include "afni_history.h"

/*  basic format: 3-field date, user, program_name, impact_level,
                  short description without newline
                  (optional) long description with intermediate newlines
  
    copy entire section: { ... } ,
  
    Notes: - months are JAN ... DEC (see .h file)

           - levels are :
                    MICRO           - users don't see
                    MINOR           - small affect on users
                    MAJOR           - larger affect on users
                    SUPER           - important changes, like new programs
                    SUPERDUPER      - we expect users to know

           - types are:
                    TYPE_GENERAL    - unspecified update type
                    TYPE_NEW_PROG   - new program
                    TYPE_NEW_OPT    - new program option
                    TYPE_NEW_ENV    - new environment variable or change
                    TYPE_BUG_FIX    - bug fix
                    TYPE_MODIFY     - a change (not new, not a fix)
                    TYPE_ENHANCE    - general improvement

           - PLEASE, stick to what fits on an 80 column terminal
           - it may be nice to put the newest entries at the top
           - leave the last "99, NULL" entry as it is

 -- examples (newest at top) --

 { 26 , FEB , 2008 , RCR , "my_program" , MAJOR , TYPE_GENERAL ,
   "short description of change" ,
   "(optional) detailed description, or where to get more information\n"
   "   - with newlines, if you babble for multiple lines\n"
   "   (but none at the end)"
 } ,

 { 26, MAR, 2008, RCR, "sample", MICRO, TYPE_GENERAL,
   "blah",
   NULL
 } ,

*/

afni_history_struct rickr_history[] = {

<<<<<<< HEAD
 { 28,  Dec, 2015, RCR, "@diff_files", MICRO, TYPE_ENHANCE,
   "allow diffs to include existence of directories",
=======
 { 19,  Dec, 2015, RCR, "afni_proc.py", MICRO, TYPE_MODIFY,
   "removed CSFe from Example 10 of the help, to not lead people to use it",
>>>>>>> 61a16184
   NULL
 } ,

 {  7,  Dec, 2015, RCR, "MatAFNI_Demo.m", MICRO, TYPE_BUG_FIX,
   "merge fix from J. Pfannmoller",
   "Done with G Chen."
 } ,

 {  7,  Dec, 2015, RCR, "afni_proc.py", MICRO, TYPE_ENHANCE,
   "help update: modify example 11 to use SurfVol and add FREESURFER NOTE",
   NULL
 } ,

 { 17,  Nov, 2015, RCR, "afni-general", MICRO, TYPE_GENERAL,
   "rename g_info to g_dicom_ctrl to avoid FreeBSD build conflict",
   "Thanks to J Bacon for noting the conflict."
 } ,

 {  6,  Nov, 2015, RCR, "to3d", MICRO, TYPE_ENHANCE,
   "allow for single volumes beyond 2^31-1 bytes",
   "Done for Z Saad."
 } ,

 {  6,  Nov, 2015, RCR, "@Align_Centers", MICRO, TYPE_NEW_OPT,
   "add option -cm_no_amask; like -cm but without -automask",
   NULL
 } ,

 {  4,  Nov, 2015, RCR, "1d_tool.py", MICRO, TYPE_NEW_OPT,
   "add -slice_order_to_times",
   "This converts a list of slice indices (sorted by acq time)\n"
   "to slice times (ordered by index)."
 } ,

 { 28,  Oct, 2015, RCR, "gen_ss_review_table.py", MICRO, TYPE_ENHANCE,
   "make 'a/E mask Dice coef' parent of 'mask correlation'",
   NULL
 } ,

 { 28,  Oct, 2015, RCR, "gen_ss_review_scripts.py", MICRO, TYPE_ENHANCE,
   "look for dice coef file ae_dice, as well ae_corr",
   NULL
 } ,

 { 28,  Oct, 2015, RCR, "afni_proc.py", MINOR, TYPE_MODIFY,
   "output anat/EPI Dice coefficient, rather than correlation",
   NULL
 } ,

 { 28,  Oct, 2015, RCR, "3ddot", MINOR, TYPE_NEW_OPT,
   "add -dodice, to get the Dice coefficient",
   NULL
 } ,

 { 26,  Oct, 2015, RCR, "afni_proc.py", MINOR, TYPE_MODIFY,
   "compute TSNR restricted to uncensored TRs",
   NULL
 } ,

 { 26,  Oct, 2015, RCR, "afni", MICRO, TYPE_MODIFY,
   "move version to show_AFNI_version and call on -ver",
   NULL
 } ,

 { 23,  Oct, 2015, RCR, "afni", MICRO, TYPE_MODIFY,
   "move version output after some text requests",
   NULL
 } ,

 { 21,  Oct, 2015, RCR, "afni_util.py", MICRO, TYPE_NEW_OPT,
   "added -exec",
   NULL
 } ,

 { 25,  Sep, 2015, RCR, "suma", MICRO, TYPE_MODIFY,
   "volume rendering is no longer the default for SUMA_VO_InitSlices",
   "So Do_06_VISdti_SUMA_visual_ex1.tcsh defaults to showing 3 volume slices."
 } ,

 { 24,  Sep, 2015, RCR, "ccalc", MICRO, TYPE_MODIFY,
   "make dependency on libmri explicit",
   "Some of these operations are for building on Fedora 22."
 } ,

 { 24,  Sep, 2015, RCR, "afni-general", MICRO, TYPE_ENHANCE,
   "inline func with static vars should be static",
   "Fails to link in Fedora 22."
 } ,

 { 24,  Sep, 2015, RCR, "vol2surf", MICRO, TYPE_ENHANCE,
   "restrict THD_extract_series error messages (e.g. for RGB datasets)",
   "Requested by P Taylor."
 } ,

 { 24,  Sep, 2015, RCR, "afni_proc.py", MICRO, TYPE_ENHANCE,
   "allow 3dD to proceed with only extra_stim_files",
   NULL
 } ,

 { 16,  Sep, 2015, RCR, "suma", MICRO, TYPE_MODIFY,
   "w/dglen SUMA_find_any_object: fixed loss of isGraphDset result",
   NULL
 } ,

 { 11,  Sep, 2015, RCR, "3dBandpass", MICRO, TYPE_MODIFY,
   "do not propagate scalars",
   NULL
 } ,

 { 11,  Sep, 2015, RCR, "afni-general", MICRO, TYPE_BUG_FIX,
   "edt_floatize.c: for NIFTI float->float with scale factors, apply them",
   "Also, fix determination of when to convert.\n"
   "Thanks to Pengmin (MB) for noting this problem."
 } ,

 { 10,  Sep, 2015, RCR, "afni_proc.py", MICRO, TYPE_BUG_FIX,
   "fix resulting aligned SurfVol if input is NIFTI",
   NULL
 } ,

 {  3,  Sep, 2015, RCR, "gen_ss_review_scripts.py", MICRO, TYPE_MODIFY,
   "give REML priority in guessing stats_dset",
   NULL
 } ,

 {  2,  Sep, 2015, RCR, "afni_proc.py", MICRO, TYPE_ENHANCE,
   "add -errts_dset to gen_ss_review_scripts.py command",
   NULL
 } ,

 {  2,  Sep, 2015, RCR, "gen_ss_review_scripts.py", MICRO, TYPE_BUG_FIX,
   "some option vars were being over-written",
   NULL
 } ,

 {  2,  Sep, 2015, RCR, "afni_proc.py", MICRO, TYPE_ENHANCE,
   "if rest and REML, use REML errts",
   NULL
 } ,

 {  1,  Sep, 2015, RCR, "gen_ss_review_scripts.py", MICRO, TYPE_ENHANCE,
   "track errts dset, and possibly use it for voxel dims",
   NULL
 } ,

 { 27,  Aug, 2015, RCR, "afni_system_check.py", MICRO, TYPE_ENHANCE,
   "check for R packages via 'rPkgsInstall -pkgs ALL -check'",
   NULL
 } ,

 { 26,  Aug, 2015, RCR, "Makefile.ptaylor.INCLUDE", MICRO, TYPE_ENHANCE,
   "put -L.. before $LFLAGS to link local libjpeg",
   NULL
 } ,

 { 25,  Aug, 2015, RCR, "@update.afni.binaries", MICRO, TYPE_ENHANCE,
   "if initial install, update .cshrc",
   "If initial install (afni not in PATH) and PATH not set in .csrhc,\n"
   "update path (PATH) and do 'apsearch -afni_help_dir' update in .csrhc."
 } ,

 { 21,  Aug, 2015, RCR, "Makefile.INCLUDE", MICRO, TYPE_ENHANCE,
   "move gifti_tool/cifti_tool from EXPROGS to PROGRAM_LIST",
   "Modified 28 Makefiles."
 } ,

 { 21,  Aug, 2015, RCR, "Makefile.INCLUDE", MICRO, TYPE_ENHANCE,
   "make cifti_tool",
   NULL
 } ,

 { 21,  Aug, 2015, RCR, "cifti_tool", MICRO, TYPE_ENHANCE,
   "updated help and added -hist",
   NULL
 } ,

 { 21,  Aug, 2015, RCR, "timing_tool.py", MICRO, TYPE_BUG_FIX,
   "start-of-run fix to -multi_timing_to_event_list offsets",
   NULL
 } ,

 { 21,  Aug, 2015, RCR, "make_random_timing.py", MICRO, TYPE_ENHANCE,
   "add more help for 'NOTE: distribution of ISI', including a short script",
   NULL
 } ,

 { 20,  Aug, 2015, RCR, "make_random_timing.py", MINOR, TYPE_NEW_OPT,
   "add -show_isi_pdf and -show_isi_f_pdf",
   NULL
 } ,

 { 19,  Aug, 2015, RCR, "gen_ss_review_table.py", MINOR, TYPE_NEW_OPT,
   "add -show_missing, to show all missing labels from all files",
   NULL
 } ,

 { 14,  Aug, 2015, RCR, "afni-general", MICRO, TYPE_BUG_FIX,
   "SUMA_CIFTI_2_edset: use 'no suma' version: SUMA_WriteDset_ns",
   NULL
 } ,

 { 13,  Aug, 2015, RCR, "afni-general", MICRO, TYPE_ENHANCE,
   "megrged cifti-toy branch from Ziad, for viewing CIFTI dataset in suma",
   NULL
 } ,

 { 12,  Aug, 2015, RCR, "@radial_correlate", MICRO, TYPE_NEW_OPT,
   "add -mask option, to apply instead of automask",
   "Done for Giri."
 } ,

 { 12,  Aug, 2015, RCR, "gen_group_command.py", MINOR, TYPE_ENHANCE,
   "allow for generic/unknown commands via -command (e.g. ls, 3dTcat)",
   "Done for W-L Tseng."
 } ,

 {  7,  Aug, 2015, RCR, "3dhistog", MICRO, TYPE_NEW_OPT,
   "add -noempty option, to ignore empty bins",
   NULL
 } ,

 {  7,  Aug, 2015, RCR, "model_conv_PRF", MICRO, TYPE_MODIFY,
   "make everything static, to avoid confusion",
   NULL
 } ,

 {  7,  Aug, 2015, RCR, "model_conv_PRF_6", MICRO, TYPE_BUG_FIX,
   "make everything static, to avoid confusion; proto for conv_set_ref",
   NULL
 } ,

 {  5,  Aug, 2015, RCR, "nifti_tool", MICRO, TYPE_ENHANCE,
   "apply library updates for potentially writing NIFTI-2",
   NULL
 } ,

 {  5,  Aug, 2015, RCR, "NIFTI", MINOR, TYPE_ENHANCE,
   "if conversion to NIFTI-1 header fails on write, try NIFTI-2",
   NULL
 } ,

 {  5,  Aug, 2015, RCR, "afni-general", MICRO, TYPE_ENHANCE,
   "add some support for reading Voxel_Bucket datasets into AFNI",
   "That is a type that is currently specific to SUMA."
 } ,

 {  3,  Aug, 2015, RCR, "Dimon1", MICRO, TYPE_BUG_FIX,
   "fixed -drive_afni, -drive_wait and -rt_cmd command lists",
   NULL
 } ,

 {  3,  Aug, 2015, RCR, "Dimon", MICRO, TYPE_BUG_FIX,
   "applied ACQUSITION_TYPE as 3d+timing",
   "Slice timing was lost (by the plugin) in the change to 3d+t ACQ TYPE.\n"
   "Thanks to H Mandelkow for bringing this up."
 } ,

 {  3,  Aug, 2015, RCR, "plug_realtime", MINOR, TYPE_ENHANCE,
   "added DTYPE_3DTM (3D+timing) ACQUSITION_TYPE",
   "Treats data as per volume, but with slice timing.  This is needed for\n"
   "num_chan>0, but when data does not come in num_chan slices at a time."
 } ,

 { 31,  Jul, 2015, RCR, "@FindAfniDsetPath", MICRO, TYPE_ENHANCE,
   "allow full paths to succeeed ; no args gives help",
   NULL
 } ,

 { 30,  Jul, 2015, RCR, "@auto_tlrc", MICRO, TYPE_BUG_FIX,
   "check for template existence even given path",
   "Was failing with -init_xform."
 } ,

 { 29,  Jul, 2015, RCR, "gen_ss_reivew_scripts.py", MICRO, TYPE_MODIFY,
   "block any _REMLvar stats dset (was _REMLvar+)",
   "Might get stats*_REMLvar_nods, for example, via 3dREMLfit -dsort_nods."
 } ,

 { 29,  Jul, 2015, RCR, "afni_proc.py", MINOR, TYPE_ENHANCE,
   "ANATICOR now works with task analysis, using -regress_reml_exec",
   "Done for R W Cox."
 } ,

 { 29,  Jul, 2015, RCR, "3dcalc", MICRO, TYPE_MODIFY,
   "clarify error about mis-match in number of volumes",
   NULL
 } ,

 { 28,  Jul, 2015, RCR, "afni_proc.py", MINOR, TYPE_MODIFY,
   "ANATICOR now includes zero volumes at censor points",
   "This matches non-ANATICOR and fast ANATICOR cases."
 } ,

 { 27,  Jul, 2015, RCR, "afni_proc.py", MICRO, TYPE_MODIFY,
   "renamed -regress_WMeL_corr to -regress_make_corr_AIC and default to 'no'",
   NULL
 } ,

 { 24,  Jul, 2015, RCR, "afni-general", MICRO, TYPE_BUG_FIX,
   "GIFTI datasets should have NODE_INDEX list as first DataArray",
   "Thanks to N Oosterhof for pointing this out."
 } ,

 { 23,  Jul, 2015, RCR, "afni-general", MICRO, TYPE_ENHANCE,
   "allow Graph_Bucket niml.dsets to be read, but just as 1D",
   NULL
 } ,

 { 17,  Jul, 2015, RCR, "plug_realtime", MINOR, TYPE_ENHANCE,
   "Dimon->afni: small TCP buffers cause volumes to be passed slowly",
   "In iochan_recvall, increase nap time only if packets < 4K are recieved."
 } ,

 { 13,  Jul, 2015, RCR, "nifti_tool", MAJOR, TYPE_ENHANCE,
   "nifti_tool is now based on NIFTI-2, with many corresponding new options",
   "The old nifti_tool (based on NIFTI-1) is now nifti1_tool."
 } ,

 { 13,  Jul, 2015, RCR, "nifti1_tool", MINOR, TYPE_NEW_PROG,
   "nifti1_tool is the NIFTI-1 version of nifti_tool",
   NULL
 } ,

 { 13,  Jul, 2015, RCR, "NIFTI-2", MAJOR, TYPE_ENHANCE,
   "added NIFTI-2 support into AFNI",
   "Main source update: nifti/nifti2 tree, then applied it in mostly\n"
   "   thd_niftiread/write.c (plus gifti_io.h, 3ddata.h, mrilib.h).\n"
   "To compile into all of AFNI edit: Makefile.INCLUDE, SUMA_Makefile_NoDev,\n"
   "   Makefile.avovk.INCLUDE and Makefile.ptaylor.INCLUDE."
 } ,

 {  11,  Jul, 2015, RCR, "@diff.files", MICRO, TYPE_NEW_OPT,
   "added -longlist",
   NULL
 } ,

 {  1,  Jul, 2015, RCR, "cifti_tool", MINOR, TYPE_NEW_OPT,
   "reorg and more recur functions",
   NULL
 } ,

 {  1,  Jul, 2015, RCR, "afni_proc.py", MICRO, TYPE_GENERAL,
   "clarified help for -anat_unif_GM",
   NULL
 } ,

 { 24,  Jun, 2015, RCR, "afni_xml_tool", MINOR, TYPE_NEW_OPT,
   "afni_xml udpates, and start to afni_xml_tool",
   NULL
 } ,

 { 18,  Jun, 2015, RCR, "3dExtrema", MINOR, TYPE_NEW_OPT,
   "added -nbest",
   "Output -nbest extrema; -quiet does not suppress extrema output."
 } ,

 { 17,  Jun, 2015, RCR, "GIFTI", MINOR, TYPE_NEW_OPT,
   "added functions for reading from a buffer",
   NULL
 } ,

 { 16,  Jun, 2015, RCR, "CIFTI", MINOR, TYPE_GENERAL,
   "added initial nifti/cifti tree",
   NULL
 } ,

 { 16,  Jun, 2015, RCR, "afni_proc.py", MINOR, TYPE_ENHANCE,
   "applied -regress_stim_times_offset to typical timing files",
   "Allows for stim timing offset when copying to stimuli directory."
 } ,

 { 15,  Jun, 2015, RCR, "nifti_tool", MINOR, TYPE_NEW_OPT,
   "added -disp_cext",
   NULL
 } ,

 { 10,  Jun, 2015, RCR, "auto_warp.py", MICRO, TYPE_BUG_FIX,
   "clear any AFNI_COMPRESSOR variable, so that scripts do not get confused",
   "NIFTI is the default, so avoid script confusion with automatic nii.gz.\n"
   "In the future, maybe process as AFNI."
 } ,

 { 10,  Jun, 2015, RCR, "NIFTI", MICRO, TYPE_BUG_FIX,
   "THD_open_one_dataset: let THD_open_nifti look for alternate files",
   "CHECK_FOR_DATA() requires a file name match, but NIFTI is forgiving."
 } ,

 { 10,  Jun, 2015, RCR, "@diff.files", MAJOR, TYPE_NEW_PROG,
   "compare list of files with those in other directory",
   NULL
 } ,

 { 10,  Jun, 2015, RCR, "@diff.tree", MAJOR, TYPE_NEW_PROG,
   "look for differences between files in two directories",
   "Should merge @diff.files and @diff.tree, and change to python."
 } ,

 {  8,  Jun, 2015, RCR, "neuro_deconvolve.py", MICRO, TYPE_ENHANCE,
   "allow -inputs to include paths",
   NULL
 } ,

 {  6,  Jun, 2015, RCR, "timing_tool.py", MICRO, TYPE_NEW_OPT,
   "added -per_run_file",
   NULL
 } ,

 {  2,  Jun, 2015, RCR, "NIFTI", MICRO, TYPE_GENERAL,
   "NIFTI-1,2: added NIFTI_ECODE_CIFTI/VARIABLE_FRAME_TIMING/EVAL/MATLAB",
   NULL
 } ,

 {  1,  Jun, 2015, RCR, "nifti_tool", MINOR, TYPE_ENHANCE,
   "diff/disp_hdr detects type; diff_hdr1/2",
   NULL
 } ,

 {  1,  Jun, 2015, RCR, "3dttest++", MICRO, TYPE_NEW_OPT,
   "added -dupe_ok and more warnings when dataset labels match",
   NULL
 } ,

 { 27,  May, 2015, RCR, "@Install_TSrestMovieDemo", MICRO, TYPE_BUG_FIX,
   "set and applied $demo as Suma_TSrestMovieDemo",
   NULL
 } ,

 { 26,  May, 2015, RCR, "3dBlurToFWHM", MICRO, TYPE_MODIFY,
   "make -help output consistent in using FWHM (along with 3dLocalstat)",
   NULL
 } ,

 { 26,  May, 2015, RCR, "NIFTI", MINOR, TYPE_ENHANCE,
   "nifti_read_header returns generic pointer; rename N-1/2 header read funcs",
   NULL
 } ,

 { 22,  May, 2015, RCR, "afni_proc.py", MICRO, TYPE_ENHANCE,
   "help clarifications for -regress_ROI* options",
   NULL
 } ,

 { 22,  May, 2015, RCR, "afni-general", MINOR, TYPE_MODIFY,
   "allow for small differences when comparing oblique angles",
   "Define OBLIQ_ANGLE_THRESH=0.01 as a tolerance for the difference.\n"
   "This was done to fix registration to external dset in realtime.\n"
   "Thanks to V Roopchansingh for bringing up the problem."
 } ,

 { 19,  May, 2015, RCR, "3dClustSim", MICRO, TYPE_MODIFY,
   "do not allow -pthr to preceed -both or -niml",
   "Otherwise -pthr values would be lost."
 } ,

 { 18,  May, 2015, RCR, "afni_proc.py", MINOR, TYPE_ENHANCE,
   "allow ROI PC regression for local masks (not just external ones)",
   "External ROIs should now be passed via -anat_follower_ROI, rather than\n"
   "-regress_ROI_*, the latter no longer taking dataset parameters.\n"
   "Also changed -regress_ROI_erode to -anat_follower_erode and\n"
   "removed option -regress_ROI_maskave (use -regress_ROI)\n"
   "Done for R W Cox."
 } ,

 { 18,  May, 2015, RCR, "gen_ss_review_table.py", MICRO, TYPE_NEW_OPT,
   "mention gen_ss_review_scripts.py -help_fields in help",
   NULL
 } ,

 {  8,  May, 2015, RCR, "afni_proc.py", MINOR, TYPE_NEW_OPT,
   "added -regress_make_corr_vols",
   "Use this to compute average correlation volumes for various masks."
 } ,

 {  7,  May, 2015, RCR, "afni_proc.py", MINOR, TYPE_MODIFY,
   "replaced slow 3dTfitter with 3dTproject in anaticor",
   "This should not affect the result, just the processing time."
 } ,

 {  5,  May, 2015, RCR, "afni_proc.py", MINOR, TYPE_ENHANCE,
   "added help (inc Ex 11), follower modifications, WMe corr diag change",
   NULL
 } ,

 {  4,  May, 2015, RCR, "afni_proc.py", MINOR, TYPE_NEW_OPT,
   "added -anat_follower, -anat_follower_ROI, -regress_anaticor_label",
   NULL
 } ,

 {  1,  May, 2015, RCR, "gen_ss_review_scripts.py", MICRO, TYPE_MODIFY,
   "keep num regs of interest = 0 if num stim = 0",
   NULL
 } ,

 { 30,  Apr, 2015, RCR, "afni_proc.py", MICRO, TYPE_NEW_OPT,
   "allow AM2 centering param via basis backdoor (for now)",
   "For example, use basis function 'BLOCK(2) :x:0.176'\n"
   "Done for J Britton."
 } ,

 { 29,  Apr, 2015, RCR, "NIFTI", MINOR, TYPE_MODIFY,
   "allow reading and writing unknown extensions",
   NULL
 } ,

 { 28,  Apr, 2015, RCR, "NIFTI", MINOR, TYPE_NEW_PROG,
   "added clib_02.nifti2.c demo and Makefile",
   NULL
 } ,

 { 28,  Apr, 2015, RCR, "NIFTI", MAJOR, TYPE_ENHANCE,
   "apply updates to NIFTI-2 I/O library",
   "Also, include initial mods to nifti_tool, hidden under nifti2 dir."
 } ,

 { 28,  Apr, 2015, RCR, "NIFTI", MINOR, TYPE_GENERAL,
   "add nifti/nifti2 directory with current NIFTI-1 versions of 4 files",
   "This tracks initial changes to nifti2_io.[ch] nifti_tool.[ch]."
 } ,

 { 24,  Apr, 2015, RCR, "gen_group_command.py", MICRO, TYPE_ENHANCE,
   "tiny help update: examples of usage regarding subject IDs",
   NULL
 } ,

 { 23,  Apr, 2015, RCR, "gen_ss_review_scripts.py", MICRO, TYPE_NEW_OPT,
   "add -help_fields[_brief], to describe the 'basic' output fields",
   NULL
 } ,

 { 22,  Apr, 2015, RCR, "afni_proc.py", MINOR, TYPE_BUG_FIX,
   "put in cat_matvec string to create warp.all.anat.aff12.1D",
   "Thanks to sgreen (MB) for noting the problem."
 } ,

 { 22,  Apr, 2015, RCR, "afni_proc.py", MINOR, TYPE_ENHANCE,
   "add -todo; help update; verify use of erode list",
   NULL
 } ,

 { 22,  Apr, 2015, RCR, "file_tool", MINOR, TYPE_ENHANCE,
   "add fix for non-unix files; allow for multiple tests with -prefix",
   NULL
 } ,

 { 22,  Apr, 2015, RCR, "afni-general", MICRO, TYPE_MODIFY,
   "Makefile.linux_fedora_19_64: alter -I dirs for glib to build on F21",
   NULL
 } ,

 { 14,  Apr, 2015, RCR, "uber_subject.py", MICRO, TYPE_NEW_OPT,
   "add MIN_OUTLIERS as an option for volreg base",
   NULL
 } ,

 { 14,  Apr, 2015, RCR, "3dDeconvolve", MICRO, TYPE_MODIFY,
   "PLOT_matrix_gray: add error messages to clarify malloc failures",
   NULL
 } ,

 {  9,  Apr, 2015, RCR, "afni_proc.py", MICRO, TYPE_BUG_FIX,
   "fix -tlrc_NL_warped_dsets for NIFTI anat; add some -regress_ROI_PC help",
   NULL
 } ,

 {  8,  Apr, 2015, RCR, "@update.afni.binaries", MINOR, TYPE_ENHANCE,
   "updated to Ziad's new -revert option",
   NULL
 } ,

 {  8,  Apr, 2015, RCR, "afni_system_check.py", MICRO, TYPE_ENHANCE,
   "check for FATCAT_DEMO",
   NULL
 } ,

 {  7,  Apr, 2015, RCR, "afni_proc.py", MICRO, TYPE_BUG_FIX,
   "TLRC_warped_dsets: no view update if type != BRIK",
   NULL
 } ,

 {  7,  Apr, 2015, RCR, "afni_base.py", MICRO, TYPE_MODIFY,
   "ppves: no sel -> no quotes; dset_dims: check failures and return 4 vals",
   NULL
 } ,

 {  7,  Apr, 2015, RCR, "3dnvals", MICRO, TYPE_MODIFY,
   "have 3dnvals return status 1 if all dataset opens fail",
   NULL
 } ,

 {  2,  Apr, 2015, RCR, "afni_proc.py", MINOR, TYPE_NEW_OPT,
   "added -tlrc_NL_warped_dsets to import 3dQwarp result",
   "Added for P Molfese and others."
 } ,

 {  2,  Apr, 2015, RCR, "rickr/Makefile", MICRO, TYPE_BUG_FIX,
   "Imon and serial_helper should not use LLIBS",
   NULL
 } ,

 {  1,  Apr, 2015, RCR, "afni_proc.py", MAJOR, TYPE_NEW_OPT,
   "anat followers and ROI_PC",
   "Datasets can follow the anatomical warps\n"
   "Added options -regress_ROI_PC, -regress_ROI_maskave, -regress_ROI_erode.\n"
   "PC allows for some number of principle components to be regressed, and\n"
   "   maskave is for mask averages to be regressed.\n"
   "The _erode option applies to either, and happens before xform.\n"
   "Also, any anat with skull is applied as a follower.\n"
   "Also, -tcat_remove_first_trs can now take a list."
 } ,

 {  1,  Apr, 2015, RCR, "1d_tool.py", MICRO, TYPE_ENHANCE,
   "allow -censor_fill_parent with 2D files",
   NULL
 } ,

 { 31,  Mar, 2015, RCR, "1d_tool.py", MICRO, TYPE_ENHANCE,
   "allow -censor_fill_parent with simple 1D files",
   "Done for 3dpc and censoring in afni_proc.py."
 } ,

 { 30,  Mar, 2015, RCR, "afni-general", MINOR, TYPE_ENHANCE,
   "update for selenium",
   "Includes: Makefile.linux_openmp*, xorg7*, osx_10.7*, fedora19_64,\n"
   "as well as Makefile.INCLUDE and rickr/Makefile for LLIBS."
 } ,

 { 23,  Mar, 2015, RCR, "python-general", MINOR, TYPE_ENHANCE,
   "broke VarsObject class out into separate file",
   NULL
 } ,

 { 19, Mar, 2015, RCR, "unix_tutorial", MINOR, TYPE_ENHANCE,
   "populated AFNI_data6/unix_tutorial with Sphinx version",
   "The previous tutorial was moved under 'old'."
 } ,

 { 18,  Mar, 2015, RCR, "sphinx", MAJOR, TYPE_ENHANCE,
   "added unix_tutorial to the doc tree",
   NULL
 } ,

 { 18,  Mar, 2015, RCR, "sphinx", MICRO, TYPE_MODIFY,
   "renamed tutorials.rst to SelfGuidedScripts.rst, along with tag",
   NULL
 } ,

 { 18,  Mar, 2015, RCR, "3dBandpass", MICRO, TYPE_ENHANCE,
   "let user know details of demensionality reduction",
   NULL
 } ,

 { 13,  Mar, 2015, RCR, "Dimon", MICRO, TYPE_NEW_OPT,
   "added option -te_list to pass ECHO_TIMES to plug_realtime",
   NULL
 } ,

 { 13,  Mar, 2015, RCR, "plug_realtime", MINOR, TYPE_ENHANCE,
   "added code to receive and store ECHO_TIMES",
   "This is passed as control information and is stored in rtin->TE."
 } ,

 { 13,  Mar, 2015, RCR, "plug_realtime", MINOR, TYPE_ENHANCE,
   "added V Roopchansingh update for T2* est Merge function",
   NULL
 } ,

 { 12,  Mar, 2015, RCR, "3dDeconvolve.py", MICRO, TYPE_MODIFY,
   "allow for collinearity in regressor warnings",
   NULL
 } ,

 { 12,  Mar, 2015, RCR, "afni_base.py", MICRO, TYPE_BUG_FIX,
   "fixed capture in shell_exec2 for old python, where readlines() would hang",
   NULL
 } ,

 { 12,  Mar, 2015, RCR, "afni_util.py", MICRO, TYPE_ENHANCE,
   "implemented fast=0 in get/show_process_stack",
   NULL
 } ,

 { 11,  Mar, 2015, RCR, "afni_util.py", MINOR, TYPE_ENHANCE,
   "added covary and linear_fit; -listfunc takes -/stdin to read from stdin",
   NULL
 } ,

 {  3,  Mar, 2015, RCR, "powell_int.c", MICRO, TYPE_BUG_FIX,
   "multiple include directives got joined on one line",
   NULL
 } ,

 {  3,  Mar, 2015, RCR, "afni_proc.py", MICRO, TYPE_ENHANCE,
   "added MIN_OUTLER as an option to -volreg_align_to",
   "Also, udpated requirement data from Feb 9 to Nov 9."
 } ,

 {  2,  Mar, 2015, RCR, "afni_proc.py", MICRO, TYPE_BUG_FIX,
   "fixed 3dTproject call for resting state on surface",
   "Thanks to Tara (message board) for noting the problem."
 } ,

 { 27,  Feb, 2015, RCR, "afni_proc.py", MICRO, TYPE_NEW_OPT,
   "added -regress_WMeL_corr option, which I forgot about last time",
   NULL
 } ,

 { 27,  Feb, 2015, RCR, "@compute_gcor", MICRO, TYPE_NEW_OPT,
   "added -corr_vol, to output a global correlation volume",
   "Note that afni_proc.py does these steps by default."
 } ,

 { 24,  Feb, 2015, RCR, "neuro_deconvolve.py", MINOR, TYPE_ENHANCE,
   "re-wrote method: new decon, upsample, multiple files, reconvolve",
   "This is partially for evaluation of the decon/recon PPI steps."
 } ,

 { 13,  Feb, 2015, RCR, "afni_proc.py", MICRO, TYPE_ENHANCE,
   "make WMeLocal for fast anaticor a float dataset",
   "Also, generate WMeL_corr as a diagnostic volume."
 } ,

 { 13,  Feb, 2015, RCR, "3dcalc", MICRO, TYPE_ENHANCE,
   "allow for longer -prefix, to include what would be set via -session",
   "Done for P Kohn."
 } ,

 { 12,  Feb, 2015, RCR, "make_stim_times.py", MICRO, TYPE_NEW_OPT,
   "added -no_consec option, to block consecutive events",
   NULL
 } ,

 { 12,  Feb, 2015, RCR, "afni_proc.py", MINOR, TYPE_NEW_OPT,
   "added -regrss_anaticor_fast/-regrss_anaticor_fwhm",
   "This implements the 'fast' ANATICOR method, computing the WMeLocal\n"
   "voxel-wise regressors via an FWHM Gaussian sum of WMe voxels, rather\n"
   "than a uniform sum within a radius."
 } ,

 { 11,  Feb, 2015, RCR, "model_conv_PRF", MICRO, TYPE_MODIFY,
   "use AFNI_MODEL_PRF_RAM_STATS to control RAM use reporting",
   "Maybe malloc_stats() is not available on macs."
 } ,

 { 10,  Feb, 2015, RCR, "make_stim_times.py", MICRO, TYPE_MODIFY,
   "clarify use of both -nruns, -nt",
   NULL
 } ,

 {  9,  Feb, 2015, RCR, "file_tool.c", MINOR, TYPE_ENHANCE,
   "warn on '\\' without preceding space",
   "Gang and J Rajendra ran into a problem on OS X 10.9.5."
 } ,

 {  9,  Feb, 2015, RCR, "afni_proc.py", MINOR, TYPE_ENHANCE,
   "applied updates matching 3dClustSim (9 table output)",
   "Output from 3dClustSim is now 9 tables: NN=1,2,3 by 1-,2-,bi-sided tests."
 } ,

 {  3,  Feb, 2015, RCR, "model_conv_PRF", MINOR, TYPE_ENHANCE,
   "consolodate blur and reorg into one function, to reduce max memory usage",
   "This allows the program to run on weaker systems, cutting the max RAM\n"
   "usage by one half.  A prior step was to allocate main RAM early so that\n"
   "free() would release to the OS (Linux), but that is now moot.\n"
   "This change has no effect on the results (no binary diff)."
 } ,

 { 28,  Jan, 2015, RCR, "afni-general", MICRO, TYPE_ENHANCE,
   "in mri_fdrize, warn user if p->q is skipped because of < 20 voxels",
   NULL
 } ,

 { 28,  Jan, 2015, RCR, "Makefile.INCLUDE", MICRO, TYPE_MODIFY,
   "take SurfMesh out of SUMA_PROGS; use LC_COLLATE in sort for prog_list",
   "done to keep GTS progs out of macosx_10.6_Intel_64.no.fink build"
 } ,

 { 20,  Jan, 2015, RCR, "1d_tool.py", MICRO, TYPE_NEW_OPT,
   "added option -show_trs_to_zero, to compute length of iresp",
   "This is to computer the number of TRs until a curve bottoms out at 0."
 } ,

 { 20,  Jan, 2015, RCR, "timing_tool.py", MICRO, TYPE_ENHANCE,
   "allow ',' as married timinig separator (along with '*')",
   NULL
 } ,

 { 15,  Jan, 2015, RCR, "@update.afni.binaries", MICRO, TYPE_NEW_OPT,
   "added -hist; if unknown opt and cur version, fail after check",
   NULL
 } ,

 { 15,  Jan, 2015, RCR, "afni_skeleton.py", MICRO, TYPE_NEW_PROG,
   "just to save a starting point for other new programs",
   NULL
 } ,

 { 15,  Jan, 2015, RCR, "afni_util.py", MICRO, TYPE_BUG_FIX,
   "fixed () in case of r(A,B,unbiased=1), which matches correlation_p()",
   NULL
 } ,

 { 15,  Jan, 2015, RCR, "afni_proc.py", MICRO, TYPE_BUG_FIX,
   "include -demean when running 3ddot on masks",
   NULL
 } ,

 { 15,  Jan, 2015, RCR, "3ddot", MICRO, TYPE_ENHANCE,
   "explicitly state 'Pearson' correlation in help",
   NULL
 } ,

 { 14,  Jan, 2015, RCR, "read_matlab_files.py", MINOR, TYPE_NEW_PROG,
   "read and possibly convert MATLAB files to 1D format",
   NULL
 } ,

 {  2,  Jan, 2015, RCR, "afni_proc.py", MICRO, TYPE_MODIFY,
   "added MIN_OUTLIER to example 7",
   NULL
 } ,

 { 18,  Dec, 2014, RCR, "afni_base.py", MICRO, TYPE_ENHANCE,
   "in shell_com:val(), if no stdout but have stderr, display stderr",
   NULL
 } ,

 { 10,  Dec, 2014, RCR, "meica.py", MICRO, TYPE_BUG_FIX,
   "fixed 3dTshift input in case of --no_despike",
   "Thanks to M Plitt for the code fix."
 } ,

 {  2,  Dec, 2014, RCR, "afni_proc.py", MICRO, TYPE_BUG_FIX,
   "-tlrc_NL_awpy_rm was not being applied",
   NULL
 } ,

 {  2,  Dec, 2014, RCR, "afni-general", MINOR, TYPE_BUG_FIX,
   "added floatscan to THD_load_nifti for case of double->float conversion",
   "Thanks to M Gregory."
 } ,

 { 25,  Nov, 2014, RCR, "afni_util.py", MICRO, TYPE_NEW_OPT,
   "added get_process_depth()",
   "sample use: afni_util.py -print 'get_process_depth()'"
 } ,

 { 21,  Nov, 2014, RCR, "meica.py", MICRO, TYPE_MODIFY,
   "merged -affter into -nwarp in 5 3dNwarpApply calls",
   NULL
 } ,

 { 21,  Nov, 2014, RCR, "afni_proc.py", MICRO, TYPE_ENHANCE,
   "-anat_unifize_method none now means to skip, default means to do in AW",
   "Basically, this adds the ability to skip 3dUnifize completely."
 } ,

 { 19,  Nov, 2014, RCR, "Dimon", MICRO, TYPE_BUG_FIX,
   "do not allow num_suffix to be processed as octal",
   NULL
 } ,

 { 19,  Nov, 2014, RCR, "3dclust", MICRO, TYPE_ENHANCE,
   "clarify -mni in help (do not use if already MNI)",
   NULL
 } ,

 { 10,  Nov, 2014, RCR, "afni", MICRO, TYPE_ENHANCE,
   "added color maps Reds_and_Blues, and _w_Green",
   NULL
 } ,

 {  7,  Nov, 2014, RCR, "mri_nwarp.c", MICRO, TYPE_BUG_FIX,
   "applied update to free temporary warp on behalf of RWC",
   NULL
 } ,

 {  7,  Nov, 2014, RCR, "auto_warp.py", MICRO, TYPE_MODIFY,
   "moved -affter warp to -warp in 3dNwarpApply",
   NULL
 } ,

 {  7,  Nov, 2014, RCR, "afni_proc.py", MICRO, TYPE_MODIFY,
   "moved -affter warp to -warp in 3dNwarpApply",
   "This applies the 22 Oct, 2014 change to 3dNwarpApply."
 } ,

 {  7,  Nov, 2014, RCR, "model_conv_PRF_6", MINOR, TYPE_NEW_PROG,
   "6 parameter population receptive field estimate model",
   "Added sigrat (sigma ratio) and theta parameters.\n"
   "For E Silson and C Baker."
 } ,

 {  4, Nov, 2014, RCR, "CA_EZ_atlas.csh", MICRO, TYPE_MODIFY,
   "with unchecked -help this dumps TT_N27 in current directory",
   "Updated so that 'apearch -update_all_afni_help' does not dump dataset.\n"
   "Updated directly under pub/dist/bin.\n"
   "Should this script even be distributed?"
 } ,

 { 28, Oct, 2014, RCR, "timing_tool.py", MICRO, TYPE_ENHANCE,
   "expanded -help_basis",
   NULL
 } ,

 { 27, Oct, 2014, RCR, "Dimon", MINOR, TYPE_BUG_FIX,
   "fixed strcmp trap in -sbns; have -sb_num_suffix look for any last integer",
   NULL
 } ,

 { 27, Oct, 2014, RCR, "afni-general", MINOR, TYPE_ENHANCE,
   "added 107 face images for 20 years",
   NULL
 } ,

 { 23, Oct, 2014, RCR, "afni_util.py", MINOR, TYPE_ENHANCE,
   "enhanced read_text_file and added shuffle_blocks",
   NULL
 } ,

 { 22, Oct, 2014, RCR, "3dmask_tool", MICRO, TYPE_BUG_FIX,
   "if padding for dilate/erode steps, preserve ijk_to_dicom_real",
   "Thanks to A Kurani for nothing the problem."
 } ,

 { 20, Oct, 2014, RCR, "imcat", MINOR, TYPE_BUG_FIX,
   "z and r: fixed y-padding",
   NULL
 } ,

 { 16, Oct, 2014, RCR, "Dimon", MINOR, TYPE_NEW_OPT,
   "added sort_methods: none, acq_time, default, num_suffix, zposn",
   NULL
 } ,

 {  8, Oct, 2014, RCR, "Dimon", MINOR, TYPE_BUG_FIX,
   "added -save_errors and more recovery chances, fixed sb_num_suffix app",
   "Stage 3 of sorting broke stage 2 of sorting.\n"
   "Thanks to V Roopchansingh for noting the problem."
 } ,

 { 25, Sep, 2014, RCR, "Dimon", MICRO, TYPE_BUG_FIX,
   "fixed use of altered add_to_string_list()",
   "The changed usage broke options -drive_afni, -drive_wait and -rt_cmd.\n"
   "Thanks to V Roopchansingh for noting the problem."
 } ,

 { 24, Sep, 2014, RCR, "afni_util.py", MICRO, TYPE_NEW_OPT,
   "added -list2 case under -listfunc",
   NULL
 } ,

 { 23, Sep, 2014, RCR, "afni-general", MINOR, TYPE_BUG_FIX,
   "cat_strings was missing trailing byte",
   "Thanks to Q Li for noting the problem."
 } ,

 { 23, Sep, 2014, RCR, "afni_util.py", MINOR, TYPE_NEW_OPT,
   "added some explicit -help and improved the few existing options",
   NULL
 } ,

 { 22, Sep, 2014, RCR, "3dexample1", MICRO, TYPE_ENHANCE,
   "made mention of 3dToyProg.c",
   NULL
 } ,

 { 22, Sep, 2014, RCR, "SUMA_Makefile_NoDev", MICRO, TYPE_MODIFY,
   "removed ../suma_*.o from clean directive",
   NULL
 } ,

 { 22, Sep, 2014, RCR, "thd_http.c", MICRO, TYPE_MODIFY,
   "changed mktemp() to mkstemp() to get rid of those compile warnings",
   NULL
 } ,

 { 22, Sep, 2014, RCR, "column_cat", MINOR, TYPE_BUG_FIX,
   "fixed implementation of -line, which messed up default operation",
   NULL
 } ,

 { 19, Sep, 2014, RCR, "3dexample1", MINOR, TYPE_NEW_PROG,
   "sample program to multiply a dataset by 2",
   "This is very basic example of reading/processing/writing AFNI datasets."
 } ,

 { 16, Sep, 2014, RCR, "3dmask_tool", MINOR, TYPE_NEW_OPT,
   "added -fill_dirs option, to specify directions for hole filling",
   "Added for D. Glen."
 } ,

 { 15, Sep, 2014, RCR, "file_tool", MINOR, TYPE_ENHANCE,
   "apply -prefix for -show_file_type (a dos2unix conversion)",
   NULL
 } ,

 { 10, Sep, 2014, RCR, "Dimon", MICRO, TYPE_ENHANCE,
   "handle num_chan > 1 in GERT_Reco scripts",
   NULL
 } ,

 {  8, Sep, 2014, RCR, "afni_proc.py", MICRO, TYPE_MODIFY,
   "round min dimension to 6 sig bits, then truncate to 3",
   "This help catch cases where the dimension is just under\n"
   "fairly 'round' number."
 } ,

 {  8, Sep, 2014, RCR, "Dimon", MICRO, TYPE_BUG_FIX,
   "num_chan > 1 needs 3D+t ACQ type",
   "Thanks to V Roopchansingh for noting the problem."
 } ,

 {  8, Sep, 2014, RCR, "plug_realtime", MICRO, TYPE_BUG_FIX,
   "fixed free_PCOR_ivoxel_corr function call typos",
   "Thanks to Y Halchenko for noting the problem."
 } ,

 {  4, Sep, 2014, RCR, "r_idisp.o", MICRO, TYPE_MODIFY,
   "cast int64_t to long long to appease printf across multiple systems",
   NULL
 } ,

 {  3, Sep, 2014, RCR, "plug_realtime", MINOR, TYPE_ENHANCE,
   "merged in changes from C Craddock, with alterations",
   "This needs some more work."
 } ,

 {  2, Sep, 2014, RCR, "3dTcat", MICRO, TYPE_ENHANCE,
   "allow @filename format for -tpattern option",
   NULL
 } ,

 { 29, Aug, 2014, RCR, "slow_surf_clustsim.py", MICRO, TYPE_ENHANCE,
   "included blur in all help examples for clarity",
   NULL
 } ,

 { 28, Aug, 2014, RCR, "Dimon", MICRO, TYPE_ENHANCE,
   "test SOP IUID sorting",
   NULL
 } ,

 { 27, Aug, 2014, RCR, "3dcalc", MICRO, TYPE_ENHANCE,
   "applied AFNI_ORIENT for -LPI/-RAI",
   "Requested by Shane M. via the message board."
 } ,

 { 25, Aug, 2014, RCR, "gen_ss_review_table.py", MICRO, TYPE_BUG_FIX,
   "defined oind (for case that does not currently happen)",
   NULL
 } ,

 { 22, Aug, 2014, RCR, "Dimon", MINOR, TYPE_NEW_OPT,
   "added -sort_method and -save_details",
   "Using the 'geme_index' sort method allows for real-time sorting\n"
   "of GE multi-echo data, before volumes are sent to 'afni'.\n"
   "Modification made for V Roopchansingh."
 } ,

 { 21, Aug, 2014, RCR, "model_conv_PRF", MICRO, TYPE_GENERAL,
   "minor details added to help output",
   NULL
 } ,

 { 13, Aug, 2014, RCR, "Dimon", MICRO, TYPE_GENERAL,
   "very minor update",
   NULL
 } ,

 { 12, Aug, 2014, RCR, "Dimon", MAJOR, TYPE_MODIFY,
   "this should basically work like the old version",
   "While no major change should be seen, this is an overhaul of\n"
   "the previous version, which should allow for realtime sorting."
 } ,

 { 12, Aug, 2014, RCR, "Dimon1", MINOR, TYPE_GENERAL,
   "Dimon1 is a fork of the previous working version of Dimon",
   "This can be a backup if there are troubles with the new Dimon."
 } ,

 { 12, Aug, 2014, RCR, "afni_system_check.py", MICRO, TYPE_GENERAL,
   "afni -ver is now only 1 line of output",
   NULL
 } ,

 {  5, Aug, 2014, RCR, "to3d", MICRO, TYPE_GENERAL,
   "added more comments about -ushort2float",
   "Requested by J Butman."
 } ,

 {  2, Aug, 2014, RCR, "make_stim_times.py", MINOR, TYPE_NEW_OPT,
   "added -run_trs, for cases when the TRs per run vary",
   "Requested on message board by Rebecca and later by Lisam."
 } ,

 { 15,  Jul, 2014, RCR, "gen_ss_review_scripts.py", MINOR, TYPE_ENHANCE,
   "output average motion per stim over response",
   "This will probably be replaced by averages over stimulus only time.\n"
   "Requested by D Pine."
 } ,

 { 15,  Jul, 2014, RCR, "3dClustSim", MICRO, TYPE_GENERAL,
   "check for bad floats read for -fwhm[xyz]",
   "Requested by shanusmagnus."
 } ,

 { 11,  Jul, 2014, RCR, "afni_proc.py", MINOR, TYPE_BUG_FIX,
   "fixed 1d_tool.py -pad_into_many_runs for bpass w/varying run lengths",
   "Thanks to d6anders for noting the problem."
 } ,

 {  3,  Jul, 2014, RCR, "model_conv_PRF", MINOR, TYPE_BUG_FIX,
   "fixed a name space problem on macs",
   NULL
 } ,

 {  2,  Jul, 2014, RCR, "afni-general", MICRO, TYPE_GENERAL,
   "added model_conv_PRF in Makefile.INCLUDE for distribution",
   NULL
 } ,

 { 27,  Jun, 2014, RCR, "model_conv_PRF", MAJOR, TYPE_NEW_PROG,
   "population receptive field estimate model",
   "For E Silson and C Baker."
 } ,

 { 26,  Jun, 2014, RCR, "3dresample", MINOR, TYPE_NEW_OPT,
   "added -bound_type FOV/SLAB option (FOV is orig and default)",
   "FOV preserves the field of view, SLAB preserves the SLAB\n"
   "(so with SLAB the extents should not change)"
 } ,

 { 26,  Jun, 2014, RCR, "gen_ss_review_table.py", MICRO, TYPE_ENHANCE,
   "track 'degress of freedom' as 'degrees ...'",
   NULL
 } ,

 { 26,  Jun, 2014, RCR, "gen_ss_review_scripts.py", MICRO, TYPE_ENHANCE,
   "note any anat/EPI mask correlation value; correct 'degress' as 'degrees'",
   "Typo noted by J Stoddard."
 } ,

 { 26,  Jun, 2014, RCR, "afni_proc.py", MINOR, TYPE_ENHANCE,
   "full_mask is now byte (via 3dmask_tool); note correlation with anat mask",
   NULL
 } ,

 { 25,  Jun, 2014, RCR, "afni-general", MINOR, TYPE_BUG_FIX,
   "removed SUMA/SUMA_MakeColorMap, SUMA/SUMA_MakeConsistent from source tree",
   "Thanks to Y Halchenko for bringing it up."
 } ,

 { 25,  Jun, 2014, RCR, "to3d", MINOR, TYPE_ENHANCE,
   "allow -zorigin with x/y SLAB/FOV, particularly in case of nz==1",
   NULL
 } ,

 {  2,  Jun, 2014, RCR, "slow_surf_clustsim.py", MICRO, TYPE_MODIFY,
   "niter defaults to 1000, to match recommendations and 'quick' example",
   NULL
 } ,

 { 30,  May, 2014, RCR, "plug_realtime", MINOR, TYPE_ENHANCE,
   "if PREFIX ends in .nii, all saved datasets will be in NIFTI format",
   "Added for V Roopchansingh."
 } ,

 { 20,  May, 2014, RCR, "afni_system_check.py", MINOR, TYPE_ENHANCE,
   "macs: look for PyQt4 from homebrew and fink",
   NULL
 } ,

 { 19,  May, 2014, RCR, "column_cat", MICRO, TYPE_NEW_OPT,
   "added -line option, e.g. to print only (0-based) line 17",
   NULL
 } ,

 { 16,  May, 2014, RCR, "afni_proc.py", MINOR, TYPE_MODIFY,
   "changed default of -anat_unif_GM to no",
   "Use of -GM in 3dUnifiize was leading to some skull stripping failures.\n"
   "Thanks to J Stoddard for noting the problem."
 } ,

 { 16,  May, 2014, RCR, "afni-general", MINOR, TYPE_BUG_FIX,
   "make space in case compression programs have longer paths",
   "Thanks to D Thompson for finding the problematic code."
 } ,

 { 16,  May, 2014, RCR, "afni_system_check.py", MINOR, TYPE_ENHANCE,
   "a few updates:",
   "  - if no AFNI binaries in path, try path to ASC.py\n"
   "  - look for history files in data directories\n"
   "  - print comments at end, so they are easier to notice"
 } ,

 { 13,  May, 2014, RCR, "gen_ss_review_scripts.py", MINOR, TYPE_ENHANCE,
   "allow for no stats dset",
   "With resting state and 3dTproject, afni_proc.py will not create stats."
 } ,

 { 12,  May, 2014, RCR, "afni_proc.py", MINOR, TYPE_NEW_OPT,
   "added -regress_use_tproject, and made the default=yes",
   "This will apply 3dTproject instead of 3dDeconvolve for resting\n"
   "state analysis.  It is much faster, and creates the same result."
 } ,

 { 12,  May, 2014, RCR, "3dTproject", MICRO, TYPE_ENHANCE,
   "allow for multiple -input dataset, without requiring quotes around them",
   NULL
 } ,

 { 12,  May, 2014, RCR, "timing_tool.py", MICRO, TYPE_BUG_FIX,
   "-part_init 0 is not appropriate for -partition",
   "Text labels now apply, and the default is '-part_init INIT'."
 } ,

 {  9,  May, 2014, RCR, "timing_tool.py", MICRO, TYPE_NEW_OPT,
   "added -part_init option; removed -chrono option",
   NULL
 } ,

 {  1,  May, 2014, RCR, "@update.afni.binaries", MINOR, TYPE_BUG_FIX,
   "added -quick option; fixed recursive backups",
   NULL
 } ,

 { 29,  Apr, 2014, RCR, "uber_subject.py", MICRO, TYPE_MODIFY,
   "micro fix to clarify 'initialization' help",
   "Thanks to Ziad for noting it"
 } ,

 { 29,  Apr, 2014, RCR, "timing_tool.py", MICRO, TYPE_MODIFY,
   "update to run number display in case of -multi_timing_to_event_list",
   NULL
 } ,

 { 24,  Apr, 2014, RCR, "timing_tool.py", MINOR, TYPE_NEW_OPT,
   "added -multi_timing_to_event_list",
   "This allows one to generate simple or details event lists, or to\n"
   "partition one event class by its predecessors.\n"
   "Partitioning added for W Tseng."
 } ,

 { 24,  Apr, 2014, RCR, "afni_base.py", MICRO, TYPE_MODIFY,
   "shell_exec2() should always set so,se as arrays",
   NULL
 } ,

 { 24,  Apr, 2014, RCR, "afni_util.py", MICRO, TYPE_MODIFY,
   "changed use of nlines in limited_shell_exec()",
   NULL
 } ,

 { 24,  Apr, 2014, RCR, "afni_history", MICRO, TYPE_BUG_FIX,
   "added proto for restrict_hlist()",
   NULL
 } ,

 { 16,  Apr, 2014, RCR, "afni_proc.py", MINOR, TYPE_ENHANCE,
   "added MIN_OUTLIER parameter option for -volreg_base_dset",
   "Using '-volreg_base_dset MIN_OUTLIER' will result in the volume with\n"
   "the minimum outlier fraction to be extracted as the volreg base.\n"
   "Thanks to T Ross for the good suggestion, so long ago"
 } ,

 { 16,  Apr, 2014, RCR, "afni_proc.py", MICRO, TYPE_ENHANCE,
   "internal re-org, should have no effect",
   NULL
 } ,

 { 15,  Apr, 2014, RCR, "afni_util.py", MINOR, TYPE_ENHANCE,
   "added optional 'pid' parameter to the get_process_stack() functions",
   NULL
 } ,

 { 10,  Apr, 2014, RCR, "afni-general", MINOR, TYPE_BUG_FIX,
   "@afni.run.me never made it into Makefile.INCLUDE for distribution",
   NULL
 } ,

 { 10,  Apr, 2014, RCR, "1d_tool.py", MINOR, TYPE_NEW_OPT,
   "added -index_to_run_tr, intended for use by afni_proc.py",
   NULL
 } ,

 {  9,  Apr, 2014, RCR, "gen_ss_review_table.py", MAJOR, TYPE_NEW_PROG,
   "parse output from @ss_review_basic text into spreadsheet format",
   "This makes it easy to flag outlier subject values.\n"
   "Thanks to J Jarcho for encouragement."
 } ,

 {  9,  Apr, 2014, RCR, "gen_ss_review_scripts.py", MICRO, TYPE_MODIFY,
   "give priority to GCOR files with 'out' in the name",
   NULL
 } ,

 {  4,  Apr, 2014, RCR, "afni-general", MINOR, TYPE_BUG_FIX,
   "fixed reading NIFTI obliquity w/dglen (lost Mar 22)",
   "Thanks to P Kundu for noting the problem."
 } ,

 { 31,  Mar, 2014, RCR, "afni_proc.py", MINOR, TYPE_NEW_OPT,
   "added -anat_unif_GM (def=yes); improved message for bad ricor input",
   NULL
 } ,

 { 31,  Mar, 2014, RCR, "auto_warp.py", MICRO, TYPE_MODIFY,
   "some help text indentation and fix for display of non-string defaults",
   NULL
 } ,

 { 26,  Mar, 2014, RCR, "auto_warp.py", MINOR, TYPE_BUG_FIX,
   "in 3dNwarpApply, use the base dataset as the -master, rather than WARP",
   "The WARP dataset is now often bigger, to handle warps to the dataset\n"
   "edges.  The result from auto_warp.py should match the template/base.\n"
   "Note: the problem applies to binaries from 3/21 until 3/25 (now).\n"
   "Thanks to V Zachariou for noting the problem."
 } ,

 { 25,  Mar, 2014, RCR, "afni_proc.py", MINOR, TYPE_NEW_OPT,
   "added options -anat_uniform_method and -anat_opts_unif",
   "This correction may be particularly useful along with either\n"
   "-tlrc_NL_warp or -mask_segment_anat."
 } ,

 { 24,  Mar, 2014, RCR, "afni_proc.py", MINOR, TYPE_NEW_OPT,
   "added -regress_anaticor_radius",
   "This specifies the radius for the local white matter average.\n"
   "Option requested by S Torrisi."
 } ,

 { 21,  Mar, 2014, RCR, "afni_proc.py", MINOR, TYPE_BUG_FIX,
   "if anaticor and censor, do not use keep_trs for blur est from errts",
   "Thanks to J Stoddard for noting the problem."
 } ,

 { 21,  Mar, 2014, RCR, "gen_ss_review_scripts.py", MICRO, TYPE_BUG_FIX,
   "removed -e from 'tcsh -ef @ss_review_basic', for grep failures",
   "Macs terminate (correctly) when grep/wc return non-zero status, but\n"
   "Linux systems do not.  Maybe tcsh authors did not like grep killing\n"
   "scripts, either...\n"
 } ,

 { 21,  Mar, 2014, RCR, "afni_system_check.py", MINOR, TYPE_NEW_OPT,
   "added -data_root and enhancements for class data search",
   NULL
 } ,

 { 20,  Mar, 2014, RCR, "1dUpsample", MINOR, TYPE_BUG_FIX,
   "fix reporting of file name in error messages; enhance said messages",
   NULL
 } ,

 { 14,  Mar, 2014, RCR, "afni_system_check.py", MINOR, TYPE_ENHANCE,
   "added some data and OS-specific tests",
   NULL
 } ,

 { 12,  Mar, 2014, RCR, "afni_proc.py", MINOR, TYPE_ENHANCE,
   "set errts_pre in anaticor block; apply extends in blur no scale",
   NULL
 } ,

 { 11,  Mar, 2014, RCR, "gen_ss_review_scripts.py", MICRO, TYPE_ENHANCE,
   "added gen_ss_review_scripts.py command comment at bottom of _basic script",
   NULL
 } ,

 { 7,  Mar, 2014, RCR, "afni", MICRO, TYPE_NEW_OPT,
   "added -no_detach, to prevent detaching from the terminal",
   "Useful since -DAFNI_DETACH=NO cannot work as written."
 } ,

 {  6,  Mar, 2014, RCR, "gen_ss_review_scripts.py", MINOR, TYPE_MODIFY,
   "changed some censoring and per-stim behavior",
   "- if censoring, create X.stim.xmat.1D from uncensored matrix\n"
   "- if no censor, still report num regs of interest and TRs per stim\n"
   "- report per-stim censoring only with stim classes"
 } ,

 { 24,  Feb, 2014, RCR, "realtime_receiver.py", MICRO, TYPE_ENHANCE,
   "added a little more detail to the demo example",
   NULL
 } ,

 { 20,  Feb, 2014, RCR, "3dClustSim", MICRO, TYPE_BUG_FIX,
   "break WARNING_message(amesg) up, until W_m gets enhanced",
   "Strings applied via the format are limited to 16K."
 } ,

 { 19,  Feb, 2014, RCR, "afni_proc.py", MICRO, TYPE_BUG_FIX,
   "if AM2 or IM, terminate extraction of ideals",
   "Ideal extraction should be done via 1d_tool.py, using the X-matrix."
 } ,

 { 19,  Feb, 2014, RCR, "3dDeconvolve", MICRO, TYPE_ENHANCE,
   "warn if GLOBAL times and 1 early stim per run (looks local)",
   "An early stim means t <= (NT_r-1)*TR, where NT_r is #TRs in run r.\n"
   "Negative times are included, as they may be fillers for empty runs."
 } ,

 { 18,  Feb, 2014, RCR, "timing_tool.py", MINOR, TYPE_NEW_OPT,
   "added -test_local_timing, to look for local vs. global timing issues",
   "- in some cases, promote married types to combine/compare them\n"
   "- keep track of '*' entries from timing files"
 } ,

 { 18,  Feb, 2014, RCR, "afni_proc.py", MICRO, TYPE_ENHANCE,
   "minor help update",
   NULL
 } ,

 { 10,  Feb, 2014, RCR, "gen_ss_review_scripts.py", MINOR, TYPE_ENHANCE,
   "show TRs per run, applied and censored",
   NULL
 } ,

 {  6,  Feb, 2014, RCR, "afni_proc.py", MICRO, TYPE_MODIFY,
   "-help examples start with 'Example', for searching",
   NULL
 } ,

 {  3,  Feb, 2014, RCR, "apsearch", MICRO, TYPE_NEW_OPT,
   "added -global_help/-gopts_help to print help for global options",
   NULL
 } ,

 { 15,  Jan, 2014, RCR, "3dLRflip", MICRO, TYPE_BUG_FIX,
   "used bad filename without -prefix",
   "Var ext was not initialized."
 } ,

 { 14,  Jan, 2014, RCR, "3dttest++", MICRO, TYPE_MODIFY,
   "make mask failure message more clear",
   "In THD_create_mask_from_string(), if string is short enough for a file\n"
   "check, report error with entire string."
 } ,

 { 14,  Jan, 2014, RCR, "@update.afni.binaries", MICRO, TYPE_ENHANCE,
   "added more system programs to check",
   NULL
 } ,

 { 30,  Dec, 2013, RCR, "1d_tool.py", MICRO, TYPE_MODIFY,
   "skip polort against polort in -show_cormat_warnings",
   NULL
 } ,

 { 30,  Dec, 2013, RCR, "afni-general", MICRO, TYPE_BUG_FIX,
   "mcw_malloc.c: moved mcw_malloc_dump_sort below _dump for solaris",
   "Apparently it does not like inconsistent declaration in same file,\n"
   "and mcw_malloc.h does not offer prototypes to many functions in the\n"
   "case of DONT_USE_MCW_MALLOC, including this one."
 } ,

 { 30,  Dec, 2013, RCR, "file_tool", MINOR, TYPE_ENHANCE,
   "for -show_bad_backslash, check for '\\' as the last file character",
   "The fix (with -prefix) is to delete the last '\\' and end with a newline."
 } ,

 { 27,  Dec, 2013, RCR, "gen_ss_review_scripts.py", MINOR, TYPE_ENHANCE,
   "also output censored TRs per run, along with fractions",
   NULL
 } ,

 { 27,  Dec, 2013, RCR, "1d_tool.py", MINOR, TYPE_NEW_OPT,
   "added -show_tr_run_counts and -show_num_runs, for gen_ss_review_scripts.py",
   NULL
 } ,

 { 26,  Dec, 2013, RCR, "gen_ss_review_scripts.py", MINOR, TYPE_MODIFY,
   "max and jump to cluster max are now based on masked dset, if possible",
   NULL
 } ,

 { 26,  Dec, 2013, RCR, "3dBrickStat", MICRO, TYPE_MODIFY,
   "removed extra mask size output when using -mask option",
   "Text output is the intention of the program, so limit to requested text."
 } ,

 { 18,  Dec, 2013, RCR, "@update.afni.binaries", MINOR, TYPE_MODIFY,
   "if system files seem to exist in the abin directory, block update",
   "If AFNI seems to be installed in a system directory (i.e. with OS level\n"
   "programs), default to not letting the update proceed.  Options -sys_ok\n"
   "and -help_system_progs were added to provide control and details."
 } ,

 { 17,  Dec, 2013, RCR, "afni_proc.py", MINOR, TYPE_MODIFY,
   "use -NEW by default with 3dDespike",
   "Added -despike_new to override the default behavior."
 } ,

 { 16,  Dec, 2013, RCR, "gen_ss_review_scripts.py", MINOR, TYPE_BUG_FIX,
   "fixed use of num_trs in the case of censoring",
   "Thanks to K Kerr for nothing the problem."
 } ,

 { 16,  Dec, 2013, RCR, "auto_warp.py", MINOR, TYPE_NEW_OPT,
   "added -qblur option for P Molfese",
   NULL
 } ,

 {  9,  Dec, 2013, RCR, "afni_util.py", MINOR, TYPE_BUG_FIX,
   "added backup function for get_process_stack",
   "BASE.shell_com() might return a short process list, probably from\n"
   "limited buffer space (for cmd.stdout)."
 } ,

 {  4,  Dec, 2013, RCR, "@update.afni.binaries", MINOR, TYPE_BUG_FIX,
   "fixed ac++ condition and empty if",
   NULL
 } ,

 {  4,  Dec, 2013, RCR, "afni_runme", MINOR, TYPE_NEW_PROG,
   "added this (Ziad's) script to sysadmin/scripts",
   NULL
 } ,

 {  3,  Dec, 2013, RCR, "@update.afni.binaries", MINOR, TYPE_NEW_OPT,
   "added -prog_list for Ziad",
   NULL
 } ,

 { 12,  Nov, 2013, RCR, "3dTfitter", MICRO, TYPE_ENHANCE,
   "added help example for PPI analysis",
   NULL
 } ,

 { 5,  Nov, 2013, RCR, "@update.afni.binaries", MICRO, TYPE_BUG_FIX,
   "watch out of 'afni -ver' crashing because of missing libraries",
   "Trap check of $package, since it is included with $status.\n"
   "Thanks to CC Yen for noting the error."
 } ,

 { 5,  Nov, 2013, RCR, "@FindAfniDsetPath", MICRO, TYPE_ENHANCE,
   "check AFNI_ATLAS_PATH and $HOME/.afni/atlases for datasets",
   NULL
 } ,

 { 1,  Nov, 2013, RCR, "@update.afni.binaries", MICRO, TYPE_MODIFY,
   "OS X now defaults to 10.7_Intel package",
   NULL
 } ,

 { 1,  Nov, 2013, RCR, "afni_proc.py", MINOR, TYPE_MODIFY,
   "let all-1 input for extents mask vary per run (for diff # TRs)",
   NULL
 } ,

 { 31,  Oct, 2013, RCR, "afni_proc.py", MINOR, TYPE_MODIFY,
   "restrict blur estimation to uncensored TRs",
   NULL
 } ,

 { 31,  Oct, 2013, RCR, "1d_tool.py", MINOR, TYPE_NEW_OPT,
   "added -show_trs_run",
   "This will be used by afni_proc.py to restrict TRs for blur estimation\n"
   "to those that were not censored, per run."
 } ,

 { 30,  Oct, 2013, RCR, "gen_group_command.py", MINOR, TYPE_ENHANCE,
   "added -keep_dirent_pre, to expand subject ID to directory entry prefix",
   "Requested by  P Molfese."
 } ,

 { 24,  Oct, 2013, RCR, "gen_ss_review_scripts.py", MICRO, TYPE_ENHANCE,
   "output global correlation, and DoF info from review_basic",
   NULL
 } ,

 { 17,  Oct, 2013, RCR, "3dDeconvolve", MICRO, TYPE_BUG_FIX,
   "avoid infinite loop on empty SYM: or SYM: rows",
   NULL
 } ,

 { 30,  Sep, 2013, RCR, "unix_tutorial", MINOR, TYPE_ENHANCE,
   "updates to installs/unix_commands/scripts/basic_*/bin/*",
   "These are for the 2 Dec 2013 bootcamp."
 } ,

 { 26,  Sep, 2013, RCR, "afni-general", MICRO, TYPE_BUG_FIX,
   "added more .h files to install_lib for compiling outside of afni_src",
   "Added rcmat.h, misc_math.h, thd_atlas.h, thd_ttatlas_query.h\n"
   "and thd_ttatlas_CA_EZ.h."
 } ,

 { 19,  Sep, 2013, RCR, "afni_proc.py", MINOR, TYPE_ENHANCE,
   "allow regress_polort -1; added help for -regress_RSFC",
   NULL
 } ,

 { 19,  Sep, 2013, RCR, "afni-general", MINOR, TYPE_MODIFY,
   "allow AFNI_COMPRESSOR to init decompression tool between gzip/pigz",
   NULL
 } ,

 { 19,  Sep, 2013, RCR, "afni-general", MINOR, TYPE_NEW_OPT,
   "show label->sub-brick index conversion via AFNI_SHOW_LABEL_TO_INDEX",
   NULL
 } ,

 { 19,  Sep, 2013, RCR, "afni", MINOR, TYPE_NEW_OPT,
   "added options -get_processed_env[_afni] and -global_opts",
   NULL
 } ,

 { 17,  Sep, 2013, RCR, "mpeg_encode", MICRO, TYPE_MODIFY,
   "on fatal error, print message; added stdlib.h for free()/exit() protos",
   "Thanks to TheChymera (Message Board) for mentioning compile warnings."
 } ,

 { 13,  Sep, 2013, RCR, "3dNLfim", MICRO, TYPE_BUG_FIX,
   "report an error instead of crashing if no -input is given",
   "This allows for getting individual signal help without the crash.\n"
 } ,

 { 13,  Sep, 2013, RCR, "model_conv_cosine4", MICRO, TYPE_ENHANCE,
   "updated help with a usage example",
   NULL
 } ,

 { 12,  Sep, 2013, RCR, "afni-general", MICRO, TYPE_GENERAL,
   "added SYSTEM_NAME to Makefile.linux_ubuntu_12_64",
   NULL
 } ,

 { 12,  Sep, 2013, RCR, "afni-general", MINOR, TYPE_GENERAL,
   "added P Taylor's Makefile and install notes",
   "Makefile.linux_ubuntu_12_64, OS_notes.linux_ubuntu_12_64"
 } ,

 { 12,  Sep, 2013, RCR, "afni-general", MINOR, TYPE_GENERAL,
   "added afni_src/other_builds directory",
   "This is for non-AFNI-build Makefiles and OS install notes.\n"
   "It has been initialized with:\n"
   "   Makefile.linux_fedora_19_64\n"
   "   OS_notes.linux_fedora_19_64.txt"
 } ,

 { 11,  Sep, 2013, RCR, "model_conv_cosine4", MAJOR, TYPE_NEW_PROG,
   "A four half-cosine convolvable model.",
   "Based on: Fully Bayesian Spatio-Temporal Modeling of FMRI Data\n"
   "          IEEE Transactions on Medical Imaging,\n"
   "          Volume 23, Issue 2, February 2004, Pages 213-231\n"
   "          Woolrich, M.W., Jenkinson, M., Brady, J.M., Smith, S.M.\n"
   "Requested by C Connolly and Felix."
 } ,

 {  3,  Sep, 2013, RCR, "Dimon", MINOR, TYPE_BUG_FIX,
   "Dimon -rt: if im_is_volume and single volume, get dz from image",
   "Thanks to A Nilsen for reporting the problem.\n"
 } ,

 { 26,  Aug, 2013, RCR, "afni_system_check.py", MINOR, TYPE_NEW_OPT,
   "added -check_all, -find_prog, -casematch, -exact",
   "These changes are to add PATH searching for programs.\n"
 } ,

 { 20,  Aug, 2013, RCR, "afni_proc.py", MINOR, TYPE_NEW_OPT,
   "added -regress_RSFS, to run 3dRSFC",
   "Would run 3dRSFC per run on errts, to bandpass and compute parameters."
 } ,

 { 20,  Aug, 2013, RCR, "afni_proc.py", MICRO, TYPE_MODIFY,
   "make 3dAutomask the default EPI strip method",
   "Suggested by D Glen.  I should have done so in the first place."
 } ,

 { 20,  Aug, 2013, RCR, "afni_system_check.py", MICRO, TYPE_ENHANCE,
   "update do search_path_dirs/show_found_in_path",
   NULL
 } ,

 { 14,  Aug, 2013, RCR, "afni_system_check.py", MINOR, TYPE_ENHANCE,
   "removed '_' from PYTHON_PATH; note any /sw/bin/python* files",
   NULL
 } ,

 { 14,  Aug, 2013, RCR, "afni_proc.py", MINOR, TYPE_NEW_OPT,
   "added non-linear standard space registration via -tlrc_NL_warp",
   NULL
 } ,

 {  2,  Aug, 2013, RCR, "afni_system_check.py", MINOR, TYPE_ENHANCE,
   "check for multiple R and python programs in PATH",
   NULL
 } ,

 {  2,  Aug, 2013, RCR, "3dANOVA", MINOR, TYPE_BUG_FIX,
   "if AFNI_COMPRESSOR and input nii.gz, 'remove()' would not remove BRIK.gz",
   "Thanks to P Molfese for noting the problem."
 } ,

 {  1,  Aug, 2013, RCR, "3dmask_tool", MINOR, TYPE_BUG_FIX,
   "fixed apparent pointer step issue, which happens on only some systems",
   "Apparent problem with MMAP (memory mapping of files).\n"
   "Thanks to W Gaggl for pointing out the problem."
 } ,

 {  1,  Aug, 2013, RCR, "suma-general", MINOR, TYPE_BUG_FIX,
   "in suma_gifti.c, convert GIFTI's LPI to and from AFNI's RAI",
   "Done with Ziad.  Thanks to N Oosterhof for bringing this up."
 } ,

 { 31,  Jul, 2013, RCR, "3dmask_tool", MINOR, TYPE_BUG_FIX,
   "fixed failure to apply a negative dilation in non-convert case",
   "Thanks to W Gaggl for noting the problematic scenario."
 } ,

 { 22,  Jul, 2013, RCR, "nifti_tool", MICRO, TYPE_GENERAL,
   "re-applied 2012 change of originator to shorts (lost with ITK update)",
   NULL
 } ,

 { 19,  Jul, 2013, RCR, "afni-general", MINOR, TYPE_ENHANCE,
   "applied ITK compatibility updates from 11/2010 by H Johnson",
   NULL
 } ,

 { 19,  Jul, 2013, RCR, "3dDeconvolve", MICRO, TYPE_ENHANCE,
   "no options implies -h",
   NULL
 } ,

 { 18,  Jul, 2013, RCR, "@move.to.series.dirs", MINOR, TYPE_ENHANCE,
   "added -dprefix option, for output directory prefix",
   NULL
 } ,

 { 16,  Jul, 2013, RCR, "afni_system_check.py", MINOR, TYPE_ENHANCE,
   "added checks for early python versions; added a little help",
   NULL
 } ,

 { 12,  Jul, 2013, RCR, "suma", MICRO, TYPE_MODIFY,
   "return a good status (0) on -help",
   NULL
 } ,

 { 11,  Jul, 2013, RCR, "afni_system_check.py", MINOR, TYPE_NEW_PROG,
   "perform many checks to validate a system for AFNI use",
   NULL
 } ,

 {  9,  Jul, 2013, RCR, "Dimon", MINOR, TYPE_ENHANCE,
   "if unsigned shorts are detected, add -ushort2float to to3d command",
   NULL
 } ,

 {  9,  Jul, 2013, RCR, "to3d", MINOR, TYPE_NEW_OPT,
   "added -ushort2float, for converting unsinged shorts to floats",
   "Requested by D Handwerker."
 } ,

 {  9,  Jul, 2013, RCR, "file_tool", MINOR, TYPE_ENHANCE,
   "added more info for locating bad chars with -test",
   NULL
 } ,

 {  7,  Jul, 2013, RCR, "@Install_FATCAT_DEMO", MINOR, TYPE_NEW_PROG,
   "replaces @Install_PTaylor_TractDemo",
   NULL
 } ,

 {  6,  Jul, 2013, RCR, "afni-general", MICRO, TYPE_BUG_FIX,
   "use NIFTI_INTENT_NONE for case of intent_code = FUNC_BUCK_TYPE",
   "3dbucket's FUNC_BUCK_TYPE went to intent_code for 1 vol dset"
 } ,

 {  1,  Jul, 2013, RCR, "afni-general", MICRO, TYPE_NEW_OPT,
   "added AFNI_INCLUDE_HISTORY: set to No to omit history from output",
   NULL
 } ,

 { 28,  Jun, 2013, RCR, "afni_util.py", MINOR, TYPE_NEW_OPT,
   "added get/show_process_stack(), get/show_login_shell()",
   "Can use these from command line, e.g. :\n"
   "   afni_util.py -eval 'show_login_shell()'\n"
   "   afni_util.py -eval 'show_login_shell(verb=1)'\n"
   "   afni_util.py -eval 'show_process_stack()'"
 } ,

 { 27,  Jun, 2013, RCR, "afni_proc.py", MINOR, TYPE_NEW_OPT,
   "added -regress_mot_as_ort",
   "Applies motion regressors via -ortvec, a potential future change."
 } ,

 { 25,  Jun, 2013, RCR, "afni_proc.py", MINOR, TYPE_NEW_OPT,
   "added -volreg_motsim and -volreg_opts_ms",
   NULL
 } ,

 { 14,  Jun, 2013, RCR, "Makefile.NIH.openSUSE.11.4_64", MICRO, TYPE_ENHANCE,
   "added -fPIC to CCMIN (-fPIC is all over now, basically for R_io.so)",
   NULL
 } ,

 { 10,  Jun, 2013, RCR, "1d_tool.py", MINOR, TYPE_ENHANCE,
   "added -select_groups, -show_cormat, -volreg2allineate",
   NULL
 } ,

 { 10,  Jun, 2013, RCR, "@simulate_motion", MINOR, TYPE_ENHANCE,
   "added warp_methods, etc.",
   NULL
 } ,

 { 31, May, 2013, RCR, "@simulate_motion", MAJOR, TYPE_NEW_PROG,
   "program to create time series simulated by motion parameters",
   NULL
 } ,

 { 17, May, 2013, RCR, "@update.afni.binaries", MICRO, TYPE_ENHANCE,
   "added -f to curl, so that failures propagate to $status",
   NULL
 } ,

 { 14, May, 2013, RCR, "1d_tool.py", MINOR, TYPE_NEW_OPT,
   "added options -show_argmin/max",
   NULL
 } ,

 { 13, May, 2013, RCR, "@RenamePanga", MINOR, TYPE_BUG_FIX,
   "added -column to count commands writing listfile",
   "There is a 4096 byte limit in addto_args(), which could be made dynamic."
 } ,

 { 10, May, 2013, RCR, "afni-general", MINOR, TYPE_BUG_FIX,
   "named glob functions as afni_*; R was using sys funcs, rather than local",
   NULL
 } ,

 {  9, May, 2013, RCR, "afni_proc.py", MINOR, TYPE_NEW_OPT,
   "added options -write_3dD_script and -write_3dD_prefix",
   NULL
 } ,

 {  8, May, 2013, RCR, "1d_tool.py", MINOR, TYPE_NEW_OPT,
   "added options -rank, -rank_style, -reverse_rank",
   NULL
 } ,

 {  6, May, 2013, RCR, "afni_proc.py", MINOR, TYPE_ENHANCE,
   "added -regress_anaticor example; opt implies -mask_segment_anat/_erode",
   NULL
 } ,

 {  6, May, 2013, RCR, "3dinfo", MINOR, TYPE_NEW_OPT,
   "added option -slice_timing",
   NULL
 } ,

 {  6, May, 2013, RCR, "1d_tool.py", MICRO, TYPE_NEW_OPT,
   "added option -transpose_write",
   NULL
 } ,

 {  3, May, 2013, RCR, "afni_proc.py", MINOR, TYPE_NEW_OPT,
   "added options -regress_anaticor and -mask_segment_erode",
   "Use the -regress_anaticor option to regress the WMeLocal time series.\n"
   "This is the ANATICOR method of HJ Jo."
 } ,

 {  1, May, 2013, RCR, "1d_tool.py", MICRO, TYPE_ENHANCE,
   "added -help example for -show_trs_uncensored",
   NULL
 } ,

 { 29, Apr, 2013, RCR, "gen_ss_review_scripts.py", MICRO, TYPE_ENHANCE,
   "set AFNI_NO_OBLIQUE_WARNING in scripts",
   NULL
 } ,

 { 26, Apr, 2013, RCR, "1d_tool.py", MINOR, TYPE_NEW_OPT,
   "added -show_trs_censored/_uncensored (mostly for X-matrix datasets)",
   NULL
 } ,

 { 24, Apr, 2013, RCR, "@move.to.series.dirs", MINOR, TYPE_NEW_PROG,
   "partition a list of DICOM files by series number",
   "Done for I Shapira."
 } ,

 { 24, Apr, 2013, RCR, "3dinfo", MINOR, TYPE_BUG_FIX,
   "allow -space for nifti; actually exit if -view and result exists",
   "Thanks to I Schwabacher for noting the problem and fix."
 } ,

 { 24, Apr, 2013, RCR, "@2dwarper.Allin", MINOR, TYPE_BUG_FIX,
   "did not set 'ver' before goto START",
   "Thanks to I Schwabacher for noting the problem and fix."
 } ,

 { 24, Apr, 2013, RCR, "1d_tool.py", MICRO, TYPE_NEW_OPT,
   "added -censor_next_TR",
   "Sticking with backward diff for deriv, as it makes sense for censoring."
 } ,

 { 23, Apr, 2013, RCR, "afni_proc.py", MINOR, TYPE_ENHANCE,
   "added eroded ROIs for -regress_ROI: WMe, GMe, CSFe",
   NULL
 } ,

 { 22, Apr, 2013, RCR, "auto_warp.py", MINOR, TYPE_GENERAL,
   "modified afni_base.afni_name.new() with 2 cases of parse_pref=1",
   "This is currently the only application of that parameter."
 } ,

 { 17, Apr, 2013, RCR, "3dAFNItoNIFTI", MINOR, TYPE_BUG_FIX,
   "fixed old use of use of strcat() after strdup()",
   "Thanks to B Benson and J Stoddard for noting the problem."
 } ,

 { 16, Apr, 2013, RCR, "3dmaskave", MINOR, TYPE_NEW_OPT,
   "added -sumsq (sum squares) and -enorm (Euclidean norm) options",
   NULL
 } ,

 { 16, Apr, 2013, RCR, "3dmaxima", MINOR, TYPE_BUG_FIX,
   "modernize dataset coordinate reporting, using proper signs",
   "Thanks to G Pagnoni for reporting the issue."
 } ,

 { 15, Apr, 2013, RCR, "afni_proc.py", MICRO, TYPE_ENHANCE,
   "added RESTING STATE NOTE to help",
   NULL
 } ,

 { 15, Apr, 2013, RCR, "3dSurf2Vol", MICRO, TYPE_BUG_FIX,
   "fixed crash when a surface was not found (struct init)",
   "Thanks to H Yang for noting the problem."
 } ,

 {  9, Apr, 2013, RCR, "afni_proc.py", MINOR, TYPE_BUG_FIX,
   "fixed computed fitts for REML case (was from 3dDeconvolve)",
   "Thanks to G Pagnoni for noting the problem."
 } ,

 {  5, Apr, 2013, RCR, "uber_subject.py", MINOR, TYPE_ENHANCE,
   "added Help web link to class handouts",
   NULL
 } ,

 {  5, Apr, 2013, RCR, "afni_proc.py", MINOR, TYPE_MODIFY,
   "revert -save_orig_skullstrip to -save_skullstrip",
   "This should have no effect on results, except for rename of anat_strip\n"
   "to anat_ns.  It also gets around a temporary name change from AEA.py."
 } ,

 { 27, Mar, 2013, RCR, "1d_tool.py", MINOR, TYPE_NEW_OPT,
   "added -show_group_labels, -label_prefix_keep/_drop",
   "Option -label_prefix_drop can be used to remove bandpass regs for 3dRSFC."
 } ,

 {  8, Mar, 2013, RCR, "3dTcat", MINOR, TYPE_NEW_OPT,
   "added -TR and -tpattern options",
   NULL
 } ,

 {  7, Mar, 2013, RCR, "file_tool", MINOR, TYPE_ENHANCE,
   "handle -prefix and -overwrite for -show_bad_backslash",
   "The combination can be used to 'fix' bad files."
 } ,

 { 27, Feb, 2013, RCR, "python-general", MICRO, TYPE_NEW_OPT,
   "added Ziad's apsearch global options: -all_opts, -h_find, -h_view",
   NULL
 } ,

 { 21, Feb, 2013, RCR, "afni_proc.py", MICRO, TYPE_MODIFY,
   "small help update to include tshift block in example 5c",
   "Thanks to J Gonzalez bringing it up."
 } ,

 { 14, Feb, 2013, RCR, "afni_proc.py", MICRO, TYPE_BUG_FIX,
   "handle surface data in -move_preproc_files",
   "Thanks to P Molfese for reporting the error."
 } ,

 { 13, Feb, 2013, RCR, "uber_subject.py", MICRO, TYPE_ENHANCE,
   "inform user of subj_dir when writing AP command",
   NULL
 } ,

 { 13, Feb, 2013, RCR, "unix_tutorial", MAJOR, TYPE_NEW_PROG,
   "added tutorial to CVS tree, with processed files under AFNI_data6",
   NULL
 } ,

 { 12, Feb, 2013, RCR, "afni_util.py", MICRO, TYPE_BUG_FIX,
   "updated duplicate dataset error message to match older code updates",
   "Thanks to HJ Jo for reporting the error."
 } ,

 { 12, Feb, 2013, RCR, "@update.afni.binaries", MICRO, TYPE_BUG_FIX,
   "if 'afni -ver' fails from libraries and $status not set, check $package",
   NULL
 } ,

 { 11, Feb, 2013, RCR, "file_tool", MICRO, TYPE_ENHANCE,
   "help updates",
   NULL
 } ,

 {  5, Feb, 2013, RCR, "afni_proc.py", MICRO, TYPE_MODIFY,
   "updates to the help introduction",
   NULL
 } ,

 {  5, Feb, 2013, RCR, "python-general", MICRO, TYPE_BUG_FIX,
   "fixed (unused) cols_by_label_list functions",
   "Fix by I Schwabacher, who is actually using the function."
 } ,

 { 31, Jan, 2013, RCR, "uber_proc.py", MICRO, TYPE_BUG_FIX,
   "fixed blist error that had not been converted to bdict",
   "Thanks to Piero C. for reporting the error."
 } ,

 { 30, Jan, 2013, RCR, "python-general", MINOR, TYPE_ENHANCE,
   "added less biased correlations and various gcor utility functions",
   NULL
 } ,

 { 24, Jan, 2013, RCR, "Dimon", MINOR, TYPE_ENHANCE,
   "be able to process a run of AFNI volumes (-file_type AFNI)",
   "added for Der-Yow Chen and Cecil Yen"
 } ,

 { 24, Jan, 2013, RCR, "3dinfo", MICRO, TYPE_MODIFY,
   "get -orient output via new THD_fill_orient_str_3",
   NULL
 } ,

 { 22, Jan, 2013, RCR, "Dimon", MINOR, TYPE_NEW_OPT,
   "added -file_type, in prep for reading AFNI/NIfTI images",
   NULL
 } ,

 { 18, Jan, 2013, RCR, "@compute_gcor", MINOR, TYPE_NEW_PROG,
   "compute GCOR = global correlation of a dataset",
   NULL
 } ,

 { 18, Jan, 2013, RCR, "3dDeconvolve", MICRO, TYPE_BUG_FIX,
   "when jobs=1, only warn for -virtvec if the option was used",
   "The result was just a warning which did not affect processing.\n"
   "Thanks to J Britton and E Ronkin for reporting the warning."
 } ,

 { 16, Jan, 2013, RCR, "1d_tool.py", MINOR, TYPE_NEW_OPT,
   "added option -show_gcor (and _all and _doc)",
   "compute GCOR (average correlation) on 1D files"
 } ,

 { 16, Jan, 2013, RCR, "realtime_receiver.py", MINOR, TYPE_NEW_OPT,
   "added option -dc_params",
   "To go with new scripts AFNI_data6/realtime.demos/demo.2.fback.*."
 } ,

 { 9, Jan, 2013, RCR, "afni_proc.py", MINOR, TYPE_NEW_OPT,
   "added option -regress_compute_gcor",
   "If errts and EPI mask exist, GCOR is computed by default."
 } ,

 { 7, Jan, 2013, RCR, "3dTstat", MINOR, TYPE_NEW_OPT,
   "added option -l2norm, to compute L2 norm",
   NULL
 } ,

 { 2, Jan, 2013, RCR, "3dCM", MICRO, TYPE_BUG_FIX,
   "in THD_cmass(), if mask is NOT set, clear data value",
   "Found with dglen.  This is an old bug, ick."
 } ,

 { 31, Dec, 2012, RCR, "afni-general", MICRO, TYPE_BUG_FIX,
   "is_in_labels(): search for longest match",
   "To fix failure in the case of both label and labelSUFFIX existing."
 } ,

 { 28, Dec, 2012, RCR, "suma-general", MICRO, TYPE_BUG_FIX,
   "mri_polyfit() now takes exar paramter, pass NULL",
   NULL
 } ,

 { 21, Dec, 2012, RCR, "@update.afni.binaries", MINOR, TYPE_BUG_FIX,
   "change check for recur download by looking for known string in script",
   "Thanks to S Lowell for reporting the error."
 } ,

 { 20, Dec, 2012, RCR, "uber_subject.py", MINOR, TYPE_BUG_FIX,
   "remove -volreg_tlrc_warp in case of no tlrc block",
   "Thanks to P Taylor for reporting the error."
 } ,

 { 19, Dec, 2012, RCR, "afni_restproc.py", MINOR, TYPE_GENERAL,
   "Update from Rayus for handling .nii files.",
   NULL
 } ,

 { 18, Dec, 2012, RCR, "afni-general", MINOR, TYPE_BUG_FIX,
   "have THD_subbrick_minmax fall back to THD_slow_minmax_dset if no STAT",
   "This is a fix for 3dSkullStrip on NIfTI dsets.\n"
   "Thanks to kelvin for reporting the error."
 } ,

 { 5, Dec, 2012, RCR, "serial_helper", MICRO, TYPE_GENERAL,
   "added useless string specifier in snprintf to block compier warnings",
   "Requested by Y Halchenko."
 } ,

 { 29, Nov, 2012, RCR, "afni-general", MINOR, TYPE_MODIFY,
   "add -f to 'tcsh -c' for getting output from commands",
   "Thanks to P Molfese for the suggestion to avoid .cshrc text output."
 } ,

 { 26, Nov, 2012, RCR, "align_epi_anat.py", MINOR, TYPE_NEW_OPT,
   "added -save_script option",
   "added script history in afni_com class"
 } ,

 { 15, Nov, 2012, RCR, "3dTqual", MINOR, TYPE_NEW_OPT,
   "added -mask option",
   "Requested by evangelou."
 } ,

 { 14, Nov, 2012, RCR, "make_random_timing.py", MINOR, TYPE_BUG_FIX,
   "fixed check for random space in -max_consec case",
   "Thanks to Kristina for reporting the error."
 } ,

 { 13, Nov, 2012, RCR, "afni-general", MINOR, TYPE_BUG_FIX,
   "fixed fopen_maybe to check for .1D suffix on file streams",
   "Suffix might get added by EDIT_dset_items.\n"
   "Thanks to I Schwabacher for reporting the error."
 } ,

 { 23, OCT, 2012, RCR, "to3d", MINOR, TYPE_BUG_FIX,
   "forgot to leave show_size_n_offset set",
   "Thanks to J Jarcho for reporting the to3d failure."
 } ,

 { 19, OCT, 2012, RCR, "file_tool", MINOR, TYPE_ENHANCE,
   "added test for BOM bytes (byte order mark)",
   NULL
 } ,

 { 18, OCT, 2012, RCR, "file_tool", MINOR, TYPE_ENHANCE,
   "added convenience option -test",
   NULL
 } ,

 { 18, OCT, 2012, RCR, "uber_ttest.py", MINOR, TYPE_BUG_FIX,
   "small updates to correspond with library changes",
   NULL
 } ,

 { 17, OCT, 2012, RCR, "afni_proc.py", MICRO, TYPE_MODIFY,
   "removed unneeded -set_tr from 1d_tool.py -censor_motion",
   NULL
 } ,

 { 17, OCT, 2012, RCR, "dicom_hdr", MINOR, TYPE_NEW_OPT,
   "added -no_length option, which helps when running diffs on output",
   NULL
 } ,

 { 16, OCT, 2012, RCR, "uber_subject.py", MINOR, TYPE_NEW_OPT,
   "added analysis type and processing block list",
   NULL
 } ,

 { 12, OCT, 2012, RCR, "afni_proc.py", MICRO, TYPE_ENHANCE,
   "included tshift block in example #9 - resting state analysis",
   "Thanks to D Drake for reminding me to add it."
 } ,

 { 12, OCT, 2012, RCR, "afni-general", MINOR, TYPE_ENHANCE,
   "added byte-swapping for complex numbers in thd_niml.c",
   NULL
 } ,

 { 12, OCT, 2012, RCR, "@RetinoProc", MICRO, TYPE_BUG_FIX,
   "set AEA_opt in quotes, as it might be a list",
   NULL
 } ,

 {  5, OCT, 2012, RCR, "1d_tool.py", MINOR, TYPE_NEW_OPT,
   "added option -quick_censor_count",
   NULL
 } ,

 {  5, OCT, 2012, RCR, "dicom_hinfo", MINOR, TYPE_NEW_OPT,
   "added option -no_name",
   NULL
 } ,

 {  3, OCT, 2012, RCR, "afni-general", MINOR, TYPE_ENHANCE,
   "dashed parameters are now illegal for many options in many python programs",
   "Affects programs:\n"
   "   1d_tool.py, afni_proc.py, gen_group_command.py, make_random_timing.py,\n"
   "   make_stim_times.py, option_list.py, timing_tool.py"
 } ,

 {  2, OCT, 2012, RCR, "uber_subject.py", MINOR, TYPE_ENHANCE,
   "added stim_type column to stim table",
   "This corresponds to the afni_proc.py option -regress_stim_types."
 } ,

 {  2, OCT, 2012, RCR, "model_conv_diffgamma", MICRO, TYPE_GENERAL,
   "small help update",
   NULL
 } ,

 {  1, OCT, 2012, RCR, "afni_proc.py", MINOR, TYPE_ENHANCE,
   "added 'file' to list of -stim_types parameters",
   "The 'file' type would imply -stim_file in 3dDeconvolve, not timing."
 } ,

 { 26, SEP, 2012, RCR, "@update_afni_binaries", MINOR, TYPE_NEW_OPT,
   "added -apsearch; verify download for recursive step",
   NULL
 } ,

 { 26, SEP, 2012, RCR, "nifti_tool", MINOR, TYPE_BUG_FIX,
   "changed ana originator field from char to short",
   NULL
 } ,

 { 25, SEP, 2012, RCR, "afni_proc.py", MINOR, TYPE_BUG_FIX,
   "use errts_REML to compute blur if 3dD_stop; apply compute_fitts if no reml",
   "Thanks to P Molfese for reporting the problem."
 } ,

 { 21, SEP, 2012, RCR, "3dNLfim", MICRO, TYPE_GENERAL,
   "added ConvDiffGam to help",
   NULL
 } ,

 { 20, SEP, 2012, RCR, "3dClustSim", MICRO, TYPE_GENERAL,
   "added a note to the help about computing blur estimates",
   "Requested by J Weisberg."
 } ,

 { 20, SEP, 2012, RCR, "afni-general", MINOR, TYPE_ENHANCE,
   "added some projection function to python libraries",
   NULL
 } ,

 { 13, SEP, 2012, RCR, "@update.afni.binaries", MINOR, TYPE_ENHANCE,
   "download and run the current version on the web site",
   "Good idea, Bob."
 } ,

 { 13, SEP, 2012, RCR, "afni_util", MINOR, TYPE_ENHANCE,
   "can call list functions via -listfunc (to avoid input formatting)",
   "Also, use -join after the LISTFUNC to remove list format on output, e.g.\n"
   "\ncd AFNI_data6\n"
   "afni_util.py -listfunc list_minus_glob_form -join group_results/OLSQ*.HEAD"
 } ,

 { 6, SEP, 2012, RCR, "afni-general", MINOR, TYPE_ENHANCE,
   "if varying facs/types on NIfTI write, write floats instead of failing",
   NULL
 } ,

 { 6, SEP, 2012, RCR, "gen_ss_review_scripts.py", MICRO, TYPE_MODIFY,
   "print missing xmat error w/out debug, as it is fatal",
   NULL
 } ,

 { 6, SEP, 2012, RCR, "afni-general", MINOR, TYPE_NEW_OPT,
   "apply global opt -pad_to_node when going through AFNI format in thd_niml.c",
   NULL
 } ,

 { 4, SEP, 2012, RCR, "afni_proc.py", MINOR, TYPE_NEW_OPT,
   "added option -regress_ROI",
   "This allows for tissue-based regression, with ROI averages from any of:\n"
   "     brain (from full_mask), GM, WM and CSF (from Classes_resam)\n"
   "The 'mask' block is required for all ROIs, and option -mask_segment_anat\n"
   "is required for the latter 3."
 } ,

 { 4, SEP, 2012, RCR, "gen_group_command.py", MICRO, TYPE_BUG_FIX,
   "fixed error message in case of different group sizes",
   "Error pointed out by Priyank."
 } ,

 { 31, AUG, 2012, RCR, "3dTstat", MINOR, TYPE_NEW_OPT,
   "added option -signed_absmax",
   "Requested by P Hamilton."
 } ,

 { 30, AUG, 2012, RCR, "1d_tool.py", MICRO, TYPE_MODIFY,
   "display -show_mmms output to 4 places",
   NULL
 } ,

 { 24, AUG, 2012, RCR, "column_cat", MAJOR, TYPE_NEW_PROG,
   "like 'cat', except horizontally (see recent Unix command, 'paste')",
   NULL
 } ,

 { 23, AUG, 2012, RCR, "gen_ss_review_scripts.py", MINOR, TYPE_NEW_OPT,
   "can pass -censor_dset",
   NULL
 } ,

 { 21, AUG, 2012, RCR, "slow_surf_clustsim.py", MICRO, TYPE_NEW_OPT,
   "added 'sigma' uvar, for passing to SurfSmooth",
   NULL
 } ,

 { 17, AUG, 2012, RCR, "3dGroupInCorr", MICRO, TYPE_BUG_FIX,
   "pass 'batch mode' var to SUMA_init_GISET_setup to preserve dset",
   NULL
 } ,

 { 16, AUG, 2012, RCR, "gen_group_command.py", MICRO, TYPE_MODIFY,
   "show datasets names when a 'labels not unique' error occurs",
   NULL
 } ,

 { 14, AUG, 2012, RCR, "afni_proc.py", MINOR, TYPE_MODIFY,
   "match default class order for 3dSeg; copy labeltable into resampled dset",
   NULL
 } ,

 { 10, AUG, 2012, RCR, "afni_restproc.py", MINOR, TYPE_GENERAL,
   "Updates from Rayus.",
   "Fixed bugs with -outcensor and -snr.\n"
   "Added -bpassregs and -keepuncensored.\n"
   "Use variable detrending for -tsnr."
 } ,

 {  9, AUG, 2012, RCR, "afni_general", MICRO, TYPE_BUG_FIX,
   "definition after ENTRY in mri_genalign_util.c",
   NULL
 } ,

 {  8, AUG, 2012, RCR, "Dimon", MINOR, TYPE_NEW_OPT,
   "added -use_slice_loc; fixed app of use_last_elem in mri_read_dicom",
   "g_info.use_last_elem has usurped the lone global"
 } ,

 {  8, AUG, 2012, RCR, "afni_proc.py", MICRO, TYPE_BUG_FIX,
   "do not update tlrc anat with strip if passed in",
   NULL
 } ,

 {  8, AUG, 2012, RCR, "slow_surf_clustsim.py", MICRO, TYPE_BUG_FIX,
   "currently need to pass -sv even for -on_surface; get rid of this later",
   NULL
 } ,

 { 31, JUL, 2012, RCR, "afni_proc.py", MINOR, TYPE_MODIFY,
   "have -mask_segment_anat default to no (libgsl is not quite so common)",
   NULL
 } ,

 { 31, JUL, 2012, RCR, "afni-general", MINOR, TYPE_ENHANCE,
   "speed up reading NIfTI files with long histories (THD_dblkatr_from_niml)",
   "Thanks to J Gonzalez for reporting the problem."
 } ,

 { 31, JUL, 2012, RCR, "3dresample", MINOR, TYPE_BUG_FIX,
   "update IJK_TO_DICOM and _REAL at end of resample library function",
   "Thanks to I Schwabacher for reporting the IJK_TO_DICOM discrepancy."
 } ,

 { 30, JUL, 2012, RCR, "afni_proc.py", MINOR, TYPE_ENHANCE,
   "if surface analysis, create run_suma script",
   NULL
 } ,

 { 30, JUL, 2012, RCR, "1d_tool.py", MINOR, TYPE_NEW_OPT,
   "added -show_mmms",
   "Display min, mean, max, stdev of each column."
 } ,

 { 26, JUL, 2012, RCR, "afni_proc.py", MINOR, TYPE_NEW_OPT,
   "added -mask_segment_anat and -mask_rm_segsy",
   "If anat is stripped, create segmented anat unless user says not to."
 } ,

 { 26, JUL, 2012, RCR, "3dttest++", MINOR, TYPE_BUG_FIX,
   "K text columns (after label) would result in K lost float columns",
   "Thanks to Phoebe of Harvard for reporting the problem."
 } ,

 { 26, JUL, 2012, RCR, "realtime_receiver.py", MINOR, TYPE_NEW_OPT,
   "added -show_comm_times option to show communication times",
   "Added for J Evans (and to get it off an ancient todo list)."
 } ,

 { 23, JUL, 2012, RCR, "afni-general", MICRO, TYPE_ENHANCE,
   "allow programs to read auto-tcat datasets using filelist:DSETS.txt",
   "If DSETS.txt contains a list of datasets, they will be read in using\n"
   "THD_open_tcat(), as if they were listed separated by spaces.\n\n"
   "Added for C Connolly."
 } ,

 { 20, JUL, 2012, RCR, "apsearch", MICRO, TYPE_MODIFY,
   "exclude README.* from program list",
   "Executable README files can be troublesome..."
 } ,

 { 17, JUL, 2012, RCR, "gen_ss_review_scripts.py", MINOR, TYPE_MODIFY,
   "added checks for volreg and uncensored X-mat; get view from volreg",
   NULL
 } ,

 { 17, JUL, 2012, RCR, "slow_surf_clustsim.py", MICRO, TYPE_MODIFY,
   "removed -Niter opt from SurfSmooth (let it decide)",
   NULL
 } ,

 { 11, JUL, 2012, RCR, "afni_proc.py", MINOR, TYPE_ENHANCE,
   "fill gaps and holes in anatomical masks",
   "(now requires AFNI from 7 May, 2012)"
 } ,

 { 10, JUL, 2012, RCR, "afni_proc.py", MICRO, TYPE_ENHANCE,
   "let the user know whether 3dClustSim will be run",
   NULL
 } ,

 { 9, JUL, 2012, RCR, "@auto_tlrc", MICRO, TYPE_MODIFY,
   "escape (unalias) every 'rm' command",
   NULL
 } ,

 { 9, JUL, 2012, RCR, "align_epi_anat.py", MICRO, TYPE_MODIFY,
   "escape (unalias) every 'rm' command",
   NULL
 } ,

 { 29, JUN, 2012, RCR, "Makefile.INCLUDE", MICRO, TYPE_MODIFY,
   "moved ptaylor_install dependency from 'vastness' to 'install'",
   NULL
 } ,

 { 29, JUN, 2012, RCR, "prompt_user", MICRO, TYPE_NEW_OPT,
   "if MESSAGE is '-', read from stdin",
   NULL
 } ,

 { 29, JUN, 2012, RCR, "@Install_RSFMRI_Motion_Group_Demo", MINOR, TYPE_NEW_PROG,
   "program is for installing demo of RSFMR on big and small motion groups",
   NULL
 } ,

 { 28, JUN, 2012, RCR, "afni_proc.py", MICRO, TYPE_BUG_FIX,
   "fixed help error regarding IM",
   "Thanks to I Blair for reporting it."
 } ,

 { 27, JUN, 2012, RCR, "3dTstat", MICRO, TYPE_NEW_OPT,
   "added -nzmedian, requested on message board",
   NULL
 } ,

 { 25, JUN, 2012, RCR, "gen_group_command.py", MICRO, TYPE_ENHANCE,
   "added help for -factors and 3dANOVA3 -type 4 examples",
   NULL
 } ,

 { 25, JUN, 2012, RCR, "gen_ss_review_scripts.py", MICRO, TYPE_BUG_FIX,
   "fixed uninitialized cpad1,2 in the case of no censoring",
   NULL
 } ,

 { 22, JUN, 2012, RCR, "gen_group_command.py", MINOR, TYPE_NEW_OPT,
   "added commands 3dANOVA2 and 3dANOVA3; added option -factors",
   "Need to add help for -factors (i.e. for 3dANOVA3 -type 4)."
 } ,

 { 20, JUN, 2012, RCR, "plug_realtime", MICRO, TYPE_BUG_FIX,
   "comment out plot_ts_setthik() type calls for now",
   "When registering, finalize_dset() will result in white image window.\n"
   "Thanks to V Roopchansingh for reporting the problem."
 } ,

 { 15, JUN, 2012, RCR, "GIFTI", MINOR, TYPE_MODIFY,
   "make num_dim violation a warning, because of mris_convert",
   NULL
 } ,

 { 15, JUN, 2012, RCR, "afni_proc.py", MINOR, TYPE_NEW_OPT,
   "added -regress_censor_extern",
   NULL
 } ,

 { 14, JUN, 2012, RCR, "gen_ss_review_scripts.py", MICRO, TYPE_BUG_FIX,
   "use afni -com instead of plugout_drive (for case of multiple users)",
   "Thanks to V Razdan and N Adleman for reporting the issue."
 } ,

 { 6, JUN, 2012, RCR, "afni_proc.py", MICRO, TYPE_BUG_FIX,
   "look for input of EPI datasets in standard space and NIfTI format",
   NULL
 } ,

 { 5, JUN, 2012, RCR, "3dmask_tool", MICRO, TYPE_BUG_FIX,
   "need to explicitly set DSET_BRICK_TYPE() on some systems",
   NULL
 } ,

 { 5, JUN, 2012, RCR, "afni_proc.py", MINOR, TYPE_MODIFY,
   "warn users if married types and files do not seem to match",
   NULL
 } ,

 { 3, JUN, 2012, RCR, "afni_proc.py", MICRO, TYPE_MODIFY,
   "for resting state analysis, suggest -regress_censor_motion 0.2",
   "Suggest a more strict limit for resting state than for task analysis."
 } ,

 { 3, JUN, 2012, RCR, "uber_subject.py", MICRO, TYPE_ENHANCE,
   "for variable updates: actually show list if it is short enough",
   NULL
 } ,

 { 25, MAY, 2012, RCR, "uber_subject.py", MINOR, TYPE_ENHANCE,
   "display modified options and subject defaults",
   NULL
 } ,

 { 22, MAY, 2012, RCR, "uber_subject.py", MINOR, TYPE_NEW_OPT,
   "added regress_bandpass and regress_mot_deriv (probably for resting state)",
   NULL
 } ,

 { 21, MAY, 2012, RCR, "afni_proc.py", MINOR, TYPE_NEW_OPT,
   "added the long-desired-but-not-so-needed -regress_stim_types option",
   "This allows users to specify -stim_times/_AM1/_AM2/_IM."
 } ,

 { 19, MAY, 2012, RCR, "afni_proc.py", MICRO, TYPE_ENHANCE,
   "added help examples for resting state analysis",
   NULL
 } ,

 { 19, MAY, 2012, RCR, "afni-general", MICRO, TYPE_ENHANCE,
   "allow for auto-tcat of 1D inputs that are separated by spaces",
   "For E Demir to use in 3dDeconovolve."
 } ,

 { 16, MAY, 2012, RCR, "@GetAfniOrient", MICRO, TYPE_MODIFY,
   "suppress 3dinfo version text",
   NULL
 } ,

 { 16, MAY, 2012, RCR, "@auto_tlrc", MICRO, TYPE_MODIFY,
   "do not ask for user input, even if centers are off by 80+ mm",
   NULL
 } ,

 { 11, MAY, 2012, RCR, "gen_ss_review_scripts.py", MINOR, TYPE_ENHANCE,
   "also output average censored per-TR motion",
   NULL
 } ,

 { 10, MAY, 2012, RCR, "afni_proc.py", MINOR, TYPE_ENHANCE,
   "allow processing of more than 99 runs",
   NULL
 } ,

 { 10, MAY, 2012, RCR, "gen_ss_review_scripts.py", MINOR, TYPE_ENHANCE,
   "allow for a wider range of file names",
   "- handle case of more than 99 runs\n"
   "- look for files of the form *_rall.1D, as well as *.rall.1D"
 } ,

 { 7, MAY, 2012, RCR, "3dmask_tool", MINOR, TYPE_ENHANCE,
   "replaced THD_mask_erode with new THD_mask_erode_sym",
   "This change should make dilate and erosion operations symmetric."
 } ,

 { 7, MAY, 2012, RCR, "1d_tool.py", MINOR, TYPE_NEW_OPT,
   "added weighted_enorm method for -collapse_cols; added -weight_vec",
   NULL
 } ,

 { 4, MAY, 2012, RCR, "afni_restproc.py", MINOR, TYPE_BUG_FIX,
   "submitting updates from Rayus",
   "Updates are in changelog."
 } ,

 { 3, MAY, 2012, RCR, "1d_tool.py", MINOR, TYPE_NEW_OPT,
   "added -backward_diff and -forward_diff",
   "Note, -backward_diff is the same as -derivative."
 } ,

 { 2, MAY, 2012, RCR, "afni-general", MICRO, TYPE_ENHANCE,
   "added AFNI_PATH_SPACES_OK, for input of datasets with spaces in path",
   "Added for V Roopchansingh."
 } ,

 { 1, MAY, 2012, RCR, "gen_ss_review_scripts.py", MINOR, TYPE_ENHANCE,
   "added -prefix option; added censor coloring to 1dplot commands",
   NULL
 } ,

 { 1, MAY, 2012, RCR, "1d_tool.py", MINOR, TYPE_ENHANCE,
   "added -looks_like_AM",
   NULL
 } ,

 { 1, MAY, 2012, RCR, "make_random_timing.py", MINOR, TYPE_ENHANCE,
   "allowed -ordered_stimuli and -max_consec, together",
   "Requested by Liat."
 } ,

 { 30, APR, 2012, RCR, "afni_restproc.py", MAJOR, TYPE_NEW_PROG,
   "this program is by Rayus Kuplicki, please contact him for information",
   NULL
 } ,

 { 27, APR, 2012, RCR, "3dmask_tool", MAJOR, TYPE_NEW_PROG,
   "a program to manipulate mask datasets",
   NULL
 } ,

 { 24, APR, 2012, RCR, "afni-general", MINOR, TYPE_ENHANCE,
   "if surface data with generic prefix, append surf-type suffix",
   "Done to fix ANOVA commands on surface.\n"
   "Thanks to R Ray for bringing this up."
 } ,

 { 17, APR, 2012, RCR, "afni-general", MINOR, TYPE_ENHANCE,
   "added atlas/ROI label use with <> range selectors (MCW_get_angle_range)",
   NULL
 } ,

 { 16, APR, 2012, RCR, "afni_proc.py", MICRO, TYPE_NEW_OPT,
   "added -regress_bandpass, for bandpass filtering via regression",
   NULL
 } ,

 { 13, APR, 2012, RCR, "@radial_correlate.py", MICRO, TYPE_ENHANCE,
   "accept +tlrc datasets",
   NULL
 } ,

 { 12, APR, 2012, RCR, "gen_ss_review_scripts.py", MICRO, TYPE_BUG_FIX,
   "backport to python 2.2",
   NULL
 } ,

 { 12, APR, 2012, RCR, "afni_proc.py", MINOR, TYPE_BUG_FIX,
   "backport to python 2.2",
   "For files that should work on 2.2, avoid sum() and enumerate().\n"
   "Thanks to L Broster for reporting problems on python 2.2."
 } ,

 { 8, APR, 2012, RCR, "make_random_timing.py", MINOR, TYPE_ENHANCE,
   "-ordered_stimuli now takes labels",
   NULL
 } ,

 { 4, APR, 2012, RCR, "afni-general", MINOR, TYPE_MODIFY,
   "if prefix shows STORAGE_UNDEFINED, use BRIK only if not potential surface",
   NULL
 } ,

 { 3, APR, 2012, RCR, "plug_realtime", MICRO, TYPE_MODIFY,
   "always print the name of the mask dataset in use (via GUI or env)",
   NULL
 } ,

 { 30, MAR, 2012, RCR, "plug_realtime", MICRO, TYPE_MODIFY,
   "let user know when AFNI_REALTIME_Mask_Dset is applied",
   NULL
 } ,

 { 30, MAR, 2012, RCR, "@auto_tlrc", MICRO, TYPE_NEW_OPT,
   "added option -inweight\n",
   "Added for S Horovitz and S Tinaz."
 } ,

 { 22, MAR, 2012, RCR, "plug_realtime", MINOR, TYPE_ENHANCE,
   "apply AFNI_REALTIME_SHOW_TIMES in non-RT feedback case",
   NULL
 } ,

 { 22, MAR, 2012, RCR, "Dimon", MICRO, TYPE_ENHANCE,
   "if RT comm fails with afni, show iochan_error_string()",
   "It occasionally fails at TR=0.125 s."
 } ,

 { 21, MAR, 2012, RCR, "afni_proc.py", MICRO, TYPE_ENHANCE,
   "use run_lengths for TR list; removed path from external motion file",
   NULL
 } ,

 { 21, MAR, 2012, RCR, "gen_ss_review_scripts.py", MICRO, TYPE_ENHANCE,
   "look for more motion files; minor changes to output format",
   NULL
 } ,

 { 21, MAR, 2012, RCR, "3dcalc", MICRO, TYPE_ENHANCE,
   "added -help description to -help output",
   "To get apsearch to enable <tab> completion of -help option."
 } ,

 { 15, MAR, 2012, RCR, "plug_realtime", MINOR, TYPE_ENHANCE,
   "added AFNI_REALTIME_Mask_Dset for per-run control over Mask",
   "Also added some missing vars to README.environment.\n"
   "Done for J Evans."
 } ,

 { 14, MAR, 2012, RCR, "Dimon", MINOR, TYPE_NEW_OPT,
   "added -num_chan and -max_quiet_trs; default sleep = 1.1*TR, max of 2",
   "Added for J Evans and V Roopchansingh."
 } ,

 { 14, MAR, 2012, RCR, "afni_proc.py", MICRO, TYPE_BUG_FIX,
   "test for global timing before local, as it looks like bad local",
   "Thanks to P Pallett for reporting the problem."
 } ,

 { 13, MAR, 2012, RCR, "lib_qt_gui.py", MICRO, TYPE_MODIFY,
   "has main, so added trivial -help option",
   NULL
 } ,

 { 12, MAR, 2012, RCR, "@SUMA_AlignToExperiment", MICRO, TYPE_NEW_OPT,
   "added -overwrite_resp, so that processing does not have to stop and wait",
   "Also, used 'find' grab *.nii, to fix the failure reported by R Ray.\n"
   "Forgot to put this in with the afni_proc.py change..."
 } ,

 {  9, MAR, 2012, RCR, "afni_proc.py", MICRO, TYPE_BUG_FIX,
   "added $hemi to rm.mean dset during scaling; added -overwrite_resp to SATE",
   "Surface analysis would fail on 2nd hemi, as rm.mean dset would exist."
   "Also, added new '-overwrite_resp S' to @SUMA_AlignToExperiement command."
 } ,

 {  7, MAR, 2012, RCR, "@update.afni.binaries", MINOR, TYPE_ENHANCE,
   "existing package and install dir no longer required for -defaults",
   NULL
 } ,

 {  7, MAR, 2012, RCR, "GIFTI", MICRO, TYPE_BUG_FIX,
   "fixed sizeof in memset of gim (noted by B Cox)",
   NULL
 } ,

 {  6, MAR, 2012, RCR, "uber_subject.py", MICRO, TYPE_MODIFY,
   "move nokia help to -help_install_nokia (since it is not recommended)",
   NULL
 } ,

 {  5, MAR, 2012, RCR, "apsearch", MICRO, TYPE_MODIFY,
   "do not set shell variables",
   NULL
 } ,

 {  5, MAR, 2012, RCR, "uber_proc.py", MICRO, TYPE_MODIFY,
   "trivially apply -help option, for apsearch",
   NULL
 } ,

 {  5, MAR, 2012, RCR, "afni-general", MINOR, TYPE_BUG_FIX,
   "EDIT_empty: only propagate writable storage_modes",
   "Added is_writable_storage_mode and DSET_STORAGE_MODE.\n"
   "Thanks to Eli for reporting the problem."
 } ,

 {  2, MAR, 2012, RCR, "afni_proc.py", MINOR, TYPE_MODIFY,
   "fixed $runs in multi-run ricor",
   "Thanks to I Mukai for reporting the problem."
 } ,

 { 27, FEB, 2012, RCR, "@update.afni.binaries", MINOR, TYPE_ENHANCE,
   "made a little more intelligent, e.g. make one backup by default",
   "Note: can run this without any existing AFNI binaries, e.g.\n"
   "      @update.afni.binaries -bindir ~/abin -package linux_openmotif"
 } ,

 { 24, FEB, 2012, RCR, "1d_tool.py", MINOR, TYPE_MODIFY,
   "added -moderate_mask, fixed -extreme_mask help",
   "Thanks to R Kuplicki for reporting the help inconsistency."
 } ,

 { 22, FEB, 2012, RCR, "afni-general", MINOR, TYPE_MODIFY,
   "moved GLOBAL_browser def from afni.h to thd_ttatlas_query.c",
   "- declared in TTQ.h\n"
   "- deleted #include thd_atlas.h from most .c files\n"
   "- #include thd_atlas.h in mrilib.h"
 } ,

 { 22, FEB, 2012, RCR, "1d_tool.py", MINOR, TYPE_NEW_OPT,
   "added -randomize_trs and -seed",
   "Affected 1d_tool.py, afni_util.py, lib_afni1D.py and lib_textdata.py."
 } ,

 { 21, FEB, 2012, RCR, "@update.afni.binaries", MICRO, TYPE_ENHANCE,
   "if destination directory is not writable, let the user know",
   NULL
 } ,

 { 16, FEB, 2012, RCR, "Dimon", MINOR, TYPE_NEW_OPT,
   "more quick termination updates",
   "- added -max_images\n"
   "- do not init vol search state to 2, would limit volumes to 40\n"
   "- include fl_start in no_wait test\n"
   "- look for new vol worth of images, but no volume match"
 } ,

 { 14, FEB, 2012, RCR, "Dimon", MINOR, TYPE_MODIFY,
   "if -no_wait, terminate on volume_match failure",
   "For F Ye."
 } ,

 { 14, FEB, 2012, RCR, "uber_ttest.py", MINOR, TYPE_ENHANCE,
   "release version 1.0: help, copy tables, scripts imply -no_gui",
   NULL
 } ,

 { 10, FEB, 2012, RCR, "uber_ttest.py", MINOR, TYPE_ENHANCE,
   "added 'paired' toggle box to GUI",
   NULL
 } ,

 { 10, FEB, 2012, RCR, "afni_proc.py", MICRO, TYPE_NEW_OPT,
   "added -check_results_dir for Z Saad",
   "Also, changed -tcat_outlier_warn_limit to -tcat_preSS_warn_limit."
 } ,

 { 10, FEB, 2012, RCR, "gen_ss_review_scripts.py", MICRO, TYPE_MODIFY,
   "make tcat files optional; apply prefix to 'basic' commands in driver",
   NULL
 } ,

 { 10, FEB, 2012, RCR, "slow_surf_clustsim.py", MICRO, TYPE_MODIFY,
   "tiny help update, as enforced by H Jo",
   NULL
 } ,

 {  6, FEB, 2012, RCR, "Dimon", MINOR, TYPE_ENHANCE,
   "added -no_wait option: never wait for new data",
   "Also, suppress new glob warnings.\n"
   "Done for F Ye and others."
 } ,

 {  6, FEB, 2012, RCR, "to3d", MICRO, TYPE_MODIFY,
   "tiny help update, as enforced by D Glen",
   NULL
 } ,

 {  6, FEB, 2012, RCR, "3dsvm", MICRO, TYPE_MODIFY,
   "applied Makefile.INCLUDE updates for J Lisinski and S LaConte",
   NULL
 } ,

 {  3, FEB, 2012, RCR, "align_epi_anat.py", MICRO, TYPE_BUG_FIX,
   "updated @AddEdge command to match change to afni_base:shell_com",
   "Done with D Glen."
 } ,

 {  2, FEB, 2012, RCR, "uber_ttest.py", MINOR, TYPE_ENHANCE,
   "added basic 3dMEMA capabilities",
   "This affected afni_util.py, ask_me.py, gui_uber_ttest.py, lib_qt_gui.py\n"
   "     lib_subjects.py, lib_uber_ttest.py, uber_subject.py, uber_ttest.py."
 } ,

 {  1, FEB, 2012, RCR, "gen_ss_review_scripts.py", MICRO, TYPE_ENHANCE,
   "check for pre-steady state outlier warnings",
   NULL
 } ,

 {  1, FEB, 2012, RCR, "afni_proc.py", MINOR, TYPE_ENHANCE,
   "check for pre-steady state outlier counts",
   "Added option -tcat_outlier_warn_limit."
 } ,

 { 31, JAN, 2012, RCR, "gen_ss_review_scripts.py", MINOR, TYPE_ENHANCE,
   "look for aligned anat _al_junk/keep",
   NULL
 } ,

 { 31, JAN, 2012, RCR, "to3d", MINOR, TYPE_BUG_FIX,
   "also update check for '### ASCCONV BEGIN' in to3d...",
   "Problem noted by J Lewis."
 } ,

 { 31, JAN, 2012, RCR, "afni_proc.py", MINOR, TYPE_NEW_OPT,
   "added -regress_apply_ricor",
   NULL
 } ,

 { 30, JAN, 2012, RCR, "afni_proc.py", MINOR, TYPE_MODIFY,
   "ricor block: no longer apply in later 3dDeconvolve",
   "The regressors for slice #0 from the ricor block were being applied in\n"
   "the final regression (to remove motion) for consistency in degrees of\n"
   "freedom.  But we might rather not do that, particularly since DOF are\n"
   "not important when proceeding with just correlation coefficients."
 } ,

 { 30, JAN, 2012, RCR, "uber_ttest.py", MICRO, TYPE_MODIFY,
   "all python files use '/usr/bin/env python' instead of '/usr/bin/python'",
   "modified afni_base.py, gui_uber_align_test.py, gui_uber_subj.py,\n"
   "         uber_skel.py, @DoPerRoi.py, gui_uber_skel.py, gui_uber_ttest.py,\n"
   "         uber_ttest.py"
 } ,

 { 28, JAN, 2012, RCR, "gen_ss_review_scripts.py", MICRO, TYPE_BUG_FIX,
   "look for TSNR* in case of surf analysis",
   NULL
 } ,

 { 28, JAN, 2012, RCR, "afni_proc.py", MINOR, TYPE_ENHANCE,
   "updates for surf analysis of subject FT under AFNI_data6",
   "  - added -atlas_followers to @SUMA_AlignToExperiment\n"
   "  - if surf analysis: no scaling mask (e.g. extents)\n"
   "  - updated help example #8 for surf analysis of AFNI_data6 subject FT"
 } ,

 { 27, JAN, 2012, RCR, "to3d", MINOR, TYPE_BUG_FIX,
   "fix inf loop if some sSliceArray entries not set",
   "Also, now there might be junk between ASCCONV BEGIN and ###, grrrrr...\n"
   "Problem noted by J Lewis."
 } ,

 { 25, JAN, 2012, RCR, "Dimon", MINOR, TYPE_BUG_FIX,
   "back out overzealous -quit changes for now",
   NULL
 } ,

 { 20, JAN, 2012, RCR, "to3d", MINOR, TYPE_MODIFY,
   "mri_read_dicom: if there is no VALID vrCode, skip explicitVR",
   "Done for Chad N."
 } ,

 { 19, JAN, 2012, RCR, "Dimon", MINOR, TYPE_MODIFY,
   "made -quit more aggressive",
   NULL
 } ,

 { 18, JAN, 2012, RCR, "afni_proc.py", MINOR, TYPE_MODIFY,
   "force anat variable (and children) to be in AFNI format after 3dcopy",
   "Appropriate, and for compatibility with an afni_name.pv change."
 } ,

 { 17, JAN, 2012, RCR, "Dimon", MINOR, TYPE_MODIFY,
   "-gert_create_dataset now implies -GERT_Reco and -quit",
   "For Ziad and Daniel."
 } ,

 { 12, JAN, 2012, RCR, "afni_proc.py", MINOR, TYPE_BUG_FIX,
   "fixed ricor block 3dcalc loop for varying run lengths",
   NULL
 } ,

 { 11, JAN, 2012, RCR, "afni-general", MINOR, TYPE_BUG_FIX,
   "dx and dy were reversed in mri_read_dicom.c",
   "Thanks to P Kaskan and F Ye for bringing this up."
 } ,

 { 28, NOV, 2011, RCR, "1dnorm", MICRO, TYPE_BUG_FIX,
   "re-enabled use of '-' for stdin/stdout",
   "Requested by R Birn."
 } ,

 { 22, NOV, 2011, RCR, "uber_subject.py", MINOR, TYPE_NEW_OPT,
   "allow for passing variables directly, not via -svar",
   NULL
 } ,

 { 21, NOV, 2011, RCR, "quick.alpha.vals.py", MINOR, TYPE_NEW_PROG,
   "a very simple program to tabulate the output from slow_surf_clustsim.py",
   "This ought to be improved, but at least it is now distributed..."
 } ,

 { 21, NOV, 2011, RCR, "uber_subject.py", MICRO, TYPE_ENHANCE,
   "small update to help text",
   NULL
 } ,

 { 21, NOV, 2011, RCR, "gen_ss_review_scripts.py", MICRO, TYPE_BUG_FIX,
   "fixed -ynames in plot of motion/outliers",
   NULL
 } ,

 { 17, NOV, 2011, RCR, "@ROI_Corr_Mat", MICRO, TYPE_BUG_FIX,
   "fix complaint about unknown options for non-macs",
   NULL
 } ,

 { 17, NOV, 2011, RCR, "afni", MINOR, TYPE_BUG_FIX,
   "if dset+orig is anat/func and dset+tlrc is func/anat, 'BAD dataset', man",
   "Altered logic in thd_initsess.c (done with dglen)."
 } ,

 { 17, NOV, 2011, RCR, "3drefit", MICRO, TYPE_BUG_FIX,
   "changing 'type' should have an effect even if not a bucket",
   "Done with dglen."
 } ,

 {  9, NOV, 2011, RCR, "afni_proc.py", MINOR, TYPE_MODIFY,
   "-surf_blur_fwhm is no longer valid, please use -blur_size",
   NULL
 } ,

 {  8, NOV, 2011, RCR, "adwarp", MICRO, TYPE_ENHANCE,
   "added a help example for writing anat+tlrc.BRIK",
   NULL
 } ,

 {  7, NOV, 2011, RCR, "afni_proc.py", MINOR, TYPE_NEW_OPT,
   "added -blur_to_fwhm and -blur_opts_B2FW",
   "Added for E Nelson and J Jarcho."
 } ,

 {  4, NOV, 2011, RCR, "3dSurf2Vol", MINOR, TYPE_ENHANCE,
   "added 'mode' mapping function",
   "Requested by R Mruczek.  Also done for Z Puckett."
 } ,

 {  3, NOV, 2011, RCR, "@2dwarper.Allin", MINOR, TYPE_NEW_OPT,
   "added -prefix option; allow for 3dAllin failures; copy time info",
   "Updates by N Mei and A Messinger."
 } ,

 {  2, NOV, 2011, RCR, "Dimon", MINOR, TYPE_ENHANCE,
   "allow -save_file_list to apply even with -infile_list",
   NULL
 } ,

 {  2, NOV, 2011, RCR, "afni_proc.py", MINOR, TYPE_ENHANCE,
   "if using TENT, run 'timing_tool.py -warn_tr_stats'",
   "Warnings are also saved in out.TENT_warn.txt."
 } ,

 {  2, NOV, 2011, RCR, "gen_ss_review_scripts.py", MINOR, TYPE_ENHANCE,
   "added out.TENT_warn.txt to warning file review",
   NULL
 } ,

 { 31, OCT, 2011, RCR, "timing_tool.py", MINOR, TYPE_NEW_OPT,
   "added -show_tr_stats and -warn_tr_stats options",
   NULL
 } ,

 { 25, OCT, 2011, RCR, "timing_tool.py", MINOR, TYPE_ENHANCE,
   "process married files with current operations",
   "1. AfniMarriedTiming inherits from AfniData (instead of local copies)\n"
   "2. add all AfniTiming methods to AfniMarriedTiming (as married timing)\n"
   "3. rename AfniMarriedTiming back to AfniTiming (but now married)"
 } ,

 { 25, OCT, 2011, RCR, "gen_ss_review_scripts.py", MINOR, TYPE_ENHANCE,
   "look for more file name variants, including with '_' separators",
   "Added for J Weisberg."
 } ,

 { 20, OCT, 2011, RCR, "afni_general", MINOR, TYPE_MODIFY,
   "changed most resampling programs to deoblique inputs upon read",
   "THD_open*_dataset() was followed by THD_make_cardinal().\n"
   "modified: 3dresample, 3dfractionize, 3drotate, adwarp, 3dLRflip\n"
   "          3dZeropad, 3dZcat, 3dAutobox\n"
   "not (yet) modified: 3dWarp(Drive), 3dAllineate"
 } ,

 { 19, OCT, 2011, RCR, "@2dwarper.Allin", MICRO, TYPE_NEW_OPT,
   "added a -mask option",
   "Added for A Messinger."
 } ,

 { 19, OCT, 2011, RCR, "GIFTI", MINOR, TYPE_ENHANCE,
   "can read/write ascii COMPLEX64, COMPLEX128, RGB24",
   "Requested by H Breman, J Mulders and N Schmansky."
 } ,

 { 18, OCT, 2011, RCR, "uber_subject.py", MINOR, TYPE_NEW_OPT,
   "added blur size control; removed requirement of stim timing files",
   NULL
 } ,

 { 18, OCT, 2011, RCR, "@radial_correlate", MICRO, TYPE_ENHANCE,
   "require enough volumes per dataset, store file name correspondence",
   NULL
 } ,

 { 17, OCT, 2011, RCR, "afni_proc.py", MICRO, TYPE_ENHANCE,
   "added -help for new -surf_* options, along with example #8",
   NULL
 } ,

 { 17, OCT, 2011, RCR, "@update.afni.binaries", MICRO, TYPE_MODIFY,
   "abin now has subdir (funstuff), so change 'mv' to 'rsync'",
   NULL
 } ,

 { 14, OCT, 2011, RCR, "afni_proc.py", MAJOR, TYPE_NEW_OPT,
   "now processes surface data",
   "- added 'surf' processing block, and corresponding '-surf_*' options:\n"
   "   -surf_anat, -surf_spec, -surf_anat_aligned, -surf_anat_has_skull,\n"
   "   -surf_A, -surf_B, -surf_blur_fwhm\n"
   "- compute errts and TSNR by default (had required option or blur est)"
 } ,

 { 14, OCT, 2011, RCR, "uber_subject.py", MICRO, TYPE_ENHANCE,
   "small -help_install update",
   NULL
 } ,

 { 14, OCT, 2011, RCR, "gen_ss_review_scripts.py", MINOR, TYPE_ENHANCE,
   "allow modest handling of surface results",
   NULL
 } ,

 {  6, OCT, 2011, RCR, "3dMean", MICRO, TYPE_BUG_FIX,
   "linux_xorg7_64 had optimizer error (and crashed), so altered loop method",
   "Thanks to P Kim for reporting the problem."
 } ,

 {  5, OCT, 2011, RCR, "uber_subject.py", MICRO, TYPE_BUG_FIX,
   "do not re-create proc script on proc execution",
   NULL
 } ,

 {  4, OCT, 2011, RCR, "afni_proc.py", MICRO, TYPE_NEW_OPT,
   "added -anat_has_skull option",
   NULL
 } ,

 {  4, OCT, 2011, RCR, "gen_ss_review_scripts.py", MINOR, TYPE_ENHANCE,
   "changed basic script outputs",
   "- added 'max censored displacement', 'final anat dset' and\n"
   "        'final voxel resolution' to basic script\n"
   "- removed 'num stim files found'"
 } ,

 {  4, OCT, 2011, RCR, "to3d", MICRO, TYPE_MODIFY,
   "explicitly warn about illegal '/' characters in output filename",
   NULL
 } ,

 {  3, OCT, 2011, RCR, "afni_proc.py", MICRO, TYPE_MODIFY,
   "changed default polort time back to TR*NT, to match 3dDeconvolve",
   NULL
 } ,

 {  3, OCT, 2011, RCR, "1d_tool.py", MINOR, TYPE_NEW_OPT,
   "added -censor_infile (e.g. to remove TRs from motion params)",
   "Added for N Adleman."
 } ,

 {  3, OCT, 2011, RCR, "afni-general", MICRO, TYPE_ENHANCE,
   "update ADN_ONE_STEP to ten million, allowing that many output sub-bricks",
   "This affects programs like 3dbucket, when the output has many volumes.\n"
   "Done for HJ Jo, J Gonzalez-Castillo, M Robinson."
 } ,

 { 22, SEP, 2011, RCR, "uber_ttest.py", MAJOR, TYPE_NEW_PROG,
   "a graphical program for running either 3dttest++ or 3dMEMA",
   "Still under destruction."
 } ,

 { 22, SEP, 2011, RCR, "afni_util.py", MINOR, TYPE_ENHANCE,
   "various updates",
   "- updated quotize_list\n"
   "- added nuke_final_whitespace, flist_to_table_pieces, get_ids_from_dsets"
 } ,

 { 22, SEP, 2011, RCR, "gen_ss_review_scripts.py", MINOR, TYPE_MODIFY,
   "added check_for_file and for_dset, updated find_x_mat, enorm, view_stats",
   NULL
 } ,

 { 22, SEP, 2011, RCR, "uber_align_test.py", MICRO, TYPE_MODIFY,
   "moved get_def_tool_path to library",
   NULL
 } ,

 { 22, SEP, 2011, RCR, "uber_subject.py", MINOR, TYPE_MODIFY,
   "altered spacing and made other minor changes",
   NULL
 } ,

 {  7, SEP, 2011, RCR, "Makefile.INCLUDE", MICRO, TYPE_MODIFY,
   "added @radial_correlate to the install scripts (forgot earlier)",
   NULL
 } ,

 {  6, SEP, 2011, RCR, "Dimon", MICRO, TYPE_NEW_OPT,
   "added -fast option, short for: -sleep_init 50 -sleep_vol 50",
   NULL
 } ,

 {  1, SEP, 2011, RCR, "afni_util.py", MICRO, TYPE_BUG_FIX,
   "get_default_polort: run time should be TR * (NT-1)",
   "This was changed back to TR*NT, to match 3dDeconvolve (3 Oct, 2011)."
 } ,

 {  1, SEP, 2011, RCR, "@radial_correlate", MINOR, TYPE_NEW_PROG,
   "compute voxelwise EPI correlations with local spherical averages",
   NULL
 } ,

 { 31, AUG, 2011, RCR, "afni_proc.py", MICRO, TYPE_MODIFY,
   "if censoring motion or outliers, add options to gen_ss_r command",
   NULL
 } ,

 { 30, AUG, 2011, RCR, "Dimon", MICRO, TYPE_BUG_FIX,
   "update volume delta to mean dz",
   "From text in DICOM files, initial dz values may not be sufficiently\n"
   "accurate, leaing to 'volume toasted' errors.\n"
   "Thanks to B Benson for reporting the problem."
 } ,

 { 19, AUG, 2011, RCR, "3dDeconvolve", MINOR, TYPE_MODIFY,
   "added the ability to output 1D sresp datasets",
   "Requested by S Baum."
 } ,

 { 17, AUG, 2011, RCR, "gen_ss_review_scripts.py", MICRO, TYPE_BUG_FIX,
   "fixed some final anat dset assignments",
   NULL
 } ,

 { 15, AUG, 2011, RCR, "afni-general", MICRO, TYPE_BUG_FIX,
   "altered SUMA_ParseFname for parsing of relative pathnames",
   "Thanks to Ryan of Princeton for reporting the problem."
 } ,

 { 12, AUG, 2011, RCR, "gen_ss_review_scripts.py", MICRO, TYPE_MODIFY,
   "gave volreg 3dAllineate command priority for final anat",
   NULL
 } ,

 {  4, AUG, 2011, RCR, "afni-general", MICRO, TYPE_MODIFY,
   "wrote loc_strcpy(/cat)_realloc for MCW_file_expand",
   "This is to allow for long sub-brick selectors."
 } ,

 {  3, AUG, 2011, RCR, "align_epi_anat.py", MICRO, TYPE_NEW_OPT,
   "added -save_orig_skullstrip, to avoid oblique transforms",
   "This was added for afni_proc.py."
 } ,

 {  3, AUG, 2011, RCR, "afni_proc.py", MINOR, TYPE_BUG_FIX,
   "changed aea.py -save_skullstrip to -save_orig_skullstrip",
   "The -save_skullstrip dataset might have an oblique transformation\n"
   "applied (which would throw off EPI if it is then sent to standard\n"
   "space).  Apply the new option to grab a simple skull-stripped anat.\n"
   "Thanks to A Ellenstein for reporting it and Z Saad for help understanding."
 } ,

 {  2, AUG, 2011, RCR, "gen_ss_review_scripts.py", MICRO, TYPE_MODIFY,
   "added control var out_prefix, a prefix for output files",
   NULL
 } ,

 {  2, AUG, 2011, RCR, "uber_skel.py", MICRO, TYPE_MODIFY,
   "main class inherits object - for older versions of python",
   NULL
 } ,

 {  2, AUG, 2011, RCR, "uber_align_test.py", MICRO, TYPE_MODIFY,
   "main class inherits object - for older versions of python",
   NULL
 } ,

 { 29, JUL, 2011, RCR, "3dUniformize", MINOR, TYPE_BUG_FIX,
   "fixed checks against lower_limit in option processing (since -1 init)",
   "Thanks to A Waite for reporting the problem and cause in the code."
 } ,

 { 29, JUL, 2011, RCR, "make_pq_script.py", MINOR, TYPE_MODIFY,
   "changes to handle python 2.4, where shell output has extra blank lines",
   NULL
 } ,

 { 29, JUL, 2011, RCR, "slow_surf_clustsim.py", MINOR, TYPE_ENHANCE,
   "z.max files are now named by p-value",
   "And suggest a quick.alpha.vals.py command."
 } ,

 { 26, JUL, 2011, RCR, "afni_proc.py", MINOR, TYPE_ENHANCE,
   "if e2a, update current anat to skull-stripped anat from align block",
   "This would avoid a second skull-strip step in @auto_tlrc."
 } ,

 { 25, JUL, 2011, RCR, "slow_surf_clustsim.py", MINOR, TYPE_ENHANCE,
   "added keepblocks var, to limit kept intermediate datasets",
   NULL
 } ,

 { 22, JUL, 2011, RCR, "slow_surf_clustsim.py", MINOR, TYPE_BUG_FIX,
   "after blur, rescale noise to be normally distributed",
   NULL
 } ,

 { 21, JUL, 2011, RCR, "gen_ss_review_scripts.py", MINOR, TYPE_MODIFY,
   "changed TR counts to come via awk instead of grep",
   NULL
 } ,

 { 21, JUL, 2011, RCR, "edt_blur.c", MICRO, TYPE_BUG_FIX,
   "fixed nz/sigmay typo, found by Patryk (on message board)",
   NULL
 } ,

 { 20, JUL, 2011, RCR, "afni_proc.py", MICRO, TYPE_BUG_FIX,
   "fixed aea.py -epi_base when: aea.py, -volreg_a2 last, variable run lens",
   "thanks to S Brislin and S White for reporting the problem"
 } ,

 { 20, JUL, 2011, RCR, "make_pq_script.py", MINOR, TYPE_NEW_PROG,
   "program will generate a script to produce a p-value/q-value curve pair",
   NULL
 } ,

 { 15, JUL, 2011, RCR, "@update.afni.binaries", MICRO, TYPE_ENHANCE,
   "applied -d as -defaults",
   NULL
 } ,

 { 15, JUL, 2011, RCR, "afni_proc.py", MICRO, TYPE_ENHANCE,
   "save output from ss_review in out.ss_review.$subj.txt",
   NULL
 } ,

 { 14, JUL, 2011, RCR, "gen_ss_review_scripts.py", MINOR, TYPE_ENHANCE,
   "added 'max motion displacement' to basic script",
   NULL
 } ,

 { 14, JUL, 2011, RCR, "1d_tool.py", MINOR, TYPE_NEW_OPT,
   "added -show_max_displace, for maximum motion displacement",
   NULL
 } ,

 { 14, JUL, 2011, RCR, "slow_surf_clustsim.py", MICRO, TYPE_ENHANCE,
   "show date per iter block and add ./ to 3dcalc prefix",
   NULL
 } ,

 { 13, JUL, 2011, RCR, "afni_proc.py", MINOR, TYPE_ENHANCE,
   "run gen_ss_review_scripts.py and any resulting 'basic' review script",
   NULL
 } ,

 { 13, JUL, 2011, RCR, "gen_group_command.py", MICRO, TYPE_NEW_OPT,
   "added -exit0 and babbled about possible artifact tests",
   NULL
 } ,

 { 11, JUL, 2011, RCR, "gen_group_command.py", MINOR, TYPE_BUG_FIX,
   "fixed case of partial path match to dsets",
   "Problem found by J Jarcho."
 } ,

 { 11, JUL, 2011, RCR, "gen_ss_review_scripts.py", MAJOR, TYPE_NEW_PROG,
   "for generating single subject review scripts",
   "To be run by the afni_proc.py proc script or directly by users."
 } ,

 { 8, JUL, 2011, RCR, "slow_surf_clustsim.py", MINOR, TYPE_MODIFY,
   "added -on_surface, which might not end up being so useful",
   NULL
 } ,

 { 6, JUL, 2011, RCR, "uber_align_test.py", MICRO, TYPE_MODIFY,
   "test use of SUBJ.set_var_with_defs",
   NULL
 } ,

 { 6, JUL, 2011, RCR, "afni_proc.py", MICRO, TYPE_GENERAL,
   "create anat_final dset, as one that is aligned with the stats",
   "Also, suggest use of uber_subject.py in the -ask_me dialog."
 } ,

 { 5, JUL, 2011, RCR, "afni-general", MINOR, TYPE_ENHANCE,
   "minor enhancements to 5 python files (prep for gen_ss_review_scripts.py)",
   NULL
 } ,

 { 30, JUN, 2011, RCR, "afni_proc.c", MICRO, TYPE_MODIFY,
   "renamed aligned anat output (from align_epi_anat.py)",
   "This should make it clear whether or not the output anat should be used"
 } ,

 { 27, JUN, 2011, RCR, "gen_group_command.py", MINOR, TYPE_NEW_OPT,
   "added -dset_index0_list/-dset_index1_list options, etc.",
   "- ttest++ and MEMA commands now apply directories to datasets\n"
   "- changed Subject.atrs to be VarsObject instance, not dictionary\n"
 } ,

 { 27, JUN, 2011, RCR, "afni_util.py", MICRO, TYPE_MODIFY,
   "changed decode_1D_ints to take imax param",
   "Affects 1d_tool.py, xmat_tool.py and any utilities using lib_afni1D.py.\n"
   "Also added restrict_by_index_lists()."
 } ,

 { 27, JUN, 2011, RCR, "thd_table.c", MICRO, TYPE_MODIFY,
   "output warning hint on single column covariate file",
   NULL
 } ,

 { 24, JUN, 2011, RCR, "slow_surf_clustsim.py", MAJOR, TYPE_NEW_PROG,
   "a temporary program until we do this in C",
   NULL
 } ,

 { 20, JUN, 2011, RCR, "afni_util.py", MINOR, TYPE_NEW_OPT,
   "added eta2 function (alongside '3ddot -doeta2')",
   NULL
 } ,

 { 17, JUN, 2011, RCR, "SUMA_MiscFunc.c", MICRO, TYPE_BUG_FIX,
   "set 0-length BmP array to matching length 3",
   NULL
 } ,

 { 16, JUN, 2011, RCR, "3ddot", MINOR, TYPE_NEW_OPT,
   "added -doeta2 via new THD_eta_squared_masked",
   "Added for Shinchan."
 } ,

 { 16, JUN, 2011, RCR, "3dAutoTcorrelate", MICRO, TYPE_BUG_FIX,
   "allowed very small datasets",
   NULL
 } ,

 { 15, JUN, 2011, RCR, "gen_group_command.py", MINOR, TYPE_ENHANCE,
   "if constant dset names, extract SIDs from dir names",
   "Done for R Momenan."
 } ,

 { 8, JUN, 2011, RCR, "make_random_timing.py", MICRO, TYPE_BUG_FIX,
   "fixed print and added min_rest to durations in test of -tr_locked",
   NULL
 } ,

 { 3, JUN, 2011, RCR, "afni_proc.py", MICRO, TYPE_NEW_OPT,
   "added -volreg_compute_tsnr/-regress_compute_tsnr",
   "Volreg TSNR is no longer the default, but regress TSNR is."
 } ,

 { 3, JUN, 2011, RCR, "Makefile", MINOR, TYPE_NEW_OPT,
   "removed -lpng from Makefile.macosx_10.6_Intel_64",
   "We added -lpng because we were compiling our own OpenMotif\n"
   "(configure option?), but fink's version does not need it."
 } ,

 { 2, JUN, 2011, RCR, "afni_proc.py", MINOR, TYPE_NEW_OPT,
   "compute TSNR datasets (added -compute_tsnr); added -regress_make_cbucket",
   NULL
 } ,

 { 2, JUN, 2011, RCR, "afni_proc.py", MINOR, TYPE_NEW_OPT,
   "de-meaned motion regressors is now the default",
   "- added -regress_apply_mot_types to specify motion types for regression\n"
   "- added -regress_no_motion_demean and -regress_no_motion_deriv\n"
   "- by default, demean and deriv motion parameters are created\n"
   "- by default, demean motion parameters are applied in the regression\n"
   "  (replacing the original 'basic' parameters, which should have no\n"
   "  change in betas of interest, just the constant polort betas)"
 } ,

 { 27, MAY, 2011, RCR, "afni_proc.py", MINOR, TYPE_MODIFY,
   "re-work of motion, as prep for more motion options",
   "- replaced -volreg_regress_per_run with -regress_motion_per_run\n"
   "- made uniq_list_as_dsets() a warning, not an error (for J Britton)"
 } ,

 { 27, MAY, 2011, RCR, "1d_tool.py", MINOR, TYPE_NEW_OPT,
   "added -split_into_pad_runs (for regress motion per run)",
   NULL
 } ,

 { 25, MAY, 2011, RCR, "timing_tool.py", MINOR, TYPE_NEW_OPT,
   "added -global_to_local and -local_to_global for G Chen",
   NULL
 } ,

 { 24, MAY, 2011, RCR, "1dplot", MINOR, TYPE_BUG_FIX,
   "fixed plotting of varying length time series",
   NULL
 } ,

 { 20, MAY, 2011, RCR, "uber_subject.py", MINOR, TYPE_MODIFY,
   "execute via /usr/bin/env python",
   "Help now suggests fink as primary Mac source for PyQt4."
 } ,

 { 20, MAY, 2011, RCR, "uber_align_test.py", MINOR, TYPE_MODIFY,
   "execute via /usr/bin/env python",
   NULL
 } ,

 { 16, MAY, 2011, RCR, "uber_align_test.py", MINOR, TYPE_ENHANCE,
   "could be used as a release version",
   " - added 'check center dist' button, to display the current distance\n"
   " - added menu item to show afni command for viewing results\n"
   " - added menu items to show python and shell command windows\n"
   " - added much more help, including main and section buttons\n"
   " - added browsing of align_epi_anat.py help"
 } ,

 { 16, MAY, 2011, RCR, "afni_util.py", MICRO, TYPE_ENHANCE,
   "added exec_tcsh_command function",
   NULL
 } ,

 { 16, MAY, 2011, RCR, "@Center_Distance", MICRO, TYPE_ENHANCE,
   "return something to $status, so we can detect success or failure",
   NULL
 } ,

 { 13, MAY, 2011, RCR, "uber_align_test.py", MINOR, TYPE_ENHANCE,
   "added working GUI (for options, GUI help still needs ... help)",
   NULL
 } ,

 { 12, MAY, 2011, RCR, "uber_skel.py", MAJOR, TYPE_NEW_PROG,
   "A working skeleton for future uber programs.",
   "This is based on uber_align_test.py, version 0.2."
 } ,

 { 12, MAY, 2011, RCR, "uber_align_test.py", MINOR, TYPE_ENHANCE,
   "many small updates",
   "This set of 3 files was broken off set uber_skel.py, meant to be a\n"
   "resonable starting point for future uber programs."
 } ,

 { 11, MAY, 2011, RCR, "uber_align_test.py", MAJOR, TYPE_ENHANCE,
   "added basic graphical interface, still need to add variable fields",
   "o  also made single cost_list\n"
   "o  also added -help_howto_program, which might move to a skeleton program"
 } ,

 { 11, MAY, 2011, RCR, "uber_subject.py", MICRO, TYPE_ENHANCE,
   "small help/todo update",
   NULL
 } ,

 { 9, MAY, 2011, RCR, "to3d", MICRO, TYPE_ENHANCE,
   "applied formal parsing for CSA Image Header Info for Siemens slice timing",
   "Process field (0x0029 1010) as little-endian CSA1 or 2 header, tags\n"
   "and items.  Get slice times from MosaicRefAcqTimes item.\n"
   "Thanks to I Souheil for finding NiBabel CSA format description."
 } ,

 { 4, MAY, 2011, RCR, "to3d", MICRO, TYPE_BUG_FIX,
   "fixed case of simult tpattern (so time_dep, but ui.tpattern is not set)",
   "Problem noted by J Ostuni."
 } ,

 { 2, MAY, 2011, RCR, "Dimon", MINOR, TYPE_BUG_FIX,
   "added nul-termination and a.b[.d]+ rules for checking Siemens slice times",
   "Problem noted by D Kravitz and S Lee."
 } ,

 { 29, APR, 2011, RCR, "afni_proc.py", MICRO, TYPE_MODIFY,
   "check that processing blocks are unique",
   NULL
 } ,

 { 28, APR, 2011, RCR, "uber_align_test.py", MAJOR, TYPE_NEW_PROG,
   "for testing EPI/anat alignment with various align_epi_anat.py options",
   "This is a command-line version, with a GUI to come soon."
 } ,

 { 28, APR, 2011, RCR, "uber_subject.py", MINOR, TYPE_NEW_OPT,
   "reconcile LUS.py with LS.py in prep for uber_align_test.py",
   NULL
 } ,

 { 28, APR, 2011, RCR, "afni_proc.py", MINOR, TYPE_NEW_OPT,
   "added -align_epi_strip_method",
   NULL
 } ,

 { 25, APR, 2011, RCR, "Imon", MINOR, TYPE_MODIFY,
   "Imon is getting phased out of the distribution (see 'Dimon -use_imon')",
   "Requires compiling alterations to be put back in (if anyone wants it)."
 } ,

 { 25, APR, 2011, RCR, "plug_realtime", MINOR, TYPE_ENHANCE,
   "have Dimon send 'TPATTERN explicit' with slice timing to RT plugin",
   NULL
 } ,

 { 24, APR, 2011, RCR, "@Align_Centers", MINOR, TYPE_ENHANCE,
   "allow -base dset to be in PATH, AFNI_PLUGINPATH, etc.",
   NULL
 } ,

 { 22, APR, 2011, RCR, "afni_proc.py", MINOR, TYPE_BUG_FIX,
   "if manual tlrc and -volreg_tlrc_adwarp, also transform extents mask",
   "Noted by J Britton.\n"
   "Also, if -regress_reml_exec, insert 3dClustSim table in stats_REML.\n"
   "Noted by R Momenan."
 } ,

 { 15, APR, 2011, RCR, "Dimon", MINOR, TYPE_ENHANCE,
   "added FROM_IMAGE as default Siemens slice pattern in to3d command",
   NULL
 } ,

 { 15, APR, 2011, RCR, "dicom_hdr", MINOR, TYPE_NEW_OPT,
   "added -slice_times and -slice_times_verb, to show siemens slice timing",
   NULL
 } ,

 { 14, APR, 2011, RCR, "thd_atlas.c", MICRO, TYPE_BUG_FIX,
   "for solaris, apply #def strcasestr strstr",
   NULL
 } ,

 { 13, APR, 2011, RCR, "to3d", MINOR, TYPE_NEW_OPT,
   "added FROM_IMAGE timing pattern (for Siemens mosaic images)",
   NULL
 } ,

 { 11, APR, 2011, RCR, "uber_subject.py", MICRO, TYPE_BUG_FIX,
   "fixed lost warnings for no sid/gid",
   NULL
 } ,

 { 8, APR, 2011, RCR, "Makefile", MICRO, TYPE_MODIFY,
   "removed -lf2c from Makefile.INCLUDE, added to LLIBS in Makefile.*",
   "Also removed redundant -lmri from many Makefiles and Makefile.INCLUDE."
 } ,

 { 7, APR, 2011, RCR, "uber_subject.py", MICRO, TYPE_MODIFY,
   "backports for Ubuntu 9",
   "requested by J Bodurka"
 } ,

 { 6, APR, 2011, RCR, "uber_subject.py", MICRO, TYPE_MODIFY,
   "make table size depend on font",
   NULL
 } ,

 { 5, APR, 2011, RCR, "howto", MINOR, TYPE_ENHANCE,
   "updated the class setup and basic Linux instructions for PyQt4",
   NULL
 } ,

 { 5, APR, 2011, RCR, "python_module_test.py", MICRO, TYPE_NEW_OPT,
   "added PyQt4 to test list",
   NULL
 } ,

 { 29, MAR, 2011, RCR, "uber_subject.py", MICRO, TYPE_ENHANCE,
   "changed subject directory to group.GROUP/subj.SUBJ",
   NULL
 } ,

 { 24, MAR, 2011, RCR, "uber_subject.py", MINOR, TYPE_ENHANCE,
   "added align and tlrc option boxes, adjusted spacing",
   NULL
 } ,

 { 23, MAR, 2011, RCR, "uber_subject.py", MINOR, TYPE_ENHANCE,
   "moved gltsym box to below stim, save AP output, small mac install update",
   NULL
 } ,

 { 22, MAR, 2011, RCR, "uber_subject.py", MINOR, TYPE_ENHANCE,
   "processing status, clear options/fields menu items, etc...",
   NULL
 } ,

 { 22, MAR, 2011, RCR, "to3d", MINOR, TYPE_BUG_FIX,
   "mri_read_dicom: if there is no vrCode, skip explicitVR",
   NULL
 } ,

 { 21, MAR, 2011, RCR, "uber_subject.py", MINOR, TYPE_ENHANCE,
   "many updates, including extra regress options box",
   NULL
 } ,

 { 20, MAR, 2011, RCR, "uber_subject.py", MAJOR, TYPE_ENHANCE,
   "handle symbolic GLTs, etc.",
   NULL
 } ,

 { 15, MAR, 2011, RCR, "afni_proc.py", MICRO, TYPE_MODIFY,
   "changed uncensored Xmat to X.nocensor.1D",
   NULL
 } ,

 { 15, MAR, 2011, RCR, "uber_subject.py", MICRO, TYPE_ENHANCE,
   "added -regress_make_ideal_sum, subject variables, GUI text changes",
   NULL
 } ,

 { 14, MAR, 2011, RCR, "afni_proc.py", MICRO, TYPE_MODIFY,
   "if no mask but extents, apply in scale step",
   NULL
 } ,

 { 14, MAR, 2011, RCR, "uber_subject.py", MICRO, TYPE_ENHANCE,
   "a handful of minor updates",
   NULL
 } ,

 {  9, MAR, 2011, RCR, "uber_subject.py", MICRO, TYPE_ENHANCE,
   "updates to uber_subject.py, how could I possibly remember what they are...",
   NULL
 } ,

 {  9, MAR, 2011, RCR, "make_random_timing.py", MICRO, TYPE_BUG_FIX,
   "fixed bug writing comment text in 3dD script",
   "Problem noted by Z Saad and P Kaskan."
 } ,

 {  8, MAR, 2011, RCR, "uber_subject.py", MINOR, TYPE_ENHANCE,
   "uber_subject.py command menu item, ...",
   NULL
 } ,

 {  7, MAR, 2011, RCR, "afni_proc.py", MICRO, TYPE_ENHANCE,
   "make proc script executable",
   NULL
 } ,

 {  7, MAR, 2011, RCR, "uber_subject.py", MINOR, TYPE_ENHANCE,
   "updates: command and pycommand windows, new Process classes, ...",
   NULL
 } ,

 {  3, MAR, 2011, RCR, "uber_subject.py", MINOR, TYPE_ENHANCE,
   "updates: control vars, subj dir, view actions, result vars, ...",
   NULL
 } ,

 {  2, MAR, 2011, RCR, "uber_subject.py", MINOR, TYPE_ENHANCE,
   "many updates, including write and exec of proc script",
   "There is still much to do before first release version."
 } ,

 { 22, FEB, 2011, RCR, "uber_subject.py", MINOR, TYPE_MODIFY,
   "added interfaces for 'expected' option",
   NULL
 } ,

 { 17, FEB, 2011, RCR, "3dDeconvolve", MICRO, TYPE_MODIFY,
   "make -CENSORTR run: warning more clear",
   NULL
 } ,

 { 17, FEB, 2011, RCR, "3dROIstats", MICRO, TYPE_MODIFY,
   "make unknown option error more clear",
   NULL
 } ,

 { 16, FEB, 2011, RCR, "uber_subject.py", MINOR, TYPE_MODIFY,
   "epi or stim list from command line can init order/labels; file reorg",
   "Also, initiated regression testing tree."
 } ,

 { 16, FEB, 2011, RCR, "howto", MINOR, TYPE_MODIFY,
   "updated the main page and basic Linux instructions",
   NULL
 } ,

 { 15, FEB, 2011, RCR, "uber_subject.py", SUPER, TYPE_NEW_PROG,
   "added CLI (command-line interface), generates basic afni_proc.py script",
   "Many enhancements yet to come."
 } ,

 { 14, FEB, 2011, RCR, "uber_proc.py", MINOR, TYPE_GENERAL,
   "moved uber program into main repository",
   NULL
 } ,

 { 12, FEB, 2011, RCR, "afni_util.py", MINOR, TYPE_ENHANCE,
   "updates for uber_subject.py",
   NULL
 } ,

 { 11, FEB, 2011, RCR, "lib_subjects.py", MICRO, TYPE_ENHANCE,
   "more updates for uber_subject.py",
   NULL
 } ,

 { 1, FEB, 2011, RCR, "afni_util.py", MINOR, TYPE_ENHANCE,
   "updates for parsing a stim file list",
   NULL
 } ,

 { 31, JAN, 2011, RCR, "afni_util.py", MICRO, TYPE_ENHANCE,
   "updates for uber_subj.py",
   NULL
 } ,

 { 25, JAN, 2011, RCR, "lib_subjects.py", MICRO, TYPE_ENHANCE,
   "updates to the VarsObject class",
   NULL
 } ,

 { 19, JAN, 2011, RCR, "lib_subjects.py", MINOR, TYPE_ENHANCE,
   "many updates to the VarsObject class",
   NULL
 } ,

 { 13, JAN, 2011, RCR, "afni_proc.py", MICRO, TYPE_MODIFY,
   "small changes to warnings for missing stimulus files",
   NULL
 } ,

 { 13, JAN, 2011, RCR, "Dimon", MINOR, TYPE_NEW_OPT,
   "added -gert_write_as_nifti and -gert_create_dataset",
   "requested by V Roopchansingh"
 } ,

 { 10, JAN, 2011, RCR, "3dttest", MICRO, TYPE_GENERAL,
   "fail with error message when -set2 is not the final option",
   "It had already been assumed to be the final option."
 } ,

 {  7, JAN, 2011, RCR, "rickr/Makefile", MICRO, TYPE_BUG_FIX,
   "Dimon: forgot to reconcile use of expat (with LGIFTI)",
   NULL
 } ,

 {  6, JAN, 2011, RCR, "afni-general", MICRO, TYPE_BUG_FIX,
   "ComputeObliquity() mosaic shift should be dcK*(nK-1)/2 in each direction",
   NULL
 } ,

 {  4, JAN, 2011, RCR, "Dimon", MAJOR, TYPE_ENHANCE,
   "version 3.0 : handle Siemens Mosaic formatted files",
   "- depend on libmri, return MRI_IMARR from mri_read_dicom, changes\n"
   "  for oblique and mosaic processing\n"
   "- mri_read_dicom.c: g_info (process control), g_image_info (Dimon)\n"
   "  replaced DEBUG_ON/debugprint with g_info.verb, many small changes\n"
   "- mri_dicom_elist.h: merged with dimon_afni.h\n"
   "- mcw_glob.[ch]: control sort direction via rglob_set_sort_dir()"
 } ,

 {  4, JAN, 2011, RCR, "afni", MICRO, TYPE_GENERAL,
   "do not open default windows in case of real-time",
   NULL
 } ,

 { 23, DEC, 2010, RCR, "to3d", MINOR, TYPE_NEW_OPT,
   "added -use_old_mosaic_code",
   "This is phase 1 of dealing with Siemens mosaic format in Dimon.\n"
   "Siemens mosaic functions we moved to new mri_process_siemens.c,\n"
   "with the ability to use the old code preserved with this option."
 } ,

 { 16, DEC, 2010, RCR, "@ANATICOR", MICRO, TYPE_GENERAL,
   "HJ change: small updates to the help",
   "changes were submitted for Hang Joon Jo"
 } ,

 { 16, DEC, 2010, RCR, "afni_proc.py", MINOR, TYPE_ENHANCE,
   "updates to file type (looks like) errors and warnings",
   NULL
 } ,

 { 16, DEC, 2010, RCR, "1d_tool.py", MINOR, TYPE_ENHANCE,
   "updates to file type (looks like) errors and warnings",
   NULL
 } ,

 { 15, DEC, 2010, RCR, "timing_tool.py", MINOR, TYPE_ENHANCE,
   "use lib_textdata.py for reading timing files, allow empty file",
   "empty file update for C Deveney"
 } ,

 { 14, DEC, 2010, RCR, "afni_proc.py", MINOR, TYPE_BUG_FIX,
   "fixed problem with timing file tests on 'empty' files with '*'",
   "problem noted by C Deveney and R Momenan"
 } ,

 { 30, NOV, 2010, RCR, "afni_history", MINOR, TYPE_NEW_OPT,
   "added option -final_sort_by_prog",
   NULL
 } ,

 { 22, NOV, 2010, RCR, "afni_proc.py", MICRO, TYPE_GENERAL,
   "small improvements to line wrapping",
   NULL
 } ,

 { 19, NOV, 2010, RCR, "timing_tool.py", MINOR, TYPE_NEW_OPT,
   "add -write_all_rest_times, moved write_to_timing_file to afni_util.py",
   "option added for J Poore"
 } ,

 { 18, NOV, 2010, RCR, "afni_proc.py", MICRO, TYPE_BUG_FIX,
   "fixed stim_files to stim_times conversion after multi_basis change",
   "problem noted by M Weber"
 } ,

 { 18, NOV, 2010, RCR, "make_stim_times.py", MICRO, TYPE_BUG_FIX,
   "fix for '*' in max 1 stim per run case",
   NULL
 } ,

 { 10, NOV, 2010, RCR, "afni_proc.py", MICRO, TYPE_GENERAL,
   "added new NOTE sections for ANAT/EPI ALIGNMENT to -help output",
   NULL
 } ,

 {  8, NOV, 2010, RCR, "gen_group_command.py", MAJOR, TYPE_NEW_OPT,
   "can now generate 3dttest++ commands",
   NULL
 } ,

 {  4, NOV, 2010, RCR, "afni_proc.py", MICRO, TYPE_MODIFY,
   "use X.uncensored.xmat.1D instead of X.full_length.xmat.1D",
   NULL
 } ,

 {  4, NOV, 2010, RCR, "afni_proc.py", MINOR, TYPE_NEW_OPT,
   "added regress_basis_multi, -regress_no_ideal_sum",
   "One can specify either one basis function or one per stim_times file."
 } ,

 {  4, NOV, 2010, RCR, "1d_tool.py", MICRO, TYPE_BUG_FIX,
   "fixed print problem in -show_indices",
   "Problem noted by Mingbo Cai."
 } ,

 {  2, NOV, 2010, RCR, "3dTstat", MINOR, TYPE_ENHANCE,
   "allow single volume input for functions mean, max, min, sum",
   "Other functions can be added to this list as needed."
 } ,

 { 29, OCT, 2010, RCR, "1d_tool.py", MINOR, TYPE_NEW_OPT,
   "added -show_indices_baseline, _motion and _interest",
   NULL
 } ,

 { 28, OCT, 2010, RCR, "3dMean", MICRO, TYPE_BUG_FIX,
   "do not proceed in case of no input datasets",
   NULL
 } ,

 { 27, OCT, 2010, RCR, "file_tool", MINOR, TYPE_NEW_OPT,
   "added -show_bad_char and -show_bad_all",
   NULL
 } ,

 { 26, OCT, 2010, RCR, "gen_group_command.py", MINOR, TYPE_NEW_OPT,
   "solidified 3dMEMA commands",
   "This is now used to generate AFNI_data6/group_results/s4.3dMEMA.V-A."
 } ,

 { 25, OCT, 2010, RCR, "gen_group_command.py", MAJOR, TYPE_NEW_PROG,
   "a program to generate group commands (3dMEMA for now)",
   "Commands to come: 3dttest(++), 3dANOVA*, GroupANA."
 } ,

 { 21, OCT, 2010, RCR, "timing_tool.py", MICRO, TYPE_NEW_OPT,
   "added -shift_to_run_offset",
   NULL
 } ,

 { 20, OCT, 2010, RCR, "afni_proc.py", MINOR, TYPE_NEW_OPT,
   "added -tcat_remove_last_trs, -ricor_regs_rm_nlast",
   "Added for J Czarapata."
 } ,

 { 20, OCT, 2010, RCR, "Dimon", MINOR, TYPE_NEW_OPT,
   "added -sort_by_acq_time for -dicom_org on Philips data",
   "Added for Manjula."
 } ,

 { 20, OCT, 2010, RCR, "thd_niftiwrite.c", MICRO, TYPE_BUG_FIX,
   "brick stats to intent codes was off by 1 index",
   "Problem noted by P Kohn."
 } ,

 { 16, OCT, 2010, RCR, "timing_tool.py", MICRO, TYPE_BUG_FIX,
   "fixed timing_to_1D fractions",
   NULL
 } ,

 { 15, OCT, 2010, RCR, "timing_tool.py", MINOR, TYPE_NEW_OPT,
   "added -multi_timing_to_events, -multi_timing_to_event_pair, -per_run",
   "- Modified timing_tool.py, lib_timing.py, lib_textdata.py, afni_util.py.\n"
   "- Added for N Adleman."
 } ,

 { 12, OCT, 2010, RCR, "3dREMLfit", MICRO, TYPE_GENERAL,
   "small help update to clarify slice-based regressor warnings",
   "Requested by D Handwerker."
 } ,

 { 17, SEP, 2010, RCR, "3dttest++", MINOR, TYPE_BUG_FIX,
   "init workspace with 0",
   "Trouble noted by M Choi"
 } ,

 { 10, SEP, 2010, RCR, "@SUMA_Make_Spec_FS", MICRO, TYPE_BUG_FIX,
   "removed extra endif's in case of $label_dir",
   NULL
 } ,

 {  8, SEP, 2010, RCR, "afni_util.py", MICRO, TYPE_ENHANCE,
   "added wildcard construction functions",
   NULL
 } ,

 {  1, SEP, 2010, RCR, "afni_proc.py", MICRO, TYPE_MODIFY,
   "tiny changes to help output (e.g. 3dAllineate options)",
   NULL
 } ,

 { 30, AUG, 2010, RCR, "3dVol2Surf", MICRO, TYPE_BUG_FIX,
   "check for -sv dataset before proceeding",
   NULL
 } ,

 { 30, AUG, 2010, RCR, "@CheckForAfniDset", MICRO, TYPE_BUG_FIX,
   "replaced use of {$var} with ${var}",
   "Problem noted by R Mruczek."
 } ,

 { 25, AUG, 2010, RCR, "make_random_timing.py", MICRO, TYPE_MODIFY,
   "update polort and write -nodata TR using 3 decimal places",
   NULL
 } ,

 { 18, AUG, 2010, RCR, "@build_afni_Xlib", MICRO, TYPE_NEW_OPT,
   "added -lib32 for building 32-bit on a 64-bit Linux box",
   NULL
 } ,

 { 18, AUG, 2010, RCR, "afni-general", MINOR, TYPE_MODIFY,
   "changed Makefile.linux_openmp (and _64) building on F10 (was F12)",
   NULL
 } ,

 { 17, AUG, 2010, RCR, "afni_proc.py", MICRO, TYPE_NEW_OPT,
   "allowed married timing files",
   "Also, delete output script on failure (have -keep_script_on_err option)."
 } ,

 { 16, AUG, 2010, RCR, "lib_textdata.py", MINOR, TYPE_ENHANCE,
   "new module to deal with reading/writing 1D/timing/married text files",
   "heading towards handling married timing in afni_proc.py"
 } ,

 { 16, AUG, 2010, RCR, "make_stim_times.py", MICRO, TYPE_MODIFY,
   "use lib_textdata.py for I/O",
   NULL
 } ,

 { 16, AUG, 2010, RCR, "timing_tool.py", MICRO, TYPE_MODIFY,
   "use lib_textdata.py for I/O",
   NULL
 } ,

 { 16, AUG, 2010, RCR, "lib_afni1D.py", MICRO, TYPE_MODIFY,
   "use lib_textdata.py for I/O (deleted read_1D_file)",
   NULL
 } ,

 { 16, AUG, 2010, RCR, "afni_xmat.py", MICRO, TYPE_MODIFY,
   "use lib_textdata.py for I/O (deleted read_1D_file)",
   NULL
 } ,

 { 16, AUG, 2010, RCR, "afni_util.py", MICRO, TYPE_MODIFY,
   "rewrote and moved text data I/O routines into lib_textdata.py",
   NULL
 } ,

 { 13, AUG, 2010, RCR, "Makefile.INCLUDE", MICRO, TYPE_GENERAL,
   "explicitly link the math library for the balloon target",
   NULL
 } ,

 {  5, AUG, 2010, RCR, "afni-general", MICRO, TYPE_GENERAL,
   "do not let THD_write_3dim_dataset fail silently",
   NULL
 } ,

 {  4, AUG, 2010, RCR, "afni_proc.py", MINOR, TYPE_NEW_OPT,
   "added -regress_CS_NN, default to 123",
   "Also, changed -niml to -both so that 1D files are output, and changed\n"
   "the prefix to ClustSim (from rm.CS) so those files are not deleted.\n"
   "If ClustSim is explicitly requested, require blur estimation."
 } ,

 {  3, AUG, 2010, RCR, "afni_history", MICRO, TYPE_BUG_FIX,
   "fixed -check_date test to see if version is current",
   "This problem affects afni_proc.py script execution."
 } ,

 {  2, AUG, 2010, RCR, "afni_proc.py", MINOR, TYPE_NEW_OPT,
   "check that stim_file/_time files match datasets, and that dsets exist",
   "- default is to check that files are appropriate for the input data\n"
   "- default is to check that input datasets exist\n"
   "- added options -test_stim_files and -test_for_dsets\n"
   "- afni_proc.py now depends on lib_afni1D"
 } ,

 {  2, AUG, 2010, RCR, "1d_tool.py", MICRO, TYPE_NEW_OPT,
   "small looks_like text change and remove TR from look_like_1D",
   NULL
 } ,

 { 30, JUL, 2010, RCR, "1d_tool.py", MINOR, TYPE_NEW_OPT,
   "added options to evaluate whether a file is valid as 1D or stim_times",
   "Added -looks_like_1D, -looks_like_local_times, -looks_like_global_times\n"
   "and -looks_like_test_all.\n"
   "The main purpose is to have tests that afni_proc.py can apply."
 } ,

 { 28, JUL, 2010, RCR, "zfun.c", MICRO, TYPE_BUG_FIX,
   "fixed small typos in the case of HAVE_ZLIB not being defined",
   "- zzb64_to_array (return) and array_to_zzb64 (missing arg)"
 } ,

 { 27, JUL, 2010, RCR, "thd_table.c", MICRO, TYPE_BUG_FIX,
   "strtod typo",
   NULL
 } ,

 { 27, JUL, 2010, RCR, "afni-general", MINOR, TYPE_ENHANCE,
   "propagate storage_mode in THD_open_tcat",
   "This is for non-AFNI formatted datasets, and fixes the problem where\n"
   "3dDeconvolve would not propagate nnodes/node_list of surface datasets.\n"
   "Problem noted by N Oosterhof."
 } ,

 { 23, JUL, 2010, RCR, "afni-general", MINOR, TYPE_ENHANCE,
   "added Makefile.linux_openmp (and _64) for building with OpenMP support",
   "Those distribution binaries will be built on a 64-bit Fedora 12 system."
 } ,

 { 22, JUL, 2010, RCR, "afni_proc.py", MINOR, TYPE_NEW_OPT,
   "added options -regress_run_clustsim and -regress_opts_CS",
   "This is to apply 3dClustSim results for multiple comparison correction\n"
   "to the stats dataset output from 3dDeconvolve."
 } ,

 { 20, JUL, 2010, RCR, "xmat_tool.py", MICRO, TYPE_MODIFY,
   "made small improvement out text formatting for cormat and cosmat", 
   NULL
 } ,

 { 19, JUL, 2010, RCR, "afni_proc.py", MINOR, TYPE_NEW_OPT,
   "added -check_afni_version and -requires_afni_version",
   "This will allow the processing script to verify that the AFNI version\n"
   "is recent enough for the enclosed commands."
 } ,

 { 19, JUL, 2010, RCR, "@DriveAfni", MICRO, TYPE_NEW_OPT,
   "added -help", 
   NULL
 } ,

 { 19, JUL, 2010, RCR, "afni_history", MINOR, TYPE_NEW_OPT,
   "added -check_date, to verify whether the distribution is current",
   NULL
 } ,

 { 19, JUL, 2010, RCR, "3dFWHMx", MICRO, TYPE_BUG_FIX,
   "fixed -arith mean",
   NULL
 } ,

 { 16, JUL, 2010, RCR, "afni", MICRO, TYPE_BUG_FIX,
   "added legendre to forced_loads array for plugin use",
   NULL
 } ,

 { 16, JUL, 2010, RCR, "3dMean", MINOR, TYPE_NEW_OPT,
   "added -mask_union and -mask_inter, for creation of mask datasets",
   NULL
 } ,

    { 14, JUL, 2010, RCR, "afni_proc.py", MINOR, TYPE_ENHANCE,
   "added -mask_test_overlap and -regress_cormat_warnigns",
   "Unless the user sets these options to 'no', the processing script\n"
   "will now use 3dABoverlap to evaluate the anat/EPI mask overlap, and\n"
   "1d_tool.py to check the X-matrix for large pairwise correlations\n"
   "between any two regressors."
 } ,

 { 14, JUL, 2010, RCR, "3dABoverlap", MICRO, TYPE_ENHANCE,
   "added -no_automask to allow mask datasets as input",
   NULL
 } ,

 { 14, JUL, 2010, RCR, "Makefile.linux_gcc33_64", MICRO, TYPE_MODIFY,
   "use staic link of SUMA programs to Motif, as AFNI programs already do",
   NULL
 } ,

 { 13, JUL, 2010, RCR, "plug_realtime", MINOR, TYPE_ENHANCE,
   "added channel list selection, for choosing which channels to merge",
   NULL
 } ,

 { 12, JUL, 2010, RCR, "timing_tool.py", MINOR, TYPE_NEW_OPT,
   "added -truncate_times and -round_times for S Durgerian",
   NULL
 } ,

 { 11, JUL, 2010, RCR, "timing_tool.py", MINOR, TYPE_ENHANCE,
   "show TR offset stats if -tr and -show_isi_stats",
   NULL
 } ,

 { 7, JUL, 2010, RCR, "NIFTI", MICRO, TYPE_BUG_FIX,
   "fixed znzread/write to again return nmembers",
   "Also, added M Hanke's update to CMakeLists.txt for new realease number."
 } ,

 { 7, JUL, 2010, RCR, "nifti_tool", MICRO, TYPE_BUG_FIX,
   "fixed nt_read_bricks bsize computation for large files",
   NULL
 } ,

 { 7, JUL, 2010, RCR, "NIFTI", MINOR, TYPE_BUG_FIX,
   "fixes for large files (noted/investigated by M Hanke and Y Halchenko)",
   "- fixed znzread/write, noting example by M Adler\n"
   "- changed nifti_swap_* routines/calls to take size_t"
 } ,

 { 28, JUN, 2010, RCR, "GIFTI", MICRO, TYPE_ENHANCE,
   "applied CMakeLists.txt update from M Hanke for Debian release",
   NULL
 } ,

 { 28, JUN, 2010, RCR, "GIFTI", MICRO, TYPE_MODIFY,
   "the most significant dimension cannot be 1",
   "Requested by N Schmansky"
 } ,

 { 28, JUN, 2010, RCR, "3dAutoTcorrelate", MINOR, TYPE_NEW_OPT,
   "added -eta2 (Cohen eta squared) for HJ Jo",
   "Also added -mask and -mask_only_targets."
 } ,

 { 22, JUN, 2010, RCR, "afni_proc.py", MINOR, TYPE_NEW_OPT,
   "3dToutcount detrending now defaults to Legendre polynomials",
   "  Using Legendre polynomials, 3dToutcount polort can exceed 3\n"
   "  (limit noted by I Mukai and K Bahadur).\n"
   "  Added options -outlier_legendre and -outlier_polort."
 } ,

 { 22, JUN, 2010, RCR, "3dToutcount", MINOR, TYPE_NEW_OPT,
   "added -legendre option, which also allows polort > 3",
   NULL
 } ,

 { 17, JUN, 2010, RCR, "afni_proc.py", MICRO, TYPE_ENHANCE,
   "apply default polort in 3dToutcount",
   NULL
 } ,

 { 17, JUN, 2010, RCR, "3dTcat", MICRO, TYPE_ENHANCE,
   "removed sub-brick length limit",
   NULL
 } ,

 { 10, JUN, 2010, RCR, "afni_proc.py", MICRO, TYPE_BUG_FIX,
   "fixed copying EPI and anat as NIFTI",
   NULL
 } ,

 { 8, JUN, 2010, RCR, "timing_tool.py", MICRO, TYPE_BUG_FIX,
   "fixed partitioning without zeros",
   NULL
 } ,

 { 8, JUN, 2010, RCR, "afni_proc.py", MINOR, TYPE_NEW_OPT,
   "added -regress_censor_outliers and -regress_skip_first_outliers",
   NULL
 } ,

 { 4, JUN, 2010, RCR, "afni_proc.py", MINOR, TYPE_NEW_OPT,
   "moved outlier counting outside of tshift block",
   "- if only one regressor, use 1dcat for 'sum' ideal\n"
   "- added -count_outliers, default to 'yes'\n"
   "- outlier counting is now at end of tcat block"
 } ,

 { 4, JUN, 2010, RCR, "3dToutcount", MICRO, TYPE_NEW_OPT,
   "added -fraction to output fraction of bad voxels, instead of count",
   "This will be used by afni_proc.py for censoring."
 } ,

 { 3, JUN, 2010, RCR, "plug_realtime", MAJOR, TYPE_ENHANCE,
   "added ability to register merged data and possibly all channels",
   "Via MergeRegister, one can request to register the ChannelMerge dataset.\n"
   "The individual channels can also be 'registered' via the same parameters\n"
   "as the ChannelMerge dataset.\n"
   "Requested by J Hyde, A Jesmanowicz, D Ward of MCW."
 } ,

 { 3, JUN, 2010, RCR, "afni_history", MICRO, TYPE_ENHANCE,
   "added TYPE_ENHANCE, often a more appropriate term",
   NULL
 } ,

 { 1, JUN, 2010, RCR, "afni_util.py", MINOR, TYPE_ENHANCE,
   "added variance and t-test routines (1-sample, paired, pooled, unpooled)",
   NULL
 } ,

 { 27, MAY, 2010, RCR, "afni_proc.py", MINOR, TYPE_BUG_FIX,
   "fixed use of -volreg_regress_per_run and -regress_censor_motion pair",
   "Problem found by D Drake."
 } ,

 { 20, MAY, 2010, RCR, "Makefile.NIH.CentOS.5.3_64", MICRO, TYPE_MODIFY,
   "update CCOLD to compile with gcc verion 3.4",
   NULL
 } ,

 { 19, MAY, 2010, RCR, "Makefile.*", MINOR, TYPE_BUG_FIX,
   "add CCOLD to all for compiling nifticdf.o on linux_xorg7_64 using gcc v3",
   "This is a bug in the gcc compiler code, not in AFNI.  So the workaround\n"
   "is to compile nifticdf.o with a different version of the compiler.\n"
   "\n"
   "The gcc compiler versions 4.1-4.3 (at least) had an optimization bug\n"
   "when compiling nifticdf.o.  The result was an inaccurate conversion\n"
   "from F-stats to p-values (in some cases).\n"
   "Test with the command:     cdf -t2p fift 1.0 10 100\n"
   "   good result: 0.448817, bad result: 0.0472392\n"
   "Problem found by L Thomas and B Bones."
 } ,

 { 13, MAY, 2010, RCR, "3dbucket", MICRO, TYPE_GENERAL,
   "tiny help update to clarify -glueto and -aglueto",
   NULL
 } ,

 { 13, MAY, 2010, RCR, "ui_xmat.py", MICRO, TYPE_GENERAL,
   "tiny update: check for set_afni_xmat() failure",
   NULL
 } ,

 { 12, MAY, 2010, RCR, "afni_proc.py", MINOR, TYPE_NEW_OPT,
   "added -regress_censor_first_trs for A Barbey",
   "This is needed when also using -regress_censor_motion."
 } ,

 { 12, MAY, 2010, RCR, "1d_tool.py", MINOR, TYPE_NEW_OPT,
   "added -censor_first_trs, to mix with -censor_motion results",
   NULL
 } ,

 { 10, MAY, 2010, RCR, "ktaub.c", MICRO, TYPE_BUG_FIX,
   "allow for build on SOLARIS_OLD",
   NULL
 } ,

 { 6, MAY, 2010, RCR, "Dimon", MINOR, TYPE_ENHANCE,
   "allow negatives in -sort_by_num_suffix, look for '0054 1330' in sorting",
   NULL
 } ,

 { 1, MAY, 2010, RCR, "make_random_timing.py", MINOR, TYPE_NEW_OPT,
   "added -max_consec for Liat of Cornell",
   NULL
 } ,

 { 29, APR, 2010, RCR, "@DriveAfni", MICRO, TYPE_ENHANCE,
   "minor updates",
   NULL
 } ,

 { 28, APR, 2010, RCR, "NIFTI", MICRO, TYPE_ENHANCE,
   "added NIFTI_ECODE_CARET for J. Harwell",
   NULL
 } ,

 { 26, APR, 2010, RCR, "afni_proc.py", MINOR, TYPE_NEW_OPT,
   "added -regress_opts_reml",
   NULL
 } ,

 { 26, APR, 2010, RCR, "3dDeconvolve", MINOR, TYPE_ENHANCE,
   "add $* to end of 3dREMLfit script command, for additional arguments",
   "Finally getting around to afni_proc.py option -regress_opts_reml..."
 } ,

 { 28, MAR, 2010, RCR, "afni_proc.py", MICRO, TYPE_ENHANCE,
   "applied fitts computation to REML case",
   NULL
 } ,

 { 25, MAR, 2010, RCR, "1d_tool.py", MICRO, TYPE_ENHANCE,
   "small help update",
   NULL
 } ,

 { 25, MAR, 2010, RCR, "afni_proc.py", MICRO, TYPE_ENHANCE,
   "small help update describing help sections",
   NULL
 } ,

 { 25, MAR, 2010, RCR, "plug_crender", MICRO, TYPE_GENERAL,
   "changed name in plugin list to original 'Render Dataset'",
   "Also changed plug_render to 'Render [old]', though it is no longer\n"
   "built by default."
 } ,

 { 25, MAR, 2010, RCR, "3dcopy", MICRO, TYPE_GENERAL,
   "on failure, warn user that sub-brick selection is not allowed",
   "Requested by T Nycum."
 } ,

 { 23, MAR, 2010, RCR, "afni_proc.py", MINOR, TYPE_NEW_OPT,
   "added -regress_compute_fitts option, to save memory in 3dDeconvolve",
   NULL
 } ,

 { 19, MAR, 2010, RCR, "afni_util.py", MICRO, TYPE_MODIFY,
   "round to 3 bits below 4 (above, truncate to int)",
   NULL
 } ,

 { 19, MAR, 2010, RCR, "3dfractionize", MICRO, TYPE_GENERAL,
   "added 3dAllineate example of inverse tlrc warp",
   NULL
 } ,

 { 18, MAR, 2010, RCR, "afni_proc.py", MINOR, TYPE_MODIFY,
   "handle args with '\\n' in them (probably from quoted newlines)",
   NULL
 } ,

 { 18, MAR, 2010, RCR, "afni_proc.py", MICRO, TYPE_GENERAL,
   "small updates to help for alignment options",
   NULL
 } ,

 { 17, MAR, 2010, RCR, "timing_tool.py", MINOR, TYPE_BUG_FIX,
   "fixed timing_to_1D when some runs are empty",
   "Problem found by L Thomas and B Bones."
 } ,

 { 16, MAR, 2010, RCR, "3dAttribute", MICRO, TYPE_ENHANCE,
   "set_dataset_attributes() on read - so can use on non-AFNI datasets",
   NULL
 } ,

 { 16, MAR, 2010, RCR, "3dbucket", MINOR, TYPE_BUG_FIX,
   "fixed getting incorrect FDR curves (noted by D Glen)",
   NULL
 } ,

 { 16, MAR, 2010, RCR, "NIFTI", MICRO, TYPE_ENHANCE,
   "added NIFTI_ECODE_VOXBO for D. Kimberg",
   NULL
 } ,

 { 11, MAR, 2010, RCR, "3dsvm_common.c", MICRO, TYPE_GENERAL,
   "some compilers choke on mid-block variable definitions",
   NULL
 } ,

 {  9, MAR, 2010, RCR, "3dNotes", MICRO, TYPE_GENERAL,
   "send -help output to stdout, not stderr (req by T Nycum)",
   NULL
 } ,

 {  9, MAR, 2010, RCR, "thd_gifti.c", MICRO, TYPE_MODIFY,
   "init ptr and clear accidental debug output",
   NULL
 } ,

 {  8, MAR, 2010, RCR, "afni_proc.py", MICRO, TYPE_GENERAL,
   "modified option order in some help examples",
   NULL
 } ,

 {  8, MAR, 2010, RCR, "thd_gifti.c", MICRO, TYPE_MODIFY,
   "corresponding update of lt->index to lt->key",
   NULL
 } ,

 {  8, MAR, 2010, RCR, "GIFTI", MINOR, TYPE_MODIFY,
   "GIfTI LabelTable format change: Index to Key",
   "modified gifti_xml.[ch], gifti_io.[ch]"
 } ,

 {  5, MAR, 2010, RCR, "thd_gifti.c", MICRO, TYPE_MODIFY,
   "try to read gifti UINT32 as INT32 (for FreeSurfer aparc files)",
   NULL
 } ,

 {  4, MAR, 2010, RCR, "GIFTI", MINOR, TYPE_MODIFY,
   "minor changes (also see NITRC IDs 4619 and 4644)",
   " - for integers, make default approx test to be equality\n"
   " - small changes to zlib failure strings\n"
   " - cast to avoid compile warning on some systems\n"
   " - made NITRC gifti.dtd link that will not change"
 } ,

 {  3, MAR, 2010, RCR, "afni_proc.py", MICRO, TYPE_MODIFY,
   "when censoring, create uncensored ideals and sum",
   NULL
 } ,

 { 20, FEB, 2010, RCR, "timing_tool.py", MINOR, TYPE_NEW_OPT,
   "added -timing_to_1D, -tr and -min_frac for PPI scripting (and B Benson)",
   NULL
 } ,

 { 18, FEB, 2010, RCR, "SUMA_Makefile_NoDev", MICRO, TYPE_GENERAL,
   "added '--includedir /usr/local/netpbm' for libgts.a build on new Linux",
   NULL
 } ,

 { 5, FEB, 2010, RCR, "GIFTI", MINOR, TYPE_MODIFY,
   "thd_gifti: if LabelTable use INTENT_LABEL, suma_gifti.c: no normals",
   "done with Ziad"
 } ,

 { 21, JAN, 2010, RCR, "afni_proc.py", MICRO, TYPE_NEW_OPT,
   "added -tlrc_opts_at; made tiny mod to scaling operation",
   NULL
 } ,

 { 15, JAN, 2010, RCR, "afni_proc.py", MICRO, TYPE_NEW_OPT,
   "added -regress_fout yes/no option for G. Pagnoni",
   NULL
 } ,

 { 14, JAN, 2010, RCR, "3dVol2Surf", MINOR, TYPE_BUG_FIX,
   "Fixed crash w/labels on '-map_func seg_vals' -> NIML",
   "Problem found by Swaroop at Dartmouth."
 } ,

 { 12, JAN, 2010, RCR, "2dImReg", MICRO, TYPE_BUG_FIX,
   "Fixed crash if ny > nx.  Go back to failure and ponder fix.",
   NULL
 } ,

 { 7, JAN, 2010, RCR, "afni-general", MICRO, TYPE_BUG_FIX,
   "stdint.h should not be included on a SOLARIS_OLD system",
   NULL
 } ,

 { 6, JAN, 2010, RCR, "thd_intlist.c", MINOR, TYPE_BUG_FIX,
   "fixed sub-brick selection of datasets without labels (e.g. NIfTI)",
   NULL
 } ,

 { 24, DEC, 2009, RCR, "gifti_tool", MINOR, TYPE_NEW_OPT,
   "added -approx_gifti option",
   NULL
 } ,

 { 24, DEC, 2009, RCR, "GIFTI", MINOR, TYPE_ENHANCE,
   "added approximate difference functions",
   "- added gifti_approx_gifti_images, DA_pair, labeltables, diff_offset\n"
   "- added gifti_triangle_diff_offset\n"
   "- gifti_compare_coordsys takes comp_data param"
 } ,

 {  8, DEC, 2009, RCR, "GIFTI", MINOR, TYPE_ENHANCE,
   "added ability to read/write GIFTI LabelTables with colors in thd_gifti.c",
   NULL
 } ,

 {  4, DEC, 2009, RCR, "3dWarp", MICRO, TYPE_GENERAL,
   "add help example of going from +tlrc space to +orig space",
   NULL
 } ,

 { 30, NOV, 2009, RCR, "afni-general", MINOR, TYPE_BUG_FIX,
   "afni crashes on short ANALYZE file from double fclose()",
   NULL
 } ,

 { 16, NOV, 2009, RCR, "afni_proc.py", MINOR, TYPE_ENHANCE,
   "allow motion censoring with varying run lengths",
   "Also, if a max is applied in scaling, explicitly limit to [0,max].\n"
 } ,

 { 16, NOV, 2009, RCR, "1d_tool.py", MINOR, TYPE_ENHANCE,
   "allow motion censoring with varying run lengths",
   NULL
 } ,

 {  4, NOV, 2009, RCR, "Dimon", MICRO, TYPE_MODIFY,
   "small change to check on sort problems",
   NULL
 } ,

 { 27, OCT, 2009, RCR, "GIFTI", MINOR, TYPE_ENHANCE,
   "added support for optional LabelTable RGBA attributes",
   NULL
 } ,

 { 23, OCT, 2009, RCR, "1d_tool.py", MINOR, TYPE_NEW_OPT,
   "added -censor_fill and -censor_fill_par",
   "These options are to zero-pad TRs that were censored by 3dDeconvolve."
 } ,

 { 19, OCT, 2009, RCR, "afni_proc.py", MINOR, TYPE_NEW_OPT,
   "added options for using 3dBlurInMask, instead of 3dmerge",
   "- added -blur_in_mask, -blur_in_automask and -blur_opts_BIM\n"
   "- added -sep_char and -subj_curly"
 } ,

 { 16, OCT, 2009, RCR, "1d_tool.py", MICRO, TYPE_NEW_OPT,
   "added -demean, to demean motion parameters, for example",
   "The polort 0 values should be more accurate baseline constants.\n"
   "Useful for creating a proper polort baseline w/3dSynthesize."
 } ,

 { 14, OCT, 2009, RCR, "3dTcat", MICRO, TYPE_ENHANCE,
   "allow creation of single volume dataset",
   "as requested by N Vack (among many others)"
 } ,

 { 6, OCT, 2009, RCR, "1d_tool.py", MICRO, TYPE_NEW_OPT,
   "added -set_run_lengths option, for varying run lengths",
   "Added for motion censoring and run padding."
 } ,

 { 2, OCT, 2009, RCR, "1d_tool.py", MICRO, TYPE_ENHANCE,
   "also output cosines with -show_cormat_warnings",
   NULL
 } ,

 { 1, OCT, 2009, RCR, "@Reorder", MICRO, TYPE_MODIFY,
   "minor changes:",
   "- changed warnings on varying incidence counts (JB's woriding)\n"
   "- discard indices which are not valid sub-bricks\n"
   "- do not call 3dTstat if only one sub-brick"
 } ,

 { 1, OCT, 2009, RCR, "afni-general", MICRO, TYPE_GENERAL,
   "9/29, defined isblank() in case of SOLARIS_OLD ... and then removed it",
   NULL
 } ,

 { 29, SEP, 2009, RCR, "@Reorder", MINOR, TYPE_NEW_PROG,
   "script version of reorder plugin, for J. Bjork",
   NULL
 } ,

 { 16, SEP, 2009, RCR, "timing_tool.py", MICRO, TYPE_NEW_OPT,
   "added -scale_data for J Meltzer",
   NULL
 } ,

 { 16, SEP, 2009, RCR, "plug_vol2surf", MICRO, TYPE_ENHANCE,
   "can init debug level via AFNI_DEBUG_PLUG_VOL2SURF",
   NULL
 } ,

 { 16, SEP, 2009, RCR, "3ddot", MINOR, TYPE_BUG_FIX,
   "de-meaning data causes permission-based seg fault, apply means upon read",
   "Problem found by Giuseppe Pagnoni."
 } ,

 {  8, SEP, 2009, RCR, "realtime_receiver.py", MICRO, TYPE_MODIFY,
   "bind to open host, so a /etc/hosts entry is not required",
   NULL
 } ,

 {  4, SEP, 2009, RCR, "plug_realtime", MINOR, TYPE_ENHANCE,
   "registration can now be consistent across runs",
   "Reg Base can be 'Current': to set the base volume from the current run\n"
   "(call this the old way), 'Current & Keep': use current run, but then\n"
   "store that base and apply it to future runs, 'External Dataset': fix the\n"
   "base from some chosen dataset.\n"
   "\n"
   "Using 'Current & Keep' makes sense for realtime registration.\n"
 } ,

 {  4, SEP, 2009, RCR, "@update.afni.binaries", MICRO, TYPE_NEW_OPT,
   "if wget fails, try curl; added -curl and -testing options",
   NULL
 } ,

 { 28, AUG, 2009, RCR, "afni_util.py", MICRO, TYPE_BUG_FIX,
   "fixed make_CENSORTR_string, comma delimitation needs run: prefix",
   NULL
 } ,

 { 27, AUG, 2009, RCR, "afni_proc.py", MICRO, TYPE_BUG_FIX,
   "fixed motion_ prefix in '3dDeconvolve -censor'",
   "Problem found by B Bones."
 } ,

 { 27, AUG, 2009, RCR, "afni_proc.py", MICRO, TYPE_NEW_OPT,
   "added -regress_local_times, -regress_global_times",
   "Since the -local_times and -global_times options in 3dDeconvolve must be\n"
   "processed before the stimuli they refer to, it does nothing to pass them\n"
   "via -regress_opts_3dD.  Hence, the options are needed.\n"
 } ,

 { 26, AUG, 2009, RCR, "afni_proc.py", MICRO, TYPE_MODIFY,
   "in scaling block, explicitly remove any negative data values",
   NULL
 } ,

 { 25, AUG, 2009, RCR, "afni_proc.py", MINOR, TYPE_ENHANCE,
   "if volreg block, always create motion_${subj}_enorm.1D",
   NULL
 } ,

 { 25, AUG, 2009, RCR, "1d_tool.py", MICRO, TYPE_ENHANCE,
   "with -censor_motion, also output PREFIX_enorm.1D",
   NULL
 } ,

 { 21, AUG, 2009, RCR, "afni_proc.py", MINOR, TYPE_NEW_OPT,
   "added -regress_censor_motion and -regress_censor_prev",
   "Motivated by L Thomas and B Bones."
 } ,

 { 21, AUG, 2009, RCR, "1d_tool.py", MICRO, TYPE_NEW_OPT,
   "added -show_censor_count",
   NULL
 } ,

 { 20, AUG, 2009, RCR, "1d_tool.py", MINOR, TYPE_NEW_OPT,
   "added motion censoring options",
   "Added -censor_motion, -censor_prev_TR,  -collapse_cols, -extreme_mask,\n"
   "      -set_tr, -write_censor and -write_CENSORTR.\n"
   "Also modified afni_util.py, lib_afni1D.py and option_list.py."
 } ,

 { 14, AUG, 2009, RCR, "afni_proc.py", MINOR, TYPE_NEW_OPT,
   "added -align_epi_ext_dset, to align anat to external EPI",
   "This may be important for multi-channel coil EPI data with low internal\n"
   "structural contrast.  Users might align to the first (pre-steady-state)\n"
   "TR, even though that volume is not used in the analysis."
 } ,

 { 13, AUG, 2009, RCR, "afni_proc.py", MINOR, TYPE_NEW_OPT,
   "added -volreg_tlrc_adwarp, to apply a manual Talairach transformation",
   NULL
 } ,

 { 10, AUG, 2009, RCR, "afni_proc.py", MINOR, TYPE_MODIFY,
   "truncate min dim to 3 sig bits for -volreg_tlrc_warp/-volreg_align_e2s",
   "The old default was 2 bits, -volreg_warp_dxyz overrides."
 } ,

 { 10, AUG, 2009, RCR, "3dSurf2Vol", MINOR, TYPE_ENHANCE,
   "allow processing of -overwrite and AFNI_DECONFLICT",
   NULL
 } ,

 {  6, AUG, 2009, RCR, "afni_proc.py", MINOR, TYPE_BUG_FIX,
   "fixed problems found by I Mukai and K Bahadur",
   "- fixed -volreg_align_to base as applied in align_epi_anat.py\n"
   "- fixed blur 'averages' computation when only one run"
 } ,

 {  4, AUG, 2009, RCR, "realtime_receiver.py", MINOR, TYPE_ENHANCE,
   "added basic demo interface and itemized exception traps",
   NULL
 } ,

 { 31, JUL, 2009, RCR, "prompt_user", MICRO, TYPE_ENHANCE,
   "apply some escape sequences, mostly to display newlines",
   NULL
 } ,

 { 29, JUL, 2009, RCR, "afni_proc.py", MINOR, TYPE_BUG_FIX,
   "fixed creation of extents mask when only 1 run",
   NULL
 } ,

 { 28, JUL, 2009, RCR, "3dREMLfit", MINOR, TYPE_MODIFY,
   "if known, require proper slice regressor ordering in -slibase* opts\n",
   NULL
 } ,

 { 27, JUL, 2009, RCR, "afni_proc.py", MINOR, TYPE_BUG_FIX,
   "use -slibase_sm instead of -slibase in 3dREMLfit",
   NULL
 } ,

 { 27, JUL, 2009, RCR, "1d_tool.py", MINOR, TYPE_NEW_OPT,
   "added -show_labels and -show_label_ordering",
   NULL
 } ,

 { 27, JUL, 2009, RCR, "3dREMLfit", MINOR, TYPE_NEW_OPT,
   "added -slibase_sm, for slice-major ordering of regressors",
   "RetroTS and afni_proc.py were incorrectly using this ordering.\n"
   "** Analysis done prior to this probably needs to be re-done."
 } ,

 { 27, JUL, 2009, RCR, "plug_realtime", MICRO, TYPE_ENHANCE,
   "added Y/N AFNI_REALTIME_reset_output_index, to start each dset at 001",
   "Also, changed prefix separator to double underscore '__'.",
 } ,

 { 27, JUL, 2009, RCR, "afni-general", MICRO, TYPE_GENERAL,
   "added SOLARIS_OLD atanhf #define to machdep.h",
   NULL
 } ,

 { 23, JUL, 2009, RCR, "afni_run_R", MINOR, TYPE_ENHANCE,
   "allow any number of args, but where first is program, last is output",
   NULL
 } ,

 { 23, JUL, 2009, RCR, "timing_tool.py", MINOR, TYPE_NEW_OPT,
   "added -partition option",
   NULL
 } ,

 { 22, JUL, 2009, RCR, "realtime_receiver.py", MAJOR, TYPE_NEW_PROG,
   "python replacement for serial helper",
   "New 'data_choice' options can be added to compute_data_for_serial_port\n"
   "for sending results of a different computation to the serial port."
 } ,

 { 16, JUL, 2009, RCR, "@update.afni.binaries", MICRO, TYPE_MODIFY,
   "check for 'wget' and whine to user if missing",
   NULL
 } ,

 { 14, JUL, 2009, RCR, "make_random_timing.py", MINOR, TYPE_NEW_OPT,
   "added -max_rest, to limit the maximum duration of rest periods",
   NULL
 } ,

 { 7, JUL, 2009, RCR, "afni_proc.py", MICRO, TYPE_GENERAL,
   "warn users to modify script for _AM1 in case of basis function dmBLOCK",
   NULL
 } ,

 { 26, JUN, 2009, RCR, "afni_proc.py", MICRO, TYPE_MODIFY,
   "comment changes and mod to afni_util.py for line wrapping",
   NULL
 } ,

 { 25, JUN, 2009, RCR, "Dimon", MINOR, TYPE_BUG_FIX,
   "fixed dz sent to RT plugin for oblique datasets",
   NULL
 } ,

 { 25, JUN, 2009, RCR, "3dretroicor", MICRO, TYPE_BUG_FIX,
   "pass MRI_IMAGE structs without const",
   NULL
 } ,

 { 24, JUN, 2009, RCR, "afni-general", MINOR, TYPE_BUG_FIX,
   "applied print changes from B Feige (26 files):",
   "3dfim.c afni.c afni_niml.c mri_free.c mrilib.h 3dmatmult.c NLfit_model.c\n"
   "suma_datasets.h gifti/gifti_tool.c rickr/serial_helper.c\n"
   "SUMA/  SUMA_3dSurfMask.c SUMA_ConvertSurface.c SUMA_CreateIcosahedron.c\n"
   "       SUMA_Load_Surface_Object.c SUMA_MapIcosahedron.c SUMA_NikoMap.c\n"
   "       SUMA_ParseCommands.h SUMA_SphericalMapping.c\n"
   "       SUMA_Surf2VolCoord_demo.c SUMA_Surface_IO.c SUMA_SurfWarp.c\n"
   "       SUMA_compare_surfaces.c SUMA_xColBar.c\n"
   "svm/3dsvm.c svm/3dsvm_common.c volpack/vp_octree.c"
 } ,

 { 23, JUN, 2009, RCR, "NIFTI", MINOR, TYPE_BUG_FIX,
   "added 4 checks of alloc() returns",
   NULL
 } ,

 { 17, JUN, 2009, RCR, "make_random_timing.py", MINOR, TYPE_NEW_OPT,
   "added -make_3dd_contrasts and used general accuracy in block durations",
   NULL
 } ,

 { 17, JUN, 2009, RCR, "afni_proc.py", MAJOR, TYPE_NEW_OPT,
   "version 2.0 : call e2a alignment and warp to standard space ready",
   "- mask warped EPI by its extents (at volreg step)\n"
   "- added -volreg_no_extent_mask, to block this masking\n"
   "- added 'extents' to list of mask in -mask_apply\n"
   "- change block dividers to more visual '===' with block names"
 } ,

 { 15, JUN, 2009, RCR, "3dmerge", MINOR, TYPE_ENHANCE,
   "allowed short/byte datasets to use FIR blur, so no Fourier interpolation",
   "Also added Y/N AFNI_BLUR_INTS_AS_OLD env var to use previous method."
 } ,

 { 12, JUN, 2009, RCR, "xmat_tool.py", MICRO, TYPE_GENERAL,
   "used some wx IDs, per Daniel's suggestion",
   NULL
 } ,

 { 11, JUN, 2009, RCR, "afni_proc.py", MINOR, TYPE_NEW_OPT,
   "added masking abilities",
   "- in mask block, try to create anat and group masks\n"
   "- added -mask_apply option, for choosing mask to apply to regression\n"
   "- added -align_opts_aea, for extra opts to align_epi_anat.py"
 } ,

 { 8, JUN, 2009, RCR, "afni_proc.py", MICRO, TYPE_NEW_OPT,
   "added -despike_mask, fixed missing block warning, reordered terminal opts",
   NULL
 } ,

 { 8, JUN, 2009, RCR, "afni_base.py", MICRO, TYPE_GENERAL,
   "added many afni_name descripts to __doc__ lines, check error in dset_dims",
   NULL
 } ,

 { 3, JUN, 2009, RCR, "3dcopy", MICRO, TYPE_MODIFY,
   "changed 'missing dataset' ERROR to 'missing view dataset' WARNING",
   NULL
 } ,

 { 29, MAY, 2009, RCR, "afni_proc.py", MINOR, TYPE_NEW_OPT,
   "added -execute and now fail if block options have no corresponding blocks",
   NULL
 } ,

 { 29, MAY, 2009, RCR, "@build_afni_Xlib", MICRO, TYPE_MODIFY,
   "added -m64 if building for lib64 on a mac, fixed CFLAGS to allow a list",
   NULL
 } ,

 { 29, MAY, 2009, RCR, "afni_util.py", MICRO, TYPE_MODIFY,
   "improved line wrapping",
   NULL
 } ,

 { 28, MAY, 2009, RCR, "strblast", MINOR, TYPE_BUG_FIX,
   "partial words had resulted in skipping ahead",
   "found by R Notestine of UCSD"
 } ,

 { 28, MAY, 2009, RCR, "afni_proc.py", MINOR, TYPE_GENERAL,
   "example updates for AFNI_data4 and new options",
   NULL
 } ,

 { 27, MAY, 2009, RCR, "afni_proc.py", MINOR, TYPE_NEW_OPT,
   "updates for alignment/warp/varying run lengths",
   "- added -volreg_warp_dxyz option\n"
   "- if align a2e, add -no_ss to @auto_tlrc\n"
   "- for varying run lengths, fixed application of '-volreg_align_to last'\n"
   "  and the -regress_est_blur_* options\n"
   "  (blur estimation loops were modified for this)\n"
   "- warping to new grid truncates to 2 significant bits (if < 2 mm)"
 } ,

 { 21, MAY, 2009, RCR, "afni_proc.py", MINOR, TYPE_NEW_OPT,
   "added 'align' processing block and -volreg_align_e2a option",
   NULL
 } ,

 { 19, MAY, 2009, RCR, "3dbucket", MICRO, TYPE_GENERAL,
   "suggest -overwrite if -glueto is not allowed (for Mike B)",
   NULL
 } ,

 { 15, MAY, 2009, RCR, "afni_proc.py", MAJOR, TYPE_NEW_OPT,
   "added -volreg_tlrc_warp option: can warp to standard space at volreg step",
   NULL
 } ,

 { 15, MAY, 2009, RCR, "afni_util", MICRO, TYPE_NEW_OPT,
   "added get_truncated_grid_dim",
   NULL
 } ,

 { 14, MAY, 2009, RCR, "afni_proc.py", MICRO, TYPE_BUG_FIX,
   "no 'rm rm.*' if such files were not created",
   NULL
 } ,

 { 14, MAY, 2009, RCR, "3dDeconvolve", MICRO, TYPE_BUG_FIX,
   "fixed -glt_label > -num_glt error message and -dmbase def for polort >= 0",
   NULL
 } ,

 { 12, MAY, 2009, RCR, "afni_proc.py", MICRO, TYPE_BUG_FIX,
   "fixed 'cat' of 'across-runs' ricor regressors",
   NULL
 } ,

 { 8, MAY, 2009, RCR, "afni_proc.py", MICRO, TYPE_MODIFY,
   "tlrc (for anat) is now a processing block, for easy manipulation",
   NULL
 } ,

 { 8, MAY, 2009, RCR, "afni_proc.py", MICRO, TYPE_BUG_FIX,
   "small cut-n-paste errors in db_mod.py and afni_util.py",
   NULL
 } ,

 { 5, MAY, 2009, RCR, "@update.afni.binaries", MINOR, TYPE_NEW_PROG,
   "another script to update the AFNI package",
   NULL
 } ,

 { 5, MAY, 2009, RCR, "plug_render", MINOR, TYPE_MODIFY,
   "now built from plug_null.c, so it will no longer be available",
   NULL
 } ,

 { 1, MAY, 2009, RCR, "Makefile.linux_xorg7_64", MICRO, TYPE_MODIFY,
   "link to local libGLws.a, as with 32-bit xorg7 package",
   NULL
 } ,

 { 30, APR, 2009, RCR, "3dcalc", MINOR, TYPE_MODIFY,
   "changed atan2(y,x) to proceed if y OR x is non-zero",
   NULL
 } ,

 { 30, APR, 2009, RCR, "thd_niftiread", MINOR, TYPE_MODIFY,
   "be sure to warn users when nifti is converted to float (w/dglen)",
   NULL
 } ,

 { 30, APR, 2009, RCR, "vol2surf", MINOR, TYPE_NEW_OPT,
   "return a node v2s time series when afni changes xhair position",
   NULL
 } ,

 { 29, APR, 2009, RCR, "to3d", MINOR, TYPE_BUG_FIX,
   "when opening -geomparent, allow for known non-afni extensions",
   NULL
 } ,

 { 29, APR, 2009, RCR, "vol2surf", MICRO, TYPE_MODIFY,
   "prep to return node v2s time series to suma, just check-in for now",
   "modified: afni.h, afni_niml.c, afni_vol2surf.c, vol2surf.c, vol2surf.h"
 } ,

 { 28, APR, 2009, RCR, "NIFTI", MINOR, TYPE_MODIFY,
   "uppercase file extensions are now valid",
   NULL
 } ,

 { 27, APR, 2009, RCR, "3dresample", MICRO, TYPE_MODIFY,
   "show help if no arguments",
   NULL
 } ,

 { 23, APR, 2009, RCR, "3dresample", MICRO, TYPE_MODIFY,
   "small changes to help",
   NULL
 } ,

 { 23, APR, 2009, RCR, "afni_util.py", MICRO, TYPE_MODIFY,
   "moved function comments into the functions as docstrings",
   NULL
 } ,

 { 23, APR, 2009, RCR, "afni_proc.py", MINOR, TYPE_MODIFY,
   "updates to help and tcsh options",
   "- added -f as a recommended tcsh option\n"
   "- added help section 'SCRIPT EXECUTION NOTE'\n"
   "- reordered help: intro, BLOCKS, DEFAULTS, EXAMPLES, NOTEs, OPTIONS\n"
   "- shifted execution command to separate line"
 } ,

 { 17, APR, 2009, RCR, "GIFTI", MICRO, TYPE_MODIFY,
   "more -set_extern_filelist help, allow DA size to vary over external files",
   NULL
 } ,

 { 14, APR, 2009, RCR, "afni_util.py", MICRO, TYPE_BUG_FIX,
   "possible to have truncation cause a negative variance in stdev_ub",
   NULL
 } ,

 { 14, APR, 2009, RCR, "NIFTI", MINOR, TYPE_NEW_OPT,
   "added sample nifticlib program: clib_01_read_write.c",
   NULL
 } ,

 { 11, APR, 2009, RCR, "afni-general", MICRO, TYPE_NEW_OPT,
   "added calls to opts.check_special_opts() in 7 more python programs:",
   "gen_epi_review.py, make_random_timing.py, make_stim_times.py\n"
   "neuro_deconvolve.py, python_module_test.py, timing_tool.py, ui_xmat.py"
 } ,

 { 11, APR, 2009, RCR, "afni_proc.py", MINOR, TYPE_NEW_OPT,
   "added -volreg_regress_per_run",
   "This is to apply the motion parameters of each run as separate regressors."
 } ,

 { 11, APR, 2009, RCR, "option_list.py", MICRO, TYPE_NEW_OPT,
   "enhanced special option processing",
   "- added check_special_opts(), to be called before any processing\n"
   "- renamed -verbose_opts to -optlist_verbose\n"
   "- added -optlist_no_show_count"
 } ,

 { 11, APR, 2009, RCR, "eg_main_chrono.py", MICRO, TYPE_MODIFY,
   "removed -verbose opts (see -optlist_ options)",
   NULL
 } ,

 { 11, APR, 2009, RCR, "1d_tool.py", MINOR, TYPE_NEW_OPT,
   "added -derivative and -set_nruns, fixed -show_cormat_warnings typo",
   NULL
 } ,

 { 11, APR, 2009, RCR, "afni_proc.py", MICRO, TYPE_BUG_FIX,
   "fixed use of -regress_errts_prefix with blur est",
   NULL
 } ,

 { 10, APR, 2009, RCR, "Dimon", MINOR, TYPE_NEW_OPT,
   "added -use_last_elem option for setting DICOM elements",
   NULL
 } ,

 { 10, APR, 2009, RCR, "to3d", MINOR, TYPE_NEW_OPT,
   "added -use_last_elem option for setting DICOM elements",
   "Can also use AFNI_DICOM_USE_LAST_ELEMENT environment variable."
 } ,

 { 10, APR, 2009, RCR, "1d_tool.py", MINOR, TYPE_MODIFY,
   "fix for old versions of python, like on solaris",
   "Each of copy.deepcopy(), sum(), and sort(reverse=True) failed."
 } ,

 { 9, APR, 2009, RCR, "1d_tool.py", MINOR, TYPE_NEW_OPT,
   "added -show_cormat_warnings and -cormat_cutoff",
   NULL
 } ,

 { 9, APR, 2009, RCR, "afni_proc.py", MAJOR, TYPE_NEW_OPT,
   "'official' release with RETROICOR processing block: ricor",
   "o  added 'across-runs' ricor_regress_method\n"
   "o  added ricor information and usage to help (see 'RETROICOR NOTE')\n"
   "o  maintain unscaled shorts if they are input\n"
   "o  added -ricor_datum"
 } ,

 { 8, APR, 2009, RCR, "1d_tool.py", MINOR, TYPE_NEW_OPT,
   "added -show_rows_cols option",
   NULL
 } ,

 { 2, APR, 2009, RCR, "3dDeconvolve", MINOR, TYPE_MODIFY,
   "changed CHECK_NIFTI to CHECK_NEEDS_FLOATS, including other dset types",
   NULL
 } ,

 { 1, APR, 2009, RCR, "afni_proc.py", MINOR, TYPE_MODIFY,
   "added 'ricor' processing block, for RETROICOR regressor removal",
   NULL
 } ,

 { 1, APR, 2009, RCR, "afni_util.py", MICRO, TYPE_MODIFY,
   "slight change in add_line_wrapper()",
   NULL
 } ,

 { 31, MAR, 2009, RCR, "afni_proc.py", MINOR, TYPE_MODIFY,
   "small changes, and prep for retroicor",
   "- by default, the script will now terminate on any error\n"
   "- added -exit_on_error, -check_setup_errors\n"
   "- whine about block order problems"
 } ,

 { 31, MAR, 2009, RCR, "1d_tool.py", MINOR, TYPE_NEW_OPT,
   "added -pad_to_many_runs, -reverse",
   NULL
 } ,

 { 31, MAR, 2009, RCR, "afni_util.py", MICRO, TYPE_NEW_OPT,
   "added get_typed_dset_attr_list, enhanced decode_1D_ints",
   NULL
 } ,

 { 31, MAR, 2009, RCR, "option_list.py", MICRO, TYPE_NEW_OPT,
   "added global -verbose_opts option",
   NULL
 } ,

 { 26, MAR, 2009, RCR, "afni_proc.py", MICRO, TYPE_MODIFY,
   "added helpstr to options",
   NULL
 } ,

 { 26, MAR, 2009, RCR, "1d_tool.py", MICRO, TYPE_BUG_FIX,
   "small array fix for older python in write()",
   NULL
 } ,

 { 26, MAR, 2009, RCR, "option_list.py", MICRO, TYPE_MODIFY,
   "base 'name' size on max len in show()",
   NULL
 } ,

 { 25, MAR, 2009, RCR, "afni_proc.py", MINOR, TYPE_MODIFY,
   "+view now comes from data: so it works with +tlrc",
   NULL
 } ,

 { 24, MAR, 2009, RCR, "afni_proc.py", MINOR, TYPE_MODIFY,
   "by default now, no mask is applied in the scale and regression steps",
   "Also added -regress_apply_mask option."
 } ,

 { 20, MAR, 2009, RCR, "@build_afni_Xlib", MINOR, TYPE_NEW_PROG,
   "moved from X/@build.Xlib, for distribution",
   "and added to SCRIPTS for building afni_src.tgz in Makefile.INCLUDE"
 } ,

 { 19, MAR, 2009, RCR, "1d_tool.py", MAJOR, TYPE_NEW_PROG,
   "added lib_afni1D.py and 1d_tool.py",
   "This is a library and tool for manipulating 1D files.\n"
   "Many functions will still be added."
 } ,

 { 19, MAR, 2009, RCR, "afni_util.py", MINOR, TYPE_NEW_OPT,
   "a few additions and changes",
   "- allow container chars (e.g. []) in decode_1D_ints()\n"
   "- added is_valid_int_list()\n"
   "- changed str vars to istr (as str is a keyword)"
 } ,

 { 19, MAR, 2009, RCR, "eg_main_chrono.py", MINOR, TYPE_NEW_OPT,
   "added -verbose_opts option, for being verbose during option processing",
   NULL
 } ,

 { 18, MAR, 2009, RCR, "eg_main_chrono.py", MINOR, TYPE_NEW_PROG,
   "sample main python program using a library and chronological options",
   NULL
 } ,

 { 16, MAR, 2009, RCR, "3dBrickStat", MINOR, TYPE_BUG_FIX,
   "malloc extra val in case of percentile truncation",
   NULL
 } ,

 { 12, MAR, 2009, RCR, "afni_proc.py", MINOR, TYPE_MODIFY,
   "warn user about masking in orig space",
   "- if despiking and no regression mask, apply -nomask\n"
   "- added 'MASKING NOTE', to suggest no regression mask until group space"
 } ,

 { 12, MAR, 2009, RCR, "afni_proc.py", MINOR, TYPE_NEW_OPT,
   "added -regress_reml_exec and -regress_3dD_stop",
   "One can execute 3dREMLfit and/or 3dDeconvolve.  Error blur is from each."
 } ,

 { 10, MAR, 2009, RCR, "NIFTI", MICRO, TYPE_MODIFY,
   "added NIFTI_ECODEs 18-28 for the LONI MiND group",
   NULL
 } ,

 { 9, MAR, 2009, RCR, "3dcalc", MICRO, TYPE_MODIFY,
   "added edge/erode/dilate example to 3dcalc -help",
   NULL
 } ,

 { 9, MAR, 2009, RCR, "suma-general", MICRO, TYPE_MODIFY,
   "removed r_sprintf_long_to_hex from SUMA_Color.[ch]",
   NULL
 } ,

 { 9, MAR, 2009, RCR, "suma", MICRO, TYPE_NEW_OPT,
   "added -motif_ver option",
   NULL
 } ,

 { 6, MAR, 2009, RCR, "lesstif-general", MICRO, TYPE_MODIFY,
   "motif/lesstif : put AFNI_MOTIF_TYPE in Xm.h.in : see 'afni -motif_ver'",
   NULL
 } ,

 { 6, MAR, 2009, RCR, "3dDeconvolve", MINOR, TYPE_BUG_FIX,
   "if mri_automask_image() input is not really 3D, only apply clip",
   "3dD uses automask for misfit warning, let this apply to niml.dset"
 } ,

 { 5, MAR, 2009, RCR, "lesstif-general", MICRO, TYPE_MODIFY,
   "init for every assignable argument to XtVaGetValues (12 files)",
   NULL
 } ,

 { 5, MAR, 2009, RCR, "afni-general", MICRO, TYPE_MODIFY,
   "init for every assignable argument to XtVaGetValues (19 files)",
   NULL
 } ,

 { 5, MAR, 2009, RCR, "@build.Xlib", MICRO, TYPE_NEW_OPT,
   "change -noinstall option to -localinstall",
   NULL
 } ,

 { 5, MAR, 2009, RCR, "afni", MINOR, TYPE_BUG_FIX,
   "free vox_warp via KILL_list rather than directly when deleting dataset",
   "Fixes afni crash: set acpc markers -> acpc view -> orig view \n"
   "               -> new markers -> acpc view -> death ..."
 } ,

 { 4, MAR, 2009, RCR, "@build.Xlib", MICRO, TYPE_NEW_OPT,
   "added -noinstall option",
   NULL
 } ,

 { 4, MAR, 2009, RCR, "afni", MICRO, TYPE_NEW_OPT,
   "added -motif_ver option",
   NULL
 } ,

 { 4, MAR, 2009, RCR, "X-general", MINOR, TYPE_MODIFY,
   "added openmotif build tree, updated @build.Xlib and README under X",
   NULL
 } ,

 { 3, MAR, 2009, RCR, "afni-general", MICRO, TYPE_MODIFY,
   "modified Makefile.linux_xorg7 and _64 for local X builds",
   NULL
 } ,

 { 3, MAR, 2009, RCR, "xutil.c", MICRO, TYPE_MODIFY,
   "another probably useless init (being cautious)",
   NULL
 } ,

 { 3, MAR, 2009, RCR, "@build.Xlib", MINOR, TYPE_NEW_PROG,
   "this is a build script for the local X packages",
   NULL
 } ,

 { 27, FEB, 2009, RCR, "X-general", MINOR, TYPE_MODIFY,
   "added lesstif and libXt trees to cvs",
   NULL
 } ,

 { 20, FEB, 2009, RCR, "afni-general", MICRO, TYPE_BUG_FIX,
   "many inits to appease lesstif and Xt (w/Ziad)",
   NULL
 } ,

 { 13, FEB, 2009, RCR, "dmat44.c", MICRO, TYPE_BUG_FIX,
   "cut-and-paste error ...",
   NULL
 } ,

 { 13, FEB, 2009, RCR, "afni-general", MICRO, TYPE_MODIFY,
   "malloc changes: 5 more files",
   "Friday the 13th, oooooooo...  @ 18:31:30 EST: time will be 1234567890."
 } ,

 { 12, FEB, 2009, RCR, "afni-general", MICRO, TYPE_MODIFY,
   "added memsets following some malloc calls, or used calloc (14 files)",
   NULL
 } ,

 { 11, FEB, 2009, RCR, "3dDeconvolve", MICRO, TYPE_MODIFY,
   "removed duplicate -Rerrts option in output 3dREMLfit command",
   NULL
 } ,

 { 9, FEB, 2009, RCR, "xmat_tool.py", MINOR, TYPE_MODIFY,
   "random updates, plus those for Fedora 10",
   NULL
 } ,

 { 9, FEB, 2009, RCR, "python-general", MICRO, TYPE_GENERAL,
   "added new beginning-stage libraries lib_matplot.py and lib_wx.py",
   NULL
 } ,

 { 6, FEB, 2009, RCR, "NIFTI", MICRO, TYPE_MODIFY,
   "added NIFTI_ECODE_PYPICKLE for MH; imported HJ's cast changes",
   NULL
 } ,

 { 5, FEB, 2009, RCR, "make_random_timing.py", MICRO, TYPE_MODIFY,
   "added timing_tool.py use to sort times in example #7",
   NULL
 } ,

 { 4, FEB, 2009, RCR, "vol2surf", MINOR, TYPE_BUG_FIX,
   "fixed norm reversal application and norm dir check computation",
   "Thanks to Xiaopeng Zong for finding these problems."
 } ,

 { 4, FEB, 2009, RCR, "suma-general", MICRO, TYPE_MODIFY,
   "update SUMA_paperplane.c and Makefile.solaris28_gcc for v1280 builds",
   "Makefile now uses PREREQ=suma, gmake, -L/usr/dt/lib."
 } ,

 { 3, FEB, 2009, RCR, "afni-general", MICRO, TYPE_MODIFY,
   "fix machdep.h Makefile.solaris28_gcc for v1280 builds",
   NULL
 } ,

 { 7, JAN, 2009, RCR, "plug_crender", MICRO, TYPE_MODIFY,
   "if lesstif, set threshold slider bar width",
   NULL
 } ,

 { 2, JAN, 2009, RCR, "Makefile", MICRO, TYPE_MODIFY,
   "do not build balloon in Makefile.macosx_10.5_Intel_64 - libgsl is 32-bit",
   NULL
 } ,

 { 2, JAN, 2009, RCR, "afni_environ.c", MICRO, TYPE_BUG_FIX,
   "fixed bad lvalue when USE_TRACING is not defined",
   "also fixed define for USE_TRACING in solaris and cygwin Makefiles"
 } ,

 { 31, DEC, 2008, RCR, "afni", MINOR, TYPE_BUG_FIX,
   "fix for lesstif crash on 'where am i', along with ziad",
   NULL
 } ,

 { 24, DEC, 2008, RCR, "timing_tool.py", MICRO, TYPE_MODIFY,
   "redefine 'sum' for older python versions",
   "This also affects afni_util.py and make_random_timing.py."
 } ,

 { 15, DEC, 2008, RCR, "Makefile", MICRO, TYPE_MODIFY,
   "added USE_LESSTIF directive",
   "Modified Makefile.linux_xorg7[_64], Makefile.macosx_10.5_Intel[_64]."
 } ,

 { 10, DEC, 2008, RCR, "afni_proc.py", MINOR, TYPE_NEW_OPT,
   "added new options for extra stimuli, RONI and an external volreg base",
   "- allow NIfTI datasets as input (but process as AFNI)\n"
   "- added -regress_extra_stim_files and -regress_extra_stim_labels\n"
   "- added -regress_RONI and -volreg_base_dset (for Jill Weisberg)"
 } ,

 {  8, DEC, 2008, RCR, "xmat_tool.py", MICRO, TYPE_MODIFY,
   "allow -test_libs to proceed without numpy",
   NULL
 } ,

 {  8, DEC, 2008, RCR, "Makefile", MICRO, TYPE_GENERAL,
   "added Makefile.macosx_10.5_G4",
   NULL
 } ,

 {  4, DEC, 2008, RCR, "Makefile.INCLUDE", MINOR, TYPE_MODIFY,
   "added balloon target for M Belmonte",
   "Also modified Makefile.linux_xorg7_64 and macosx_10.4_G5/Intel and 5_Int*."
 } ,

 {  4, DEC, 2008, RCR, "balloon", MICRO, TYPE_NEW_PROG,
   "new program by M Belmonte",
   NULL
 } ,

 {  1, DEC, 2008, RCR, "timing_tool.py", MAJOR, TYPE_NEW_PROG,
   "a tool for manipulating and evaluating stimulus timing files",
   "This is useful for getting statistics on rest timing."
 } ,

 {  1, DEC, 2008, RCR, "option_list.py", MICRO, TYPE_MODIFY,
   "added 'opt' param to more get_* functions",
   NULL
 } ,

 {  1, DEC, 2008, RCR, "make_random_timing.py", MICRO, TYPE_MODIFY,
   "moved min_mean_max_stdev to afni_util.py and modified help examples",
   NULL
 } ,

 {  24, NOV, 2008, RCR, "Dimon", MINOR, TYPE_NEW_OPT,
   "added options -infile_list and -show_sorted_list",
   "The -show_sorted_list option will print a list of files by run/index."
 } ,

 {  21, NOV, 2008, RCR, "xmat_tool.py", MINOR, TYPE_NEW_OPT,
   "added Options menu, Show Cosmat and GUI help",
   "This is the initial release version, 1.0."
 } ,

 {  21, NOV, 2008, RCR, "xmat_tool.py", MINOR, TYPE_NEW_OPT,
   "added -test_libs option",
   NULL
 } ,

 {  21, NOV, 2008, RCR, "python_module_test.py", MINOR, TYPE_NEW_OPT,
   "removed 'R' from basic test list, and applied verb 2 to base usage",
   NULL
 } ,

 {  20, NOV, 2008, RCR, "plug_realtime", MINOR, TYPE_NEW_OPT,
   "incorporated real-time volume writing from V. Roopchansingh of MCW",
   NULL
 } ,

 {  18, NOV, 2008, RCR, "xmat_tool.py", MINOR, TYPE_NEW_OPT,
   "added -test, -show_col_types, -show_cosmat, -show_fit_ts, -cormat_cutoff",
   "also added the main help"
 } ,

 {  18, NOV, 2008, RCR, "afni_xmat.py", MICRO, TYPE_MODIFY,
   "added extra_cols param to make_show_conds_str",
   NULL
 } ,

 {  7, NOV, 2008, RCR, "xmat_tool.py", MINOR, TYPE_MODIFY,
   "more updates:",
   "- scipy is only tested for when necessary\n"
   "- compute norms locally if no scipy\n"
   "- solve_against_1D, linear_combo: return error string instead of code\n"
   "- added -chrono option, to make all options chronological\n"
   "  (so options are essentially scriptable)"
 } ,

 {  6, NOV, 2008, RCR, "xmat_tool.py", MINOR, TYPE_NEW_OPT,
   "pre-release updates:",
   "  - added many initial command-line options\n"
   "  - added plot_xmat_as_one toggle button\n"
   "  - added computation of cosine matrix and cosmat_warnings\n"
   "  - separated GUI code into new file gui_xmat.py"
 } ,

 {  6, NOV, 2008, RCR, "option_list.py", MICRO, TYPE_NEW_OPT,
   "added opt param to get_type_opt and get_type_list",
   "had to modify calls in make_random_timing.py and gen_epi_review.py"
 } ,

 {  6, NOV, 2008, RCR, "python_module_test.py", MINOR, TYPE_NEW_OPT,
   "added option -full_test",
   NULL
 } ,

 {  4, NOV, 2008, RCR, "plug_vol2surf", MICRO, TYPE_MODIFY,
   "fail if NIML output dataset does end in .niml.dset",
   NULL
 } ,

 {  4, NOV, 2008, RCR, "3dVol2Surf", MICRO, TYPE_MODIFY,
   "fail if NIML output dataset does end in .niml.dset",
   NULL
 } ,

 {  4, NOV, 2008, RCR, "vol2surf", MICRO, TYPE_MODIFY,
   "only complain about statsym_string in debug mode",
   NULL
 } ,

 { 31, OCT, 2008, RCR, "afni_util.py", MICRO, TYPE_MODIFY,
   "moved functions encode_1D_ints and decode_1D_ints here",
   NULL
 } ,

 { 31, OCT, 2008, RCR, "make_random_timing.py", MINOR, TYPE_NEW_OPT,
   "added -show_timing_stats option",
   "Also, made a small change affecting timing (old results will not match)."
 } ,

 { 29, OCT, 2008, RCR, "xmat_tool.py", MINOR, TYPE_MODIFY,
   "if the X-matrix has a constant regressor, do not de-mean it",
   "In such a case, the cormat would not exactly be a correlation matrix."
 } ,

 { 29, OCT, 2008, RCR, "python_module_test.py", MINOR, TYPE_NEW_PROG,
   "program to test python module imports (interface to module_test_lib.py)",
   NULL
 } ,

 { 28, OCT, 2008, RCR, "module_test_lib.py", MINOR, TYPE_NEW_PROG,
   "library to test python module imports",
   "One might want to apply this module at the top of any python file."
 } ,

 { 28, OCT, 2008, RCR, "xmat_tool.py", MICRO, TYPE_MODIFY,
   "use module_test_lib to test imports",
   NULL
 } ,

 { 27, OCT, 2008, RCR, "afni_proc.py", MINOR, TYPE_NEW_OPT,
   "added -regress_motion_file option",
   NULL
 } ,

 { 27, OCT, 2008, RCR, "make_random_timing.py", MINOR, TYPE_NEW_OPT,
   "added -offset option",
   NULL
 } ,

 { 27, OCT, 2008, RCR, "make_random_timing.py", MINOR, TYPE_BUG_FIX,
   "actually applied -min_rest, sorry...",
   NULL
 } ,

 { 24, OCT, 2008, RCR, "xmat_tool.py", SUPER, TYPE_NEW_PROG,
   "program to inspect a .xmat.1D X-matrix, possibly against a time series",
   "This is a Graphical tool for plotting a design matrix, reviewing\n"
   "condition numbers or the correlation matrix, and fitting to a 1D\n"
   "time series."
 } ,

 { 23, OCT, 2008, RCR, "Makefile.INCLUDE", MINOR, TYPE_BUG_FIX,
   "removed reference to cdflib, for 'make afni_src.tgz'",
   NULL
 } ,

 { 23, OCT, 2008, RCR, "afni_util.py", MICRO, TYPE_NEW_OPT,
   "added lists_are_same function",
   NULL
 } ,

 { 20, OCT, 2008, RCR, "afni_util.py", MINOR, TYPE_NEW_OPT,
   "added write_text_to_file function",
   NULL
 } ,

 { 20, OCT, 2008, RCR, "afni_driver.c", MINOR, TYPE_NEW_OPT,
   "added 'GETENV' to the list of DRIVE_AFNI commands",
   NULL
 } ,

 { 16, OCT, 2008, RCR, "thd_mastery", MICRO, TYPE_MODIFY,
   "THD_copy_dset_subs should not need to add a warp structure",
   NULL
 } ,

 { 14, OCT, 2008, RCR, "thd_mastery", MICRO, TYPE_MODIFY,
   "verify sub-brick list in THD_copy_dset_subs()",
   NULL
 } ,

 { 14, OCT, 2008, RCR, "afni_util.py", MICRO, TYPE_MODIFY,
   "added wrap string param to add_line_wrappers (to wrap with newlines)",
   NULL
 } ,

 { 8, OCT, 2008, RCR, "NIFTI", MICRO, TYPE_MODIFY,
   "allow cbl with indices in 0..nt*nu*nv*nw-1",
   NULL
 } ,

 { 7, OCT, 2008, RCR, "NIFTI", MICRO, TYPE_MODIFY,
   "added nifti_NBL_matches_nim() check for write_bricks()",
   NULL
 } ,

 { 2, OCT, 2008, RCR, "GIFTI", MICRO, TYPE_MODIFY,
   "minor changes",
   "- separate diffs in DAs from those in gifti_image\n"
   "- decode additional data types: INT8, UINT16, INT64\n"
   "- add link flags to libgiftiio_la target"
 } ,

 { 29, SEP, 2008, RCR, "3dmatmult", MAJOR, TYPE_NEW_PROG,
   "program to multiply AFNI datasets slice-by-slice as matrices",
   NULL
 } ,

 { 23, SEP, 2008, RCR, "afni_proc.py", MINOR, TYPE_NEW_OPT,
   "added -remove_preproc_files option (akin to -move_preproc_files)",
   NULL
 } ,

 { 23, SEP, 2008, RCR, "gen_epi_review.py", MINOR, TYPE_MODIFY,
   "in script, check for existence of given datasets\n",
   NULL
 } ,

 { 17, SEP, 2008, RCR, "make_stim_times.py", MINOR, TYPE_NEW_OPT,
   "added -labels option, for including labels in filenames",
   NULL
 } ,

 { 16, SEP, 2008, RCR, "3drefit", MINOR, TYPE_BUG_FIX,
   "allow attribute editing of NIfTI datasets",
   NULL
 } ,

 { 10, SEP, 2008, RCR, "plug_realtime", MICRO, TYPE_BUG_FIX,
   "re-added sending of magic_bye string on MP socket close",
   NULL
 } ,

 { 3, SEP, 2008, RCR, "plug_realtime", MICRO, TYPE_MODIFY,
   "moved drive_wait execution to RT_tell_afni",
   NULL
 } ,

 { 2, SEP, 2008, RCR, "GIFTI", MICRO, TYPE_MODIFY,
   "have distribution Makefiles build with GIFTI/expat/zlib",
   NULL
 } ,

 { 29, AUG, 2008, RCR, "vol2surf", MINOR, TYPE_MODIFY,
   "fill in COLMS_STATSYM attribute when writing .niml.dset dataset",
   NULL
 } ,

 { 26, AUG, 2008, RCR, "3dAllineate", MINOR, TYPE_BUG_FIX,
   "initialized ntask in all cases",
   NULL
 } ,

 { 22, AUG, 2008, RCR, "Dimon", MICRO, TYPE_NEW_OPT,
   "added -drive_wait option",
   NULL
 } ,

 { 22, AUG, 2008, RCR, "plug_realtime", MINOR, TYPE_NEW_OPT,
   "added DRIVE_WAIT command string",
   "The command will be executed after the first volume is processed,\n"
   "which is good for opening windows appropriate to a new dataset."
 } ,

 { 21, AUG, 2008, RCR, "afni", MINOR, TYPE_NEW_OPT,
   "added -disable_done option to safeguard real-time mode",
   NULL
 } ,

 { 21, AUG, 2008, RCR, "Dimon", MICRO, TYPE_MODIFY,
   "updated help and suggest -num_slices with -sleep_init",
   NULL
 } ,

 { 21, AUG, 2008, RCR, "afni-general", MINOR, TYPE_MODIFY,
   "in edt_dsetitems, if storage mode can be inferred from prefix, apply it",
   NULL
 } ,

 { 21, AUG, 2008, RCR, "ANOVA", MINOR, TYPE_MODIFY,
   "use DSET_BRIKNAME for dataset control, as that is updated for smode",
   NULL
 } ,

 { 18, AUG, 2008, RCR, "plug_realtime", MINOR, TYPE_MODIFY,
   "increase DRIVE_LIMIT to 4Kb, read env vars each run",
   "These variables can now be controlled through drive_afni 'SETENV'\n"
   "(either via 'plugout_drive' or 'Dimon -drive_afni'):\n"
   "    - AFNI_REALTIME_Mask_Vals  : specify what gets sent to serial_helper\n"
   "    - AFNI_REALTIME_SHOW_TIMES : specify whether to show data timestamps\n"
   "    - AFNI_REALTIME_SEND_VER   : specify whether to send comm version"
 } ,

 { 15, AUG, 2008, RCR, "afni", MINOR, TYPE_BUG_FIX,
   "init graph->grid_spacing, to prevent potential div by 0 via DRIVE",
   NULL
 } ,

 { 14, AUG, 2008, RCR, "Dimon", MICRO, TYPE_MODIFY,
   "moved num_slices check to separate function",
   NULL
 } ,

 { 14, AUG, 2008, RCR, "3dBrickStat", MINOR, TYPE_BUG_FIX,
   "do not automatically print -max along with -var",
   NULL
 } ,

 { 5, AUG, 2008, RCR, "to3d", MINOR, TYPE_BUG_FIX,
   "re-added the un16 fix from July 1",
   NULL
 } ,

 { 3, AUG, 2008, RCR, "nifti_tool", MINOR, TYPE_NEW_OPT,
   "added -help_ana, -disp_ana, -swap_as_analyze, -swap_as_nifti, -swap_as_old",
   NULL
 } ,

 { 3, AUG, 2008, RCR, "nifticlib", MINOR, TYPE_MODIFY,
   "added swap ability for ANALYZE 7.5 format, and made swapping complete",
   "- added nifti_analyze75 struct\n"
   "- modified swap_nifti_header to swap all fields (analyze or nifti)\n"
   "- added regression testing script c16.rand.swap\n"
   "These changes were motivated by C Burns."
 } ,

 { 31, JUL, 2008, RCR, "Dimon", MINOR, TYPE_NEW_OPT,
   "added -num_slices option, and full real-time example E",
   NULL
 } ,

 { 31, JUL, 2008, RCR, "serial_helper", MINOR, TYPE_NEW_OPT,
   "added HELLO version 2 to work as -disp_all",
   "See 'HELLO versions' from 'serial_helper -help' for details.\n"
   "See 'example E' from 'Dimon -help' for a complete testing example."
 } ,

 { 31, JUL, 2008, RCR, "plug_realtime", MINOR, TYPE_NEW_OPT,
   "enhancements to communication with serial helper",
   "- added 'Motion Only' to methods\n"
   "- parameter methods can easily be switched per run\n"
   "- SEND_VER replaces HELLO_VER as Y/N variable\n"
 } ,

 { 30, JUL, 2008, RCR, "plug_realtime", MINOR, TYPE_NEW_OPT,
   "added HELLO version 1 and show_times option",
   "These are set via AFNI_REALTIME_SEND_VER and AFNI_REALTIME_SHOW_TIMES."
 } ,

 { 30, JUL, 2008, RCR, "serial_helper", MINOR, TYPE_NEW_OPT,
   "added HELLO version 1 and -show_times option",
   NULL
 } ,

 { 29, JUL, 2008, RCR, "plug_realtime", MINOR, TYPE_MODIFY,
   "print more socket error info, send MP vals w/out mask",
   NULL
 } ,

 { 29, JUL, 2008, RCR, "serial_helper", MINOR, TYPE_MODIFY,
   "captured and output more signal and error info, flushed output buffer",
   NULL
 } ,

 { 28, JUL, 2008, RCR, "plug_realtime", MINOR, TYPE_BUG_FIX,
   "alter check for bad socket: use tcp_alivecheck over tcp_writecheck",
   NULL
 } ,

 { 25, JUL, 2008, RCR, "Dimon", MINOR, TYPE_MODIFY,
   "allow -sleep_vol to be very small without early run termination",
   NULL
 } ,

 { 23, JUL, 2008, RCR, "3dttest", MINOR, TYPE_NEW_OPT,
   "added -base1_dset option, where -base1 value can vary over voxels\n",
   "Added for M Beauchamp."
 } ,

 { 18, JUL, 2008, RCR, "3dNLfim", MINOR, TYPE_MODIFY,
   "listed signal and noise models in -help output",
   NULL
 } ,

 { 17, JUL, 2008, RCR, "3dNLfim", MINOR, TYPE_MODIFY,
   "warn the user if DSET_NVALS is not the same as DSET_NUMTIMES",
   "That would suggest the dataset has no time axis."
 } ,

 { 16, JUL, 2008, RCR, "serial_helper", MINOR, TYPE_NEW_OPT,
   "added -disp_all to give formatted display of 'all' mask data",
   "This was added for P Kundu.\n"
 } ,

 { 16, JUL, 2008, RCR, "plug_realtime", MINOR, TYPE_NEW_OPT,
   "added choice of 'Vals to Send' to serial_helper",
   "Can now send index,i,j,k,x,y,z,value for every value in mask."
 } ,

 { 14, JUL, 2008, RCR, "Dimon", MINOR, TYPE_NEW_OPT,
   "added -sleep_init, -sleep_vol, -sleep_frac",
   "These options control the timeout periods between data checks."
 } ,

 { 14, JUL, 2008, RCR, "plug_realtime", MINOR, TYPE_MODIFY,
   "terminate TCP transmission to serial_helper if mask is bad\n",
   NULL
 } ,

 { 14, JUL, 2008, RCR, "afni_history", MINOR, TYPE_MODIFY,
   "a single integer option is interpreted as with -past_entries",
   NULL
 } ,

 { 11, JUL, 2008, RCR, "Dimon", MICRO, TYPE_MODIFY,
   "include last 4 elements of obl_matrix, even though probably useless",
   NULL
 } ,

 { 10, JUL, 2008, RCR, "plug_realtime", MAJOR, TYPE_MODIFY,
   "receive oblique transform matrix via new OBLIQUE_XFORM interface",
   NULL
 } ,

 { 10, JUL, 2008, RCR, "Dimon", MAJOR, TYPE_MODIFY,
   "if the data is oblique, pass the transformation matrix to plug_realtime",
   NULL
 } ,

 {  9, JUL, 2008, RCR, "plug_realtime", MICRO, TYPE_MODIFY,
   "if user closes graph window, allow comm with serial_helper to proceed",
   NULL
 } ,

 {  7, JUL, 2008, RCR, "afni_util.py", MICRO, TYPE_MODIFY,
   "move extra newline from args_as_command to show_args_as_command",
   NULL
 } ,

 {  3, JUL, 2008, RCR, "plug_drawdset", MICRO, TYPE_BUG_FIX,
   "edt_dset_items.c: for .hdr, use .img brick file, storage_mode = BY_NIFTI",
   NULL
 } ,

 {  2, JUL, 2008, RCR, "Dimon", MICRO, TYPE_MODIFY,
   "provide suggestions in the case of a real-time TCP connection failure",
   NULL
 } ,

 {  1, JUL, 2008, RCR, "to3d", MINOR, TYPE_BUG_FIX,
   "fixed crash in case of mosaic and un16, no longer having im data",
   "Problem found by R. McColl."
 } ,

 {  1, JUL, 2008, RCR, "Makefile.INCLUDE", MINOR, TYPE_MODIFY,
   "modified the make system for building programs in the install directory",
   "- modified Makefile.INCLUDE's INFLAGS and ISFLAGS\n"
   "- modified SUMA_INPATH in SUMA_Makefile_NoDev.\n"
   "- removed 'rickr/' dirs from includes in mrilib.h, plug_crender.c and\n"
   "  3dAllineate.c\n\n"
   "Requested by V. Roopchansingh of MCW.\n"
 } ,

 { 30, JUN, 2008, RCR, "afni_proc.py", MINOR, TYPE_NEW_OPT,
   "added -gen_epi_review and -no_epi_review options",
   "By default, a drive_afni script to review EPI data is now generated."
 } ,

 { 30, JUN, 2008, RCR, "gen_epi_review.py", MINOR, TYPE_MODIFY,
   "make script executable, decrease sleep, add usage comment in script",
   NULL
 } ,

 { 27, JUN, 2008, RCR, "gen_epi_review.py", MAJOR, TYPE_NEW_PROG,
   "generate afni/drive_afni script to review initial EPI data",
   "This program was written to be called from the afni_proc.py output script."
 } ,

 { 27, JUN, 2008, RCR, "afni_util.py", MICRO, TYPE_MODIFY,
   "small modification to find_command_end",
   NULL
 } ,

 { 25, JUN, 2008, RCR, "afni_history", MINOR, TYPE_NEW_OPT,
   "added -past_entries option",
   NULL
 } ,

 { 25, JUN, 2008, RCR, "howto", MINOR, TYPE_MODIFY,
   "put disclaimers at the tops of HowTo #1, #2, and #5",
   "references to current AFNI class handouts were included"
 } ,

 { 24, JUN, 2008, RCR, "3dDeconvolve", MINOR, TYPE_MODIFY,
   "added the ability to output 1D iresp datasets",
   NULL
 } ,

 { 20, JUN, 2008, RCR, "libmri", MINOR, TYPE_MODIFY,
   "thd_niftiread: do not scale to float if scale=1 and inter=0",
   NULL
 } ,

 { 19, JUN, 2008, RCR, "file_tool", MICRO, TYPE_MODIFY,
   "removed printing of pointers in disp_ functions",
   NULL
 } ,

 { 19, JUN, 2008, RCR, "make_stim_times.py", MINOR, TYPE_MODIFY,
   "help update, added -show_valid_opts, use '*' as separator w/amplitudes",
   NULL
 } ,

 { 16, JUN, 2008, RCR, "file_tool", MINOR, TYPE_MODIFY,
   "show output for multiple bad files when using -show_bad_backslash",
   NULL
 } ,

 { 13, JUN, 2008, RCR, "3dclust", MINOR, TYPE_MODIFY,
   "in the help, Volume defaults to microliters, unless -dxyz=1 is used",
   NULL
 } ,

 { 13, JUN, 2008, RCR, "nifti_tool", MINOR, TYPE_NEW_OPT,
   "added -with_zlib, and ability to add extensions via 'file:FILENAME'",
   "extension update added for J. Gunter"
 } ,

 { 13, JUN, 2008, RCR, "nifticlib", MINOR, TYPE_NEW_OPT,
   "added nifti_compiled_with_zlib()",
   NULL
 } ,

 { 12, JUN, 2008, RCR, "neuro_deconvolve.py", MINOR, TYPE_NEW_PROG,
   "generate 3dTfitter script to deconvolve a BOLD signal into a neuro signal",
   NULL
 } ,

 { 12, JUN, 2008, RCR, "afni_util.py", MICRO, TYPE_NEW_OPT,
   "added get_dset_reps_tr, get_default_polort, get_dset_reps_tr, max_dim_1D",
   "also, updated find_last_space to deal with long strings"
 } ,

 { 12, JUN, 2008, RCR, "afni_proc.py", MICRO, TYPE_MODIFY,
   "shifted code to afni_util.get_dset_reps_tr and .get_default_polort",
   NULL
 } ,

 { 6, JUN, 2008, RCR, "plug_crender", MINOR, TYPE_BUG_FIX,
   "integral threshold was off by 1",
   NULL
 } ,

 { 6, JUN, 2008, RCR, "make_random_timing.py", MICRO, TYPE_MODIFY,
   "get_*_opt now returns an error code",
   NULL
 } ,

 { 2, JUN, 2008, RCR, "GIFTI", MICRO, TYPE_GENERAL,
   "added CMakeLists.txt and XMLCALL update from Simon Warfield",
   "also added LICENSE.gifti"
 } ,

 { 2, JUN, 2008, RCR, "model_demri_3", MICRO, TYPE_MODIFY,
   "small help update to clarify residual C curve input",
   NULL
 } ,

 { 29, MAY, 2008, RCR, "model_demri_3", MICRO, TYPE_BUG_FIX,
   "help update to clarify use of AFNI_MODEL_D3_R1I_DSET",
   NULL
 } ,

 { 22, MAY, 2008, RCR, "3dTshift", MINOR, TYPE_BUG_FIX,
   "with -rlt, slices without any time shift must still be processed",
   "problem noticed by Jie Huang"
 } ,

 { 21, MAY, 2008, RCR, "model_demri_3", MINOR, TYPE_BUG_FIX,
   "fixed incorrect scaling in Cp computation",
   "The error was introduced on April 8, 2008."
 } ,

 { 21, MAY, 2008, RCR, "make_stim_times.py", MICRO, TYPE_NEW_OPT,
   "added -amplitudes option (for Rutvik Desai)",
   NULL
 } ,

 { 18, MAY, 2008, RCR, "make_random_timing.py", MINOR, TYPE_NEW_OPT,
   "added options for TR-locking and storing '3dDeconvolve -nodata' examples",
   "- added shuffle() to replace that from random (cannot produce all perms)\n"
   "- added options -tr, -tr_locked and -save_3dd_cmd\n"
   "- changed -stim_time option to -stim_dur"
 } ,

 { 18, MAY, 2008, RCR, "afni_history", MICRO, TYPE_MODIFY,
   "sped up comparison (since histories have gotten long)",
   NULL
 } ,

 { 17, MAY, 2008, RCR, "afni_proc.py", MINOR, TYPE_MODIFY,
   "check result of 3dDeconvolve execution in output script",
   "If 3dDeconvolve fails, terminate the script so that the user can\n"
   "see what happened."
 } ,

 { 14, MAY, 2008, RCR, "model_demri_3", MINOR, TYPE_BUG_FIX,
   "fixed application of decay term",
   NULL
 } ,

 { 13, MAY, 2008, RCR, "GIFTI", MINOR, TYPE_NEW_OPT,
   "gifticlib-1.0.0: initial release",
   "includes support for (set/clear/read/write) external data files"
 } ,

 { 13, MAY, 2008, RCR, "gifti_tool", MINOR, TYPE_NEW_OPT,
   "added -set_extern_filelist option, and help for using external data files",
   NULL
 } ,

 { 9, MAY, 2008, RCR, "GIFTI", MINOR, TYPE_MODIFY,
   "gifticlib-0.0.18: giiCoordSystem is now an array of struct pointers",
   "modified GIFTI library, along with suma_gifti.c"
 } ,

 { 8, MAY, 2008, RCR, "model_demri_3", MINOR, TYPE_MODIFY,
   "updated help, NFIRST does not need to imply injection time",
   NULL
 } ,

 { 7, MAY, 2008, RCR, "option_list.py", MINOR, TYPE_NEW_OPT,
   "added get_type_list and other accessor functions",
   NULL
 } ,

 { 7, MAY, 2008, RCR, "plug_3Ddump_V2", MINOR, TYPE_BUG_FIX,
   "allow 4D datasets to be opened (so that buckets are again usable)",
   "PLUGIN_dset_check() now checks NVALS instead of NUM_TIMES..."
 } ,

 { 7, MAY, 2008, RCR, "make_random_timing.py", MAJOR, TYPE_NEW_PROG,
   "generate random stimulus timing files",
   "This generates random timing files suitable for use in 3dDeconvolve.\n"
   "The timing is not restricted to a TR grid, though that is possible.\n"
   "Consider use with '3dDeconvolve -nodata'."
 } ,

 { 1, MAY, 2008, RCR, "model_demri_3", MINOR, TYPE_BUG_FIX,
   "treat RESID_CT as Ct(t), not C(t)",
   NULL
 } ,

 { 30, APR, 2008, RCR, "make_stim_times.py", MICRO, TYPE_BUG_FIX,
   "replaced make_stim_files with make_stim_times.py in help",
   NULL
 } ,

 { 10, APR, 2008, RCR, "afni_proc.py", MICRO, TYPE_GENERAL,
   "updated the -help with information regarding runs of different lengths",
   NULL
 } ,

 {  8, APR, 2008, RCR, "2dImReg", MINOR, TYPE_BUG_FIX,
   "allow zero slices, passing input as result",
   "Choleski factorization would fail on an empty slice.  In this case,\n"
   "return the input slices as the result (instead of crashing).\n"
   "Done with D Glen."
 } ,

 {  8, APR, 2008, RCR, "3dNLfim", MICRO, TYPE_MODIFY,
   "only update output every 100 voxels",
   NULL
 } ,

 {  8, APR, 2008, RCR, "model_demri_3", MINOR, TYPE_NEW_ENV,
   "allow residual Ct values via AFNI_MODEL_D3_RESID_CT_DSET dataset",
   "e.g. setenv AFNI_MODEL_D3_RESID_CT_DSET residual_Ct+orig"
 } ,

 {  2, APR, 2008, RCR, "ANOVA", MINOR, TYPE_MODIFY,
   "extended maximum number of contrasts to 75",
   NULL
 } ,

 {  1, APR, 2008, RCR, "ANOVA", MINOR, TYPE_MODIFY,
   "increased internal memory for 3dbucket and 3drefit command creation",
   NULL
 } ,

 { 31, MAR, 2008, RCR, "ANOVA", MINOR, TYPE_MODIFY,
   "extended maximum number of means, diffs and contrasts to 50",
   NULL
 } ,

 { 28, MAR, 2008, RCR, "gifticlib", MICRO, TYPE_NEW_OPT,
   "added routines to copy MetaData",
   NULL
 } ,

 { 28, MAR, 2008, RCR, "gifti_tool", MINOR, TYPE_NEW_OPT,
   "added -copy_gifti_meta and -copy_DA_meta options",
   NULL
 } ,

 { 26, MAR, 2008, RCR, "gifticlib", MICRO, TYPE_MODIFY,
   "in compare, if comp_data is not set, state the fact",
   NULL
 } ,

 { 25, MAR, 2008, RCR, "GIFTI", MINOR, TYPE_MODIFY,
   "minor changes:",
   "  - NIFTI_INTENT_NONE is considered valid\n"
   "  - added compare_gifti_data functions\n"
   "  - LabelTables are now written using CDATA"
 } ,

 { 25, MAR, 2008, RCR, "gifti_tool", MINOR, TYPE_MODIFY,
   "the -compare_data option is not separate from -compare_gifti",
   NULL
 } ,

 { 24, MAR, 2008, RCR, "Dimon", MINOR, TYPE_NEW_OPT,
   "added GERT_Reco options (request of D Glen)",
   "  -gert_filename    : specify a name for the GERT_Reco script\n"
   "  -gert_nz          : override nz=1 in mosaic image files\n"
   "  -gert_to3d_prefix : specify a dataset prefix for the to3d command"
 } ,

 { 24, MAR, 2008, RCR, "@Align_Centers", MINOR, TYPE_BUG_FIX,
   "applied proper follower dataset orientation and floating point shifts",
   "The shift applied to the child datasets was based on the parent's\n"
   "orientation.  The shifts were also being truncated to integers.\n"
   "Changed with D Glen.\n"
 } ,

 { 18, MAR, 2008, RCR, "GIFTI", MINOR, TYPE_NEW_OPT,
   "added comparison functions to gifticlib",
   NULL
 } ,

 { 20, MAR, 2008, RCR, "GIFTI", MINOR, TYPE_NEW_ENV,
   "AFNI_WRITE_1D_AS_PREFIX allows writing 1D or surface data given the prefix",
   "For example, setting this to YES will allow writing surface data to NIfTI."
 } ,

 { 18, MAR, 2008, RCR, "gifti_tool", MINOR, TYPE_NEW_OPT,
   "added -compare_gifti option",
   "See 'gifti_tool -help' for details, including example #7."
 } ,

 { 17, MAR, 2008, RCR, "Dimon", MINOR, TYPE_MODIFY,
   "if 1 volume, GERT_Reco_dicom does not give (useless) timing to to3d",
   NULL
 } ,

 { 13, MAR, 2008, RCR, "3dmerge", MINOR, TYPE_GENERAL,
   "added some examples to the -help output",
   NULL
 } ,

 { 11, MAR, 2008, RCR, "model_demri_3", MINOR, TYPE_NEW_OPT,
   "added control of hematocrit via AFNI_MODEL_D3_HCT",
   NULL
 } ,

 { 10, MAR, 2008, RCR, "GIFTI", MINOR, TYPE_NEW_ENV,
   "AFNI_GIFTI_VERB sets the verbose level in the gifti I/O library",
   "The default is 1, 0 is quiet, and values go up to 7."
 } ,

 { 10, MAR, 2008, RCR, "GIFTI", MINOR, TYPE_GENERAL,
   "AFNI can read/write .gii.dset as with .gii",
   NULL
 } ,

 { 10, MAR, 2008, RCR, "Dimon", MINOR, TYPE_NEW_OPT,
   "applied -gert_outdir in the case of dicom images",
   NULL
 } ,

 { 10, MAR, 2008, RCR, "Dimon", MINOR, TYPE_MODIFY,
   "if only 1 run, GERT_Reco_dicom is named per run",
   NULL
 } ,

 { 10, MAR, 2008, RCR, "SUMA_SurfMeasures", MAJOR, TYPE_BUG_FIX,
   "averages did not include nodes lost to -cmask",
   "Noticed by M Beauchamp."
 } ,

 {  7, MAR, 2008, RCR, "make_stim_times.py", MINOR, TYPE_BUG_FIX,
   "properly ignore empty lines, and exit on short files",
   NULL
 } ,

 {  6, MAR, 2008, RCR, "GIFTI", MICRO, TYPE_MODIFY,
   "allow functional control over GIFTI encoding" ,
   NULL
 } ,

 {  5, MAR, 2008, RCR, "GIFTI", MINOR, TYPE_BUG_FIX,
   "fixed passing of INDEX_LIST" ,
   NULL
 } ,

 {  5, MAR, 2008, RCR, "GIFTI", MINOR, TYPE_MODIFY,
   "do not duplicate data when reading and writing GIFTI from AFNI",
   NULL
 } ,

 {  4, MAR, 2008, RCR, "3dTstat", MINOR, TYPE_NEW_OPT,
   "added -accumulate option, to output each partial sum" ,
   "for k = 0..N-1 : output[k] = sum(input[i]) over i = 0..k"
 } ,

 {  3, MAR, 2008, RCR, "website", MINOR, TYPE_MODIFY,
   "updated the AFNI History website pages, with a table of entries",
   NULL
 } ,

 { 29, FEB, 2008, RCR, "afni_history", MINOR, TYPE_NEW_OPT,
   "added a TYPE, -type, a new level, and a string to identify each level",
   NULL
 } ,

 { 28, FEB, 2008, RCR, "afni_history", MINOR, TYPE_NEW_OPT,
   "added -list_authors option and adjusted spacing",
   NULL
 } ,

 { 27, FEB, 2008, RCR, "afni_history", SUPER, TYPE_NEW_PROG,
   "program to display the history of AFNI updates" ,
   "This will be used to create a web page of AFNI updates.\n"
   "Please see 'afni_history -help' for more details."
 } ,

 { 27, FEB, 2008, RCR, "afni_proc.py", MINOR, TYPE_BUG_FIX,
   "fixed -regress_use_stim_files typo (was -regress_use_stim_times)", 
   NULL
 } ,

 { 26, FEB, 2008, RCR, "afni_history", MICRO, TYPE_GENERAL,
   "checked in initial afni_history files", 
   NULL
 } ,

 { 25, FEB, 2008, RCR, "plug_vol2surf", MAJOR, TYPE_BUG_FIX,
   "fixed application of cluster for sending data to suma",

   "Previously, clustering was only applied when the Olay and Thr sub-bricks\n"
   "were the same."
 } ,

 { 24, FEB, 2008, RCR, "GIFTI", MINOR, TYPE_MODIFY,
   "GIFTI library now considers MetaData without Value as valid",

   NULL
 } ,

 /* pre-afni_history updates, mostly new programs and data formats */

 { 21, FEB, 2008, RCR, "GIFTI", SUPER, TYPE_GENERAL,
   "AFNI programs can now read and write GIFTI datasets",

   "GIFTI datasets are for data in the surface domain, with file suffix .gii.\n"
   "Support must be requested at compile time, and it requires libexpat.\n"
   "Please see http://www.nitrc.org/projects/gifti for many details."
 } ,

 {  6, FEB, 2008, RCR, "3dbucket", MINOR, TYPE_GENERAL,
   "modified to copy FDR curves",
   NULL
 } ,

 {  22, JAN, 2008, RCR, "afni_proc.py", MINOR, TYPE_NEW_OPT,
   "added options to estimate smoothness in data for use in AlphaSim",
   "See help options -regress_est_blur_epits and -regress_est_blur_errts."
 } ,

 {  28, DEC, 2007, RCR, "gifti_tool", MAJOR, TYPE_NEW_PROG,
   "program to read and write GIFTI datasets",
   NULL
 } ,

 {   3, DEC, 2007, RCR, "GIFTI", MAJOR, TYPE_GENERAL,
   "initial release of gifti I/O C API",
   NULL
 } ,

 {  31, AUG, 2007, RCR, "DECONFLICT", MAJOR, TYPE_MODIFY,
   "modified default behavior of programs from deconflict to no overwrite",
   "See AFNI_DECONFLICT in README.environment."
 } ,

 {  31, AUG, 2007, RCR, "model_conv_diffgamma", MINOR, TYPE_NEW_PROG,
   "NLfim model to compute the convolution of the difference of gammas",
   NULL
 } ,

 {  30, JUL, 2007, RCR, "regression_tests", MAJOR, TYPE_GENERAL,
   "added setup for regression testing to NIFTI package",
   "This can be used as a template for testing any command-line programs."
 } ,

 {  20, DEC, 2006, RCR, "afni_proc.py", SUPER, TYPE_NEW_PROG,
   "program to write complete single subject FMRI processing script", 
   NULL
 } ,

 {  11, DEC, 2006, RCR, "make_stim_times.py", MINOR, TYPE_NEW_PROG,
   "program to convert stim_files to stim_times files",
   NULL
 } ,

 {  22, OCT, 2006, RCR, "model_demri_3", MAJOR, TYPE_NEW_PROG,
   "NLfim model for Dynamic Enhanced MRI", 
   NULL
 } ,

 {  12, OCT, 2006, RCR, "serial_writer", MINOR, TYPE_NEW_PROG,
   "program to send data from a file, pipe or made up to a given serial port",
   NULL
 } ,

 {   8, AUG, 2006, RCR, "C++", MINOR, TYPE_MODIFY,
   "afni program compiles in C++ (effort with Rich and Greg Balls)",
   NULL
 } ,

 {   3, AUG, 2006, RCR, "NI_SURF_DSET", SUPER, TYPE_GENERAL,
   "added a new surface dataset format, with read/write ability in AFNI",
   NULL
 } ,

 {  25, JAN, 2006, RCR, "model_michaelis_menton", MAJOR, TYPE_NEW_PROG,
   "NLfim model function for ethanol studies",
   NULL
 } ,

 {   2, DEC, 2005, RCR, "ANOVA", SUPERDUPER, TYPE_MODIFY,
   "changed variance computations in 3dANOVA programs to not assume sphericity",
   "For details, see http://afni.nimh.nih.gov/sscc/gangc/ANOVA_Mod.html ."
 } ,

 {  11, OCT, 2005, RCR, "3dmaxima", MAJOR, TYPE_NEW_PROG,
   "command-line version of maxima plugin",
   NULL
 } ,

 {   5, JUL, 2005, RCR, "Dimon", SUPER, TYPE_NEW_PROG,
   "program to monitor real-time acquisition of DICOM images",
   NULL
 } ,

 {  25, APR, 2005, RCR, "NIFTI", SUPER, TYPE_GENERAL,
   "AFNI can read and write NIFTI datasets (effort with Bob and Rich)",
   NULL
 } ,

 {  7, JAN, 2005, RCR, "nifti_tool", SUPER, TYPE_NEW_PROG,
   "program to directly manipulate or compare NIFTI dataset headers",
   NULL
 } ,

 {  7, JAN, 2005, RCR, "NIFTI", SUPER, TYPE_GENERAL,
   "initial release of NIFTI library",
   NULL
 } ,

 {  4, OCT, 2004, RCR, "vol2surf", SUPER, TYPE_GENERAL,
   "added vol2surf interface for real-time mapping from afni to suma",
   NULL
 } ,

 { 31, MAR, 2004, RCR, "serial_helper", MAJOR, TYPE_NEW_PROG,
   "program to pass realtime registration params from TCP to serial port",
   NULL
 } ,

 {  1, DEC, 2003, RCR, "SurfMeasures", MAJOR, TYPE_NEW_PROG,
   "program to compute various measures over surfaces",
   NULL
 } ,

 {  5, AUG, 2003, RCR, "3dVol2Surf", SUPER, TYPE_NEW_PROG,
   "program to map data from the volume to domain to the surface domain",
   NULL
 } ,

 { 29, MAY, 2003, RCR, "3dSurf2Vol", SUPER, TYPE_NEW_PROG,
   "program to map data from the surface domain to the volume domain",
   NULL
 } ,

 { 15, JAN, 2003, RCR, "Imon", MAJOR, TYPE_NEW_OPT,
   "added connection to the realtime plugin in afni",
   NULL
 } ,

 { 27, NOV, 2002, RCR, "Imon", SUPER, TYPE_NEW_PROG,
   "program to monitor GE I-files as they are written to the scanner",
   NULL
 } ,

 {  1, OCT, 2002, RCR, "file_tool", SUPER, TYPE_NEW_PROG,
   "program to perform generic manipulations of binary files",
   NULL
 } ,

 { 20, JUN, 2002, RCR, "@make_stim_file", MINOR, TYPE_NEW_PROG,
   "script to create binary stim files",
   NULL
 } ,

 {  6, JUN, 2002, RCR, "@SUMA_Make_Spec_FS", MAJOR, TYPE_NEW_PROG,
   "script to import FreeSurfer surfaces into SUMA",
   NULL
 } ,

 { 21, MAY, 2002, RCR, "3dresample", SUPER, TYPE_NEW_PROG,
   "program to change a dataset orientation and/or grid spacing",
   NULL
 } ,

 {  8, MAR, 2002, RCR, "plug_crender", SUPER, TYPE_NEW_PROG,
   "added rendering plugin to afni",
   NULL
 } ,

 { 99,99,99, NULL,NULL, 99,99, NULL,NULL}  /** the end (do not delete) **/
} ;<|MERGE_RESOLUTION|>--- conflicted
+++ resolved
@@ -49,13 +49,13 @@
 
 afni_history_struct rickr_history[] = {
 
-<<<<<<< HEAD
  { 28,  Dec, 2015, RCR, "@diff_files", MICRO, TYPE_ENHANCE,
    "allow diffs to include existence of directories",
-=======
+   NULL
+ } ,
+
  { 19,  Dec, 2015, RCR, "afni_proc.py", MICRO, TYPE_MODIFY,
    "removed CSFe from Example 10 of the help, to not lead people to use it",
->>>>>>> 61a16184
    NULL
  } ,
 
