
/** cf. afni_history.h **/

#include "afni_history.h"

/*  (for starting a new file, search for CHANGE)

    basic format: 3-field date, user, program_name, impact_level,
                  short description without newline
                  (optional) long description with intermediate newlines

    copy entire section: { ... } ,

    Notes: - months are JAN ... DEC (see afni_history.h)

           - levels are :
                    MICRO           - users don't see
                    MINOR           - small effect on users
                    MAJOR           - larger effect on users
                    SUPER           - important changes, like new programs
                    SUPERDUPER      - we expect users to know

           - types are:
                    TYPE_GENERAL    - unspecified update type
                    TYPE_NEW_PROG   - new program
                    TYPE_NEW_OPT    - new program option
                    TYPE_NEW_ENV    - new environment variable or change
                    TYPE_BUG_FIX    - bug fix
                    TYPE_MODIFY     - a change (not new, not a fix)
                    TYPE_ENHANCE    - general improvement
                    TYPE_REMOVE     - deleted
                    TYPE_REINSTATE  - un-deleted

           - PLEASE, stick to what fits on an 80 column terminal
           - it may be nice to put the newest entries at the top
           - leave the last "99, NULL" entry as it is

 -- examples (newest at top) --

 { 26 , FEB , 2008 , RCR , "my_program" , MAJOR , TYPE_GENERAL ,
   "short description of change" ,
   "(optional) detailed description, or where to get more information\n"
   "   - with newlines, if you babble for multiple lines\n"
   "   (but none at the end)"
 } ,

 { 26, MAR, 2008, RCR, "sample", MICRO, TYPE_GENERAL,
   "blah",
   NULL
 } ,

*/

afni_history_struct rickr_history[] = {

<<<<<<< HEAD
 { 17, Feb, 2021, RCR, "afni-general", MINOR, TYPE_MODIFY,
   "moved AFNI_ijk_* protos from afni.h to 3ddata.h",
   "All thd_coords.c protos are in 3ddata.h now."
 } ,
  
=======
 { 18, Feb, 2021, RCR, "afni_system_check.py", MINOR, TYPE_ENHANCE,
   "warn about problematic version of XQuartz",
   NULL
 } ,

>>>>>>> e1eedc1b
 { 26, Jan, 2021, RCR, "afni-general", MINOR, TYPE_BUG_FIX,
   "do not convert NIFTI scaled shorts to float",
   "If slope!=0 && inter==0, pass slope as brick_fac.\n"
   "Thanks to C Caballero and S Moia for reporting this."
 } ,

 {  3, Jan, 2021, RCR, "SurfMeasures", MINOR, TYPE_MODIFY,
   "shift memory allocation/free around, mostly to match libSUMA",
   "Inspired by C Rorden via sanitizer warnings."
 } ,

 { 31, Dec, 2020, RCR, "afni_proc.py", MICRO, TYPE_ENHANCE,
   "modify help: be more clear about bandpassing being undesirable",
   "Also, add example of high-pass filter to model slow drift.\n"
   "See help for option -regress_polort."
 } ,

 { 29, Dec, 2020, RCR, "nifti_tool", MICRO, TYPE_ENHANCE,
   "add help example for creating a new dataset given a raw data file",
   NULL
 } ,

 { 29, Dec, 2020, RCR, "NIFTI", MINOR, TYPE_ENHANCE,
   "sync with nifti_clib",
   NULL
 } ,

 { 22, Dec, 2020, RCR, "afni-general", MINOR, TYPE_BUG_FIX,
   "fixed 6 copy-and-paste errors using MRI_TYPE_maxval",
   "Thanks to C Rorden for bringing this up and suggesting code fixes."
 } ,

 { 17, Dec, 2020, RCR, "1dBport", MICRO, TYPE_BUG_FIX,
   "guard against silent failure of int overflow for ftop",
   NULL
 } ,

 { 29, Sep, 2020, RCR, "3dANOVA3", MICRO, TYPE_ENHANCE,
   "be specific about limits for 'param must be in' error messages",
   NULL
 } ,

 { 17, Sep, 2020, RCR, "afni_system_check.py", MINOR, TYPE_BUG_FIX,
   "fix use of platform.mac_ver (was there a change?)",
   NULL
 } ,

 { 15, Sep, 2020, RCR, "afni_system_check.py", MINOR, TYPE_ENHANCE,
   "whine if .zshrc references all_progs.COMP.bash; backup for distro",
   NULL
 } ,

 { 14, Sep, 2020, RCR, "@update.afni.binaries", MINOR, TYPE_ENHANCE,
   "update .zshrc: set PATH and DYLD_L_P..., and source all_progs.COMP.zsh",
   NULL
 } ,

 { 14, Sep, 2020, RCR, "apsearch", MINOR, TYPE_ENHANCE,
   "create complete.zsh files - like bash ones, but cleaned a little",
   NULL
 } ,

 {  2, Sep, 2020, RCR, "afni_history", MINOR, TYPE_NEW_OPT,
   "add options -show_field and -show_field_names",
   "Using the new -show_field option, for each entry one can show:\n"
   "   - the full entry (as before)\n"
   "   - only the first/main line\n"
   "   - only the program name, or date, or author, etc."
 } ,

 { 31, Aug, 2020, RCR, "afni_python_wrapper.py", MICRO, TYPE_NEW_OPT,
   "add -joinn for list output; add list_intersect and list_diff funcs",
   NULL
 } ,

 { 27, Aug, 2020, RCR, "SUMA_test_DrawingAreaWidget", MICRO, TYPE_ENHANCE,
   "set up for alternatively building without SUMA",
   NULL
 } ,

 { 27, Aug, 2020, RCR, "@diff.tree", MICRO, TYPE_BUG_FIX,
   "better handling of missing trailing directory args",
   NULL
 } ,

 { 26, Aug, 2020, RCR, "ClustExp_StatParse.py", MICRO, TYPE_ENHANCE,
   "python 3 update to decode() subprocess output",
   NULL
 } ,

 { 26, Aug, 2020, RCR, "Makefile.INCLUDE", MINOR, TYPE_ENHANCE,
   "much limiting of line lengths to 80 chars - should be no real change",
   NULL
 } ,

 { 25, Aug, 2020, RCR, "1dDW_Grad_o_Mat", MINOR, TYPE_REMOVE,
   "removed from distribution - use 1dDW_Grad_o_Mat++",
   NULL
 } ,

 { 25, Aug, 2020, RCR, "3dANALYZEtoAFNI", MINOR, TYPE_REMOVE,
   "removed from distribution - use 3dcopy or to3d",
   NULL
 } ,

 { 25, Aug, 2020, RCR, "3dAnatNudge", MINOR, TYPE_REMOVE,
   "removed from distribution - use align_epi_anat.py",
   NULL
 } ,

 { 25, Aug, 2020, RCR, "3dCountSpikes", MINOR, TYPE_REMOVE,
   "removed from distribution - use 3dToutcount",
   NULL
 } ,

 { 25, Aug, 2020, RCR, "3dDeconvolve_f", MINOR, TYPE_REMOVE,
   "removed from distribution - use 3dDeconvolve",
   NULL
 } ,

 { 25, Aug, 2020, RCR, "3dFWHM", MINOR, TYPE_REMOVE,
   "removed from distribution - use 3dFWHMx",
   NULL
 } ,

 { 25, Aug, 2020, RCR, "3dFourier", MINOR, TYPE_REMOVE,
   "removed from distribution - use 3dBandpass",
   NULL
 } ,

 { 25, Aug, 2020, RCR, "3dMax", MINOR, TYPE_REMOVE,
   "removed from distribution - use 3dBrickStat",
   NULL
 } ,

 { 25, Aug, 2020, RCR, "3dProbTrackID", MINOR, TYPE_REMOVE,
   "removed from distribution - use 3dTrackID",
   NULL
 } ,

 { 25, Aug, 2020, RCR, "3dUniformize", MINOR, TYPE_REMOVE,
   "removed from distribution - use 3dUnifize",
   NULL
 } ,

 { 25, Aug, 2020, RCR, "3dWavelets", MINOR, TYPE_REMOVE,
   "removed from distribution",
   NULL
 } ,

 { 25, Aug, 2020, RCR, "3dbuc2fim", MINOR, TYPE_REMOVE,
   "removed from distribution",
   NULL
 } ,

 { 25, Aug, 2020, RCR, "3ddup", MINOR, TYPE_REMOVE,
   "removed from distribution",
   NULL
 } ,

 { 25, Aug, 2020, RCR, "3dfim", MINOR, TYPE_REMOVE,
   "removed from distribution - use 3dDeconvolve",
   NULL
 } ,

 { 25, Aug, 2020, RCR, "3dnoise", MINOR, TYPE_REMOVE,
   "removed from distribution",
   NULL
 } ,

 { 25, Aug, 2020, RCR, "3dproject", MINOR, TYPE_REMOVE,
   "removed from distribution",
   NULL
 } ,

 { 25, Aug, 2020, RCR, "3dttest", MINOR, TYPE_REMOVE,
   "removed from distribution - use 3dttest++",
   NULL
 } ,

 { 25, Aug, 2020, RCR, "AlphaSim", MINOR, TYPE_REMOVE,
   "removed from distribution - use 3dClustSim",
   NULL
 } ,

 { 25, Aug, 2020, RCR, "Dimon1", MINOR, TYPE_REMOVE,
   "removed from distribution - use Dimon",
   NULL
 } ,

 { 25, Aug, 2020, RCR, "FD2", MINOR, TYPE_REMOVE,
   "removed from distribution - use afni",
   NULL
 } ,

 { 25, Aug, 2020, RCR, "Ifile", MINOR, TYPE_REMOVE,
   "removed from distribution - use Dimon",
   NULL
 } ,

 { 25, Aug, 2020, RCR, "Xphace", MINOR, TYPE_REMOVE,
   "removed from distribution",
   NULL
 } ,

 { 25, Aug, 2020, RCR, "abut", MINOR, TYPE_REMOVE,
   "removed from distribution",
   NULL
 } ,

 { 25, Aug, 2020, RCR, "ent16", MINOR, TYPE_REMOVE,
   "removed from distribution",
   NULL
 } ,

 { 25, Aug, 2020, RCR, "ftosh", MINOR, TYPE_REMOVE,
   "removed from distribution",
   NULL
 } ,

 { 25, Aug, 2020, RCR, "ge_header", MINOR, TYPE_REMOVE,
   "removed from distribution - use Dimon",
   NULL
 } ,

 { 25, Aug, 2020, RCR, "mayo_analyze", MINOR, TYPE_REMOVE,
   "removed from distribution - use nifti_tool",
   NULL
 } ,

 { 25, Aug, 2020, RCR, "mritopgm", MINOR, TYPE_REMOVE,
   "removed from distribution",
   NULL
 } ,

 { 25, Aug, 2020, RCR, "siemens_vision", MINOR, TYPE_REMOVE,
   "removed from distribution - use Dimon",
   NULL
 } ,

 { 25, Aug, 2020, RCR, "sqwave", MINOR, TYPE_REMOVE,
   "removed from distribution",
   NULL
 } ,

 { 25, Aug, 2020, RCR, "plug_3ddup.so", MINOR, TYPE_REMOVE,
   "removed from distribution",
   NULL
 } ,

 { 25, Aug, 2020, RCR, "3dICC_REML.R", MINOR, TYPE_REMOVE,
   "removed from distribution",
   NULL
 } ,

 { 25, Aug, 2020, RCR, "3dAOV.R", MINOR, TYPE_REMOVE,
   "removed from distribution",
   NULL
 } ,

 { 25, Aug, 2020, RCR, "lpc_align.py", MINOR, TYPE_REMOVE,
   "removed from distribution - use align_epi_anat.py",
   NULL
 } ,

 { 25, Aug, 2020, RCR, "check_dset_for_fs.py", MINOR, TYPE_REMOVE,
   "removed from distribution",
   NULL
 } ,

 { 25, Aug, 2020, RCR, "afni_restproc.py", MINOR, TYPE_REMOVE,
   "removed from distribution - use afni_proc.py",
   NULL
 } ,

 { 25, Aug, 2020, RCR, "DoPerRoi.py", MINOR, TYPE_REMOVE,
   "removed from distribution",
   NULL
 } ,

 { 25, Aug, 2020, RCR, "@snapshot_volreg3", MINOR, TYPE_REMOVE,
   "removed from distribution - use @snapshot_volreg",
   NULL
 } ,

 { 25, Aug, 2020, RCR, "@make_stim_file", MINOR, TYPE_REMOVE,
   "removed from distribution - use timing_tool.py",
   NULL
 } ,

 { 25, Aug, 2020, RCR, "@auto_align", MINOR, TYPE_REMOVE,
   "removed from distribution - use align_epi_anat.py",
   NULL
 } ,

 { 25, Aug, 2020, RCR, "@UpdateAfni", MINOR, TYPE_REMOVE,
   "removed from distribution - use @update.afni_binaries",
   NULL
 } ,

 { 25, Aug, 2020, RCR, "@DTI_studio_reposition", MINOR, TYPE_REMOVE,
   "removed from distribution",
   NULL
 } ,

 { 25, Aug, 2020, RCR, "afni_history", MINOR, TYPE_NEW_OPT,
   "added new types TYPE_REMOVE and TYPE_REINSTATE",
   "This is to track when programs or notable functionality gets removed."
 } ,

 {  3, Aug, 2020, RCR, "plug_vol2surf", MINOR, TYPE_BUG_FIX,
   "fix sB update when changing surf order from 0,1 to 1,0",
   "In only the case of setting the plugin surf_A/surf_B order to 1,0, the\n"
   "need to update the surf_B index was not recognized, and it stayed at 1\n"
   "(instead of the requested 0).\n"
   "Thanks to D Glen for reporting the problem."
 } ,

 { 28, Jul, 2020, RCR, "afni_history", MINOR, TYPE_NEW_OPT,
   "add initial afni_history_laurenpd.c",
   NULL
 } ,

 { 21, Jul, 2020, RCR, "model_conv_PRF_6", MINOR, TYPE_ENHANCE,
   "add env var control over pre-comp e2x, limit and pieces",
   "See AFNI_MODEL_PRF_PRECOMPUTE_EX, AFNI_MODEL_PRF_MAX_EXP and\n"
   "AFNI_MODEL_PRF_MAX_EXP_PIECES.\n"
 } ,

 { 21, Jul, 2020, RCR, "get_afni_model_PRF_6", MINOR, TYPE_ENHANCE,
   "add initial NT parameter",
   NULL
 } ,

 { 16, Jul, 2020, RCR, "afni-general", MINOR, TYPE_ENHANCE,
   "update for shared libmri.so: linux_centos_7_64, linux_ubuntu_16_64",
   NULL
 } ,

 { 19, Jun, 2020, RCR, "parse_fs_lt_log.py", MICRO, TYPE_ENHANCE,
   "update for python3, though this program might not be in use",
   NULL
 } ,

 { 19, Jun, 2020, RCR, "afni_restproc.py", MICRO, TYPE_MODIFY,
   "update for python3; add extra suggests that it is obsolete",
   NULL
 } ,

 {  1, Jun, 2020, RCR, "3dAllinate", MICRO, TYPE_MODIFY,
   "clear any initial ntt from master",
   NULL
 } ,

 {  1, Jun, 2020, RCR, "afni-general", MINOR, TYPE_MODIFY,
   "in populate_nifti_image(), call time series only if ntt>1 or NVALS==1",
   "This is to avoid confusion when a time series is used to master a\n"
   "non-time series dataset."
 } ,

 {  1, Jun, 2020, RCR, "1d_tool.py", MINOR, TYPE_NEW_OPT,
   "add -show_regs and -show_regs_style",
   "Show column indices or labels of an xmat.1D file with empty (all-zero)\n"
   "regressors.  An index list can be space or comma-separeated, or encoded.\n" 
   "Example 30 shows typical use cases.\n"
   "Added for S Haller."
 } ,

 { 31, May, 2020, RCR, "@diff.files", MICRO, TYPE_NEW_OPT,
   "add -verb",
   NULL
 } ,

 { 26, May, 2020, RCR, "@move.to.series.dirs", MICRO, TYPE_MODIFY,
   "call afni_python_wrapper.py instead of old afni_util.py",
   NULL
 } ,

 { 25, May, 2020, RCR, "Makefile.macos_10.12_local", MINOR, TYPE_ENHANCE,
   "add libexpat.1.dylib to EXTRA_INSTALL_FILES",
   "R was upgraded to 3.6 (on the 10.12 build machine), since that is the\n"
   "current G Chen version requirement, making R_io.so work for people with\n"
   "only 3.6.  But libexpat was upgraded too, which afni depends on, meaning\n"
   "systems needed that new version of libexpat, or afni would not work.\n"
   "Instead, libexpat.1.dylib is now simply included with the binaries.\n"
   "Thanks to S Gotts and K Tran for reporting the problem."
 } ,

 { 21, May, 2020, RCR, "3dmask_tool", MINOR, TYPE_NEW_OPT,
   "add options -NN1, -NN2 and -NN3",
   "Also, fix tiny origin shift when large zero-padding is applied."
 } ,

 { 20, May, 2020, RCR, "3dmask_tool", MINOR, TYPE_BUG_FIX,
   "fix history and memory loss",
   NULL
 } ,

 { 20, May, 2020, RCR, "afni-general", MINOR, TYPE_ENHANCE,
   "update THD_mask_erode_sym() akin to take NN param",
   "This matches the dglen update to THD_mask_dilate()."
 } ,

 { 11, May, 2020, RCR, "afni-general", MINOR, TYPE_ENHANCE,
   "update web links to help pages in uber*.py",
   "Update uber_align_test.py, uber_skel.py, uber_subj.py and uber_ttest.py."
 } ,

 { 11, May, 2020, RCR, "afni-general", MINOR, TYPE_ENHANCE,
   "updates for python3",
   "Update xmat_tool.py, quick.alpha.vals.py, read_matlab_files.py,\n"
   "uber_align_test.py and uber_skel.py."
 } ,

 {  4, May, 2020, RCR, "@update.afni.binaries", MINOR, TYPE_BUG_FIX,
   "fix download of test file",
   "Thanks to Gerome on MB for reporting the problem."
 } ,

 {  4, May, 2020, RCR, "xmat_tool.py", MINOR, TYPE_ENHANCE,
   "make partual updates for python3",
   NULL
 } ,

 {  4, May, 2020, RCR, "suma-general", MINOR, TYPE_MODIFY,
   "remove tabs from a bunch of files",
   NULL
 } ,

 { 29, Apr, 2020, RCR, "@chauffeur_afni", MINOR, TYPE_ENHANCE,
   "add AFNI_DRIVE_OPTS_XVFB env var for adding opts to Xvfb",
   "This will probably be modified later, but it allows one to pass\n"
   "something like '-nolisten inet6' if IPv6 is not working.\n"
   "Thanks to W-L Tseng."
 } ,

 { 29, Apr, 2020, RCR, "@update.afni.binaries", MINOR, TYPE_MODIFY,
   "for recur, def to pub/dist/bin/misc; terminate on failed test download",
   NULL
 } ,

 { 23, Apr, 2020, RCR, "to3d", MICRO, TYPE_BUG_FIX,
   "allow no controller open on input of JPEG image",
   NULL
 } ,

 { 14, Apr, 2020, RCR, "afni_proc.py", MINOR, TYPE_BUG_FIX,
   "if dataset inputs had full paths, use them in proc script",
   "Thanks to W-L Tseng for pointing out the discrepancy."
 } ,

 {  7, Apr, 2020, RCR, "nifti_tool", MINOR, TYPE_NEW_OPT,
   "add -see_also and -ver_man to help create a quick man page",
   "To create a man page (via help2man), consider:\n"
   "   nifti_tool -see_also > nt.see_also.txt\n"
   "   help2man --help-option=-help --version-option=-ver_man  \\\n"
   "            --include nt.see_also.txt --no-info nifti_tool \\\n"
   "            | gzip > nifti_tool_manpage.1.gz\n"
   "after which one can install the file, or test via\n"
   "   man ./nifti_tool_manpage.1.gz\n"
   "(see the uncompressed version for syntax)."
 } ,

 { 31, Mar, 2020, RCR, "neuro_deconvolve.py", MINOR, TYPE_ENHANCE,
   "update for python3",
   NULL
 } ,

 { 31, Mar, 2020, RCR, "afni_system_check.py", MICRO, TYPE_BUG_FIX,
   "grep from $HOME/.bash_profile",
   NULL
 } ,

 { 31, Mar, 2020, RCR, "afni_system_check.py", MINOR, TYPE_BUG_FIX,
   "fix lib_system_check:self.os_dist for newer python",
   NULL
 } ,

 { 30, Mar, 2020, RCR, "afni_proc.py", MINOR, TYPE_MODIFY,
   "have module_test_lib.py (and so afni_proc.py) work on python 2.6 again",
   "Done for S Horovitz."
 } ,

 { 27, Mar, 2020, RCR, "Makefile.INCLUDE", MICRO, TYPE_MODIFY,
   "PY_LIBS",
   NULL
 } ,

 { 26, Mar, 2020, RCR, "apqc_make_tcsh.py", MICRO, TYPE_MODIFY,
   "move ohtml to lib_apqc_tcsh.py and remove import of apqc_make_html",
   "This is in keeping with all python libs being under afnipy."
 } ,

 { 24, Mar, 2020, RCR, "python_module_test.py", MINOR, TYPE_MODIFY,
   "restore approximate previous behavior",
   NULL
 } ,

 { 23, Mar, 2020, RCR, "3drefit", MINOR, TYPE_NEW_OPT,
   "add options -oblique_recenter and -oblique_recenter_raw",
   "Adjust the origin so the cardinalized 0,0,0 (e.g. seen in the afni GUI)\n"
   "is in the same brain location as it was originally (in the scanner?).\n"
   "So when viewing an oblique volume on top of a '3dWarp -deoblique' output,\n"
   "coordinate 0,0,0 will match between them."
 } ,

 { 20, Mar, 2020, RCR, "Makefile.INCLUDE", MINOR, TYPE_MODIFY,
   "fix PY_DIR, update PY vars, add list_py_libs",
   NULL
 } ,

 { 20, Mar, 2020, RCR, "Makefile.INCLUDE", MINOR, TYPE_MODIFY,
   "fix PY_DIR, update PY vars, add list_py_libs",
   NULL
 } ,

 { 19, Mar, 2020, RCR, "afni-general", MINOR, TYPE_BUG_FIX,
   "fix use of module_test_lib.py with change to new afnipy dir",
   NULL
 } ,

 { 12, Mar, 2020, RCR, "afni-general", MINOR, TYPE_MODIFY,
   "point web help for program to sphinx tree",
   "Also, added -hweb/-h_web for python progs that use option_list.py."
 } ,

 { 12, Mar, 2020, RCR, "SUMA_test_DrawingAreaWidget", MINOR, TYPE_NEW_PROG,
   "test for a valid DrawingAreaWidgetClass pointer",
   NULL
 } ,

 { 12, Mar, 2020, RCR, "align_epi_anat.py", MICRO, TYPE_BUG_FIX,
   "account for lpc+zz when checking costs for -check_flip",
   "Thanks to R Kampe for noting the problem."
 } ,

 { 11, Mar, 2020, RCR, "afni_proc.py", MICRO, TYPE_ENHANCE,
   "add details on why some help examples are not considered complete",
   "And corrected status of Example 11, changed to recommended.\n"
   "Thanks to K Knutson for questioning the status."
 } ,

 {  5, Mar, 2020, RCR, "@SUMA_Make_Spec_FS", MINOR, TYPE_MODIFY,
   "for now, use mris_convert/3dcopy for extra annot files",
   "So standard mesh version will not have a proper label table, but\n"
   "the values will be appropriate and more usable in suma.\n"
   "This is done to import the Schaefer/Yeo atlases onto standard meshes.\n"
   "Done with D Glen."
 } ,

 {  3, Mar, 2020, RCR, "3dttest++", MICRO, TYPE_MODIFY,
   "have 3dttest++ -Clustsim fail immediately if -prefix includes a path",
   NULL
 } ,

 { 27, Feb, 2020, RCR, "@SUMA_Make_Spec_FS", MINOR, TYPE_NEW_OPT,
   "add -fsannot_ver; apply -extra_annot_labels output as -extra_fs_dsets",
   NULL
 } ,

 { 26, Feb, 2020, RCR, "@SUMA_AlignToExperiment", MICRO, TYPE_MODIFY,
   "NIFTI fails for -exp_anat, so have it fail early and explain",
   "Thanks to D Oswalt for noting the problem."
 } ,

 { 19, Feb, 2020, RCR, "afni_python_wrapper.py", MAJOR, TYPE_NEW_PROG,
   "replaces afni_util.py as a main",
   "This program can theortically be used to call any AFNI python function\n"
   "from the shell."
 } ,

 { 19, Feb, 2020, RCR, "afni_util.py", MINOR, TYPE_MODIFY,
   "no longer available as a main executable",
   NULL
 } ,

 { 19, Feb, 2020, RCR, "apsearch", MICRO, TYPE_MODIFY,
   "get process depth via afni_python_wrapper.py",
   "afni_util.py main was moved to afni_python_wrapper.py."
 } ,

 { 19, Feb, 2020, RCR, "@auto_tlrc", MICRO, TYPE_BUG_FIX,
   "block inappropriate 'FATAL ERROR: ... already exists'",
   "This happened when anat_in was local and stripped, so it matched ns_pref.\n"
   "Thanks to R Kampe for noting the problem."
 } ,

 { 18, Feb, 2020, RCR, "afni_proc.py", MINOR, TYPE_ENHANCE,
   "help examples now include some developed outside of afni_proc.py",
   "This includes some class demos, along with pamenc and NARPS.\n"
   "Include a line about whether each example is reasonably recommended.\n"
   "Done to appease the mighty P Taylor."
 } ,

 { 18, Feb, 2020, RCR, "@Align_Centers", MICRO, TYPE_BUG_FIX,
   "fix copy-and-paste erro and missing endif",
   "Thanks to R Kampe for noting the problem."
 } ,

 { 14, Feb, 2020, RCR, "afni_proc.py", MINOR, TYPE_NEW_OPT,
   "add -compare_opts_vs_opts",
   "One can compare two afni_proc.py commmands sequentially, that are\n"
   "not part of the stored examples list.  Consider:\n"
   "   afni_proc.py ... first option set ...    \\\n"
   "                -compare_opts_vs_opts       \\\n"
   "                ... second option set ...\n"
   "It is okay for 'second option set' to include the afni_proc.py\n"
   "command name, in case two scripts are concatenated."
 } ,

 { 12, Feb, 2020, RCR, "afni_proc.py", MAJOR, TYPE_NEW_OPT,
   "add ability to compare against examples",
   "Add options -compare_opts, -compare_example_pair, -show_example and\n"
   "            -show_example_names.\n"
   "Consider these examples:\n"
   "   afni_proc.py -show_example 'Example 11b'\n"
   "   afni_proc.py -show_example_names\n"
   "   afni_proc.py ... my options here ... -compare_opts 'Example 11'\n"
   "Motivated by C Gaillard and P Taylor."
 } ,

 {  7, Feb, 2020, RCR, "Makefile.linux_fedora_28_shared", MINOR, TYPE_ENHANCE,
   "build main non-X11, non-SUMA AFNI program without X deps",
   "Set LLIBS_X11 to current LLIBS, and give it to SUMA_LINK_LIB.\n"
   "Remove all X11 libs from LLIBS.  Add -DREPLACE_XT to CEXTRA.\n"
   "Note: without REPLACE_XT, LLIBS could still just use Xt and X11.\n"
   "And made the same mods to Makefile.linux_xorg7_64."
 } ,

 {  7, Feb, 2020, RCR, "afni-general", MINOR, TYPE_MODIFY,
   "reduce X11 program deps",
   "Possibly define LLIBS_X11 in top-level Makefile (as current LLIBS) and\n"
   "then remove X libs from LLIBS.  M.INCLUDE will define LLIBS if not set.\n"
   "Move suma_help to IMOBJS."
 } ,

 {  5, Feb, 2020, RCR, "afni_proc.py", MINOR, TYPE_ENHANCE,
   "add inital new library for processing example, lib_ap_examples.py",
   NULL
 } ,

 {  5, Feb, 2020, RCR, "option_list.py", MINOR, TYPE_NEW_OPT,
   "list all global options via 'PROG.py -optlist_show_global_opts'",
   "Also, add -optlist_show_argv_array to display afni_proc.py options\n"
   "in python dictionary format.\n"
   "This could be done with any OptionList-based python program."
 } ,

 {  4, Feb, 2020, RCR, "afni_proc.py", MICRO, TYPE_ENHANCE,
   "add help for a few esoteric options",
   NULL
 } ,

 {  3, Feb, 2020, RCR, "Dimon", MICRO, TYPE_ENHANCE,
   "show CSA data on high debug",
   NULL
 } ,

 {  3, Feb, 2020, RCR, "dicom_hdr", MICRO, TYPE_NEW_OPT,
   "add -siemens_csa_data",
   "Same as 3 -slice_times_verb opts."
 } ,

 {  3, Feb, 2020, RCR, "@SUMA_Make_Spec_FS", MINOR, TYPE_NEW_OPT,
   "add -extra_annot_labels",
   NULL
 } ,

 { 27, Jan, 2020, RCR, "@SUMA_Make_Spec_FS", MINOR, TYPE_ENHANCE,
   "gzip SUMA/*.nii, except for SurfVol",
   NULL
 } ,

 { 27, Jan, 2020, RCR, "@diff.tree", MINOR, TYPE_NEW_OPT,
   "add -show_list_comp, to do pairwise comparison of file names",
   NULL
 } ,

 { 27, Jan, 2020, RCR, "make_random_timing.py", MINOR, TYPE_ENHANCE,
   "add basis=BASIS parameter when defining timing class",
   "Done for geenaianni on MB."
 } ,

 { 23, Jan, 2020, RCR, "realtime_receiver.py", MINOR, TYPE_ENHANCE,
   "add handling of magic version 4 (ROIs and mask==1 data)",
   "Done for J Gonzalez-Castillo."
 } ,

 { 22, Jan, 2020, RCR, "plug_realtime", MAJOR, TYPE_GENERAL,
   "add ROIs and data mask method",
   "Added corresponding demo: AFNI_data6/realtime.demos/demo_3_ROIs_n_data\n"
 } ,

 { 22, Jan, 2020, RCR, "realtime_receiver.py", MINOR, TYPE_ENHANCE,
   "add handling of magic version 3 (all data light)",
   NULL
 } ,

 { 15, Jan, 2020, RCR, "afni_proc.py", MINOR, TYPE_MODIFY,
   "corr_* dsets are now correlations with ROI averages",
   "They were previously average correlations with each ROI voxel.  The new\n"
   "maps look similar, but are probably more natural and have nicer scales.\n"
   "Requested by P Taylor."
 } ,

 { 13, Jan, 2020, RCR, "afni-general", MINOR, TYPE_ENHANCE,
   "add some make lists ; see 'make list_lists'",
   NULL
 } ,

 {  2, Jan, 2020, RCR, "plug_realtime", MICRO, TYPE_GENERAL,
   "updates corresponding with Javier's new All_Data_light method",
   NULL
 } ,

 { 31, Dec, 2019, RCR, "gen_ss_review_scripts.py", MINOR, TYPE_MODIFY,
   "Do not require out_limit.  Currently will still show in driver.",
   "Done for P Taylor."
 } ,

 { 26, Dec, 2019, RCR, "timing_tool.py", MICRO, TYPE_NEW_OPT,
   "add -timing_to_1D_mods and -show_events",
   "Done for A Gorka."
 } ,

 { 20, Dec, 2019, RCR, "make_random_timing.py", MICRO, TYPE_ENHANCE,
   "add more help details for advanced usage",
   NULL
 } ,

 { 17, Dec, 2019, RCR, "1d_tool.py", MINOR, TYPE_ENHANCE,
   "allow labels as column selectors when reading xmat.1D files",
   "Done for G Chen."
 } ,

 { 10, Dec, 2019, RCR, "uber_proc.py", MINOR, TYPE_MODIFY,
   "separate into main/lib/gui, so one can run -help w/out PyQt4",
   NULL
 } ,

 {  9, Dec, 2019, RCR, "3dTagalign", MINOR, TYPE_NEW_OPT,
   "add -tagset",
   "Coded by T Holroyd."
 } ,

 { 29, Nov, 2019, RCR, "afni_proc.py", MINOR, TYPE_NEW_OPT,
   "add -volreg_opts_ewarp, to pass additional volreg EPI warp options",
   "Added for L Fernandino."
 } ,

 { 27, Nov, 2019, RCR, "ROIgrow", MICRO, TYPE_BUG_FIX,
   "if PER_NODE, also process label == 0",
   "Thanks to K Dembny for noting the problem."
 } ,

 { 21, Nov, 2019, RCR, "afni_proc.py", MINOR, TYPE_ENHANCE,
   "update babble about FreeSurfer in help",
   NULL
 } ,

 { 21, Nov, 2019, RCR, "@auto_tlrc", MINOR, TYPE_BUG_FIX,
   "add 'endif' for if( $warpdrive_method == '3dWarpDrive'",
   "Thanks to T Holroyd for reporting and fixing this."
 } ,

 { 21, Nov, 2019, RCR, "3dRank", MINOR, TYPE_BUG_FIX,
   "fix storage_mode handling (re-allow niml.dset output)",
   "Thanks to dmoracze on the Message Board for noting the problem."
 } ,

 { 19, Nov, 2019, RCR, "tedana.py", MICRO, TYPE_BUG_FIX,
   "add arr.flags.writeable fallback in volumeutils.py:array_from_file()",
   "Done for L Sepeta, for CentoOS 6."
 } ,

 { 19, Nov, 2019, RCR, "@SUMA_Make_Spec_FS", MINOR, TYPE_NEW_OPT,
   "add -fs_setup, to optionally source $FREESURFER_HOME/SetUpFreeSurfer.csh",
   NULL
 } ,

 { 13, Nov, 2019, RCR, "afni_system_check.py", MICRO, TYPE_MODIFY,
   "omit any final PyQt4 warnings unless asked for",
   "Done to appease the mighty P Taylor."
 } ,

 {  1, Nov, 2019, RCR, "gen_ss_review_scripts.py", MINOR, TYPE_ENHANCE,
   "process out.mask_at_corr.txt, the anat/template Dice coefficient",
   "Requested by P Hamilton."
 } ,

 {  1, Nov, 2019, RCR, "afni_proc.py", MINOR, TYPE_ENHANCE,
   "create out.mask_at_corr.txt, the anat/template Dice coefficient",
   "Requested by P Hamilton."
 } ,

 { 28, Oct, 2019, RCR, "afni-general", MICRO, TYPE_BUG_FIX,
   "fix THD_write_niml to apply directory to output file",
   "Thanks to pmlauro on Message Board, for pointing out the problem."
 } ,

 { 25, Oct, 2019, RCR, "afni_proc.py", MINOR, TYPE_ENHANCE,
   "allow selectors on -dset* options (cannot mix with removal options)",
   "Requested by E Finn."
 } ,

 { 24, Oct, 2019, RCR, "afni_proc.py", MINOR, TYPE_NEW_OPT,
   "add combine methods m_tedana, m_tedana_OC",
   "Can run tedana from MEICA group:\n"
   "   https://github.com/ME-ICA/tedana\n"
   "   https://tedana.readthedocs.io"
 } ,

 { 23, Oct, 2019, RCR, "3dZeropad", MICRO, TYPE_NEW_OPT,
   "add -pad2evens: add needed planes to make each dimension even",
   NULL
 } ,

 { 21, Oct, 2019, RCR, "afni", MICRO, TYPE_NEW_OPT,
   "add -get_running_env, to show env including locally set vars",
   NULL
 } ,

 { 17, Oct, 2019, RCR, "3dANOVA", MICRO, TYPE_ENHANCE,
   "improve descriptions of some option errors to the user",
   NULL
 } ,

 { 17, Oct, 2019, RCR, "3dTcorr1D", MICRO, TYPE_BUG_FIX,
   "strcasestr fix subsumed by adding _GNU_SOURCE to make",
   "Undo removal of strcasestr."
 } ,

 { 17, Oct, 2019, RCR, "Makefile", MICRO, TYPE_BUG_FIX,
   "for strcasestr, we need to define _GNU_SOURCE in Makefile.*",
   NULL
 } ,

 { 16, Oct, 2019, RCR, "@auto_tlrc", MINOR, TYPE_ENHANCE,
   "re-insert updates from 2019.05.29, plus updates for -init_xform",
   NULL
 } ,

 { 16, Oct, 2019, RCR, "3dFFT", MICRO, TYPE_ENHANCE,
   "process entire time series, rather than just the first volume",
   "Done for A Khojandi."
 } ,

 { 16, Oct, 2019, RCR, "TwotoComplex", MICRO, TYPE_ENHANCE,
   "process entire time series, rather than just first volume(s)",
   "Done to further the quest of A Khojandi for world domination."
 } ,

 { 15, Oct, 2019, RCR, "3dinfo", MINOR, TYPE_NEW_OPT,
   "add -subbrick_info, to write only 'At sub-brick #N' info to stdout",
   NULL
 } ,

 { 11, Oct, 2019, RCR, "afni-general", MINOR, TYPE_ENHANCE,
   "checked and merged another 17 commit PR from pn2200",
   "This is mostly to resolve missing prototypes."
 } ,

 { 10, Oct, 2019, RCR, "3dinfo", MINOR, TYPE_NEW_OPT,
   "add -niml_hdr, to write full NIML header(s) to stdout",
   NULL
 } ,

 { 10, Oct, 2019, RCR, "gen_ss_review_scripts.py", MICRO, TYPE_BUG_FIX,
   "search for niml.dset errts datasets",
   NULL
 } ,

 { 10, Oct, 2019, RCR, "afni_base.py", MICRO, TYPE_BUG_FIX,
   "in NIML case, exist should check ppv file directly",
   NULL
 } ,

 {  9, Oct, 2019, RCR, "afni-general", MINOR, TYPE_ENHANCE,
   "checked and merged 30 commit PR from pn2200",
   "This is mostly to resolve compiler warnings."
 } ,

 {  7, Oct, 2019, RCR, "NIFTI", MINOR, TYPE_ENHANCE,
   "probably the last set of test updates for now",
   NULL
 } ,

 {  4, Oct, 2019, RCR, "3dNLfim", MICRO, TYPE_BUG_FIX,
   "allow for longer input and output file names",
   "Names were malloc'd with MAX_NAME_LENGTH; use nifti_strdup, instead.\n"
   "Thanks to S Wardle for bringing this to light."
 } ,

 { 30, Sep, 2019, RCR, "NIFTI", MINOR, TYPE_ENHANCE,
   "added test scripts under commands, along with cmake versions for build",
   NULL
 } ,

 { 26, Sep, 2019, RCR, "NIFTI", MICRO, TYPE_MODIFY,
   "nifti_read_ascii_image no longer closes fp or free's fname",
   NULL
 } ,

 { 23, Sep, 2019, RCR, "@update.afni.binaries", MICRO, TYPE_BUG_FIX,
   "missed endif",
   "Thanks to A Winkler for noting the problem."
 } ,

 { 18, Sep, 2019, RCR, "afni_proc.py", MICRO, TYPE_ENHANCE,
   "if -html_review_style pythonic, check for matplotlib",
   NULL
 } ,

 { 16, Sep, 2019, RCR, "afni_system_check.py", MICRO, TYPE_ENHANCE,
   "check on /usr/local/bin/python* files, as is done with /sw/bin",
   NULL
 } ,

 { 13, Sep, 2019, RCR, "afni_system_check.py", MICRO, TYPE_ENHANCE,
   "report XQuartz version",
   "As suggested by P Taylor."
 } ,

 { 12, Sep, 2019, RCR, "afni_proc.py", MICRO, TYPE_NEW_OPT,
   "add file tracking and -show_tracked_files option",
   "In preparation for shifting evil for P Taylor and D Glen."
 } ,

 {  9, Sep, 2019, RCR, "afni_proc.py", MICRO, TYPE_ENHANCE,
   "add control for 3dDespike -NEW25",
   "Requested by aparekh on the Message Board."
 } ,

 {  5, Sep, 2019, RCR, "SurfMeasures", MICRO, TYPE_MODIFY,
   "retab and fix indentations",
   NULL
 } ,

 {  4, Sep, 2019, RCR, "@SUMA_Make_Spec_FS", MICRO, TYPE_ENHANCE,
   "check for valid 'mris_convert --help' output",
   NULL
 } ,

 { 26, Aug, 2019, RCR, "afni_system_check.py", MICRO, TYPE_ENHANCE,
   "report 'R RHOME'",
   NULL
 } ,

 { 27, Aug, 2019, RCR, "afni-general", MICRO, TYPE_ENHANCE,
   "linux_fedora_28_shared: make libf2c.so as a shared object",
   "2.4 GB binaries -> (libmri.so) 600 MB -> (libSUMA.so) 202 MB\n"
   "                -> (libf2c.so) 190 MB"
 } ,

 { 26, Aug, 2019, RCR, "afni-general", MINOR, TYPE_ENHANCE,
   "linux_fedora_28_shared: make libSUMA.so as a shared object",
   "2.4 GB binaries -> (libmri.so) 600 MB -> (libSUMA.so) 200 MB"
 } ,

 { 26, Aug, 2019, RCR, "afni_system_check.py", MICRO, TYPE_ENHANCE,
   "check for dyn.load error via 3dMVM",
   NULL
 } ,

 { 23, Aug, 2019, RCR, "afni-general", MICRO, TYPE_ENHANCE,
   "updates corresponding to Travis CI OS change: Ubuntu 14->16",
   "Set .travis.yml to use OS_notes.linux_ubuntu_16_64 for system udpate,\n"
   "and update the notes to include fix of GLwDrawA.h.\n"
   "Also, seem to need to enable mysql."
 } ,

 { 22, Aug, 2019, RCR, "afni-general", MICRO, TYPE_ENHANCE,
   "THD_write_atr(): make the Kris K condition do more aggressive napping",
   "More aggressive napping?!?\n"
   "Sleep 6 times for 2^(n+1) seconds, up to ~1 min, for a total of ~2 min."
 } ,

 { 22, Aug, 2019, RCR, "afni-general", MINOR, TYPE_BUG_FIX,
   "(w/dglen) thd_gifti: remove INDEX_LIST DA from from list",
   "When converting a GIFTI dataset to NIML, any index list should be\n"
   "separated early, so as not to affect the SPARSE_DATA NIML element.\n"
   "Thanks to T Holroyd for noting the problem."
 } ,

 { 19, Aug, 2019, RCR, "afni-general", MICRO, TYPE_ENHANCE,
   "Makefile.INCLUDE: add libmri target, for build system",
   "Let the make system decide whether it should be a shared lib.\n"
   "Also, make install_plugins just plug*.so model*.so and have\n"
   "itall target depend on install_lib."
 } ,

 { 19, Aug, 2019, RCR, "3dDeconvolve_f", MINOR, TYPE_BUG_FIX,
   "matrix_f.[ch]: dupe matrix_augment_01_columns from matrix.[ch]",
   "When choosing between more local functions and those included in a\n"
   "linked library, some systems seem to go all-or-nothing for one file\n"
   "at a time.  So for 3dDeconvolve_f, matrix_f.c needs everything that\n"
   "might come from matrix.c.  Otherwise we should have matrix_f.h rename\n"
   "all of those functions, to avoid relying on compiler choices."
 } ,

 { 16, Aug, 2019, RCR, "afni-general", MICRO, TYPE_ENHANCE,
   "(w/dglen) in THD_write_atr(), give file opening multiple opertunities",
   "Done for K Knutson."
 } ,

 { 15, Aug, 2019, RCR, "afni-general", MINOR, TYPE_ENHANCE,
   "build R_io.so with usable link to libmri.so",
   "Modify Makefile.linux_fedora_28_shared and Makefile.INCLUDE to control\n"
   "creation of Makevars via R_IO_MODIFY_LINUX."
 } ,

 { 15, Aug, 2019, RCR, "afni-general", MINOR, TYPE_GENERAL,
   "add other_builds/OS_notes.linux_fedora_30.txt",
   "Works with Makefile.linux_fedora_28_shared."
 } ,

 { 13, Aug, 2019, RCR, "afni-general", MICRO, TYPE_BUG_FIX,
   "fix -VXXXX= for real operating systems",
   NULL
 } ,

 { 13, Aug, 2019, RCR, "RetroTS.py", MICRO, TYPE_GENERAL,
   "RVT_from_PeakFinder.py: remove unused plot()",
   NULL
 } ,

 { 12, Aug, 2019, RCR, "afni-general", MICRO, TYPE_ENHANCE,
   "python3 compatibility",
   "Including: make_stim_times.py, python_module_test.py, lib_matplot.py,\n"
   "           slow_surf_clustsim.py, lib_surf_clustsim.py, make_pq_script.py."
 } ,

 {  8, Aug, 2019, RCR, "timing_tool.py", MINOR, TYPE_ENHANCE,
   "be more merciful in the case of timing overlap",
   "    - ISI stats: allow and adjust for stim overlap\n"
   "    - dur stats: show file/condition with stats\n"
   "    - match output between python2 and python3"
 } ,

 {  7, Aug, 2019, RCR, "rPkgsInstall", MINOR, TYPE_ENHANCE,
   "more programs that need R_LD_LIBRARY_PATH",
   "Full list: 1dRplot, 3dICC, 3dISC, 3dLME, 3dMEMA, 3dMEPFM, 3dMVM, 3dPFM,\n"
   "           3dRprogDemo, 3dSignatures, ExamineXmat, MBA, RBA, rPkgsInstall."
 } ,

 {  5, Aug, 2019, RCR, "afni_system_check.py", MINOR, TYPE_ENHANCE,
   "check for matplotlib.pyplot",
   NULL
 } ,

 {  5, Aug, 2019, RCR, "3dMVM", MINOR, TYPE_MODIFY,
   "set R_LD_LIBRARY_PATH for all 3d* R-calling programs using $afpath on osx",
   "For macs: to allow R_io.so to load shared libraries needed by libmri,\n"
   "          set the search path to include the abin, flat_namespace and\n"
   "          R lib dir.\n"
   "This might apply to linux with libmri.so, as well.\n"
   "Thanks to N Adleman, C Caballero and E Silson."
 } ,

 { 30, Jul, 2019, RCR, "gen_group_command.py", MICRO, TYPE_ENHANCE,
   "format help output for sphinx conversion",
   NULL
 } ,

 { 29, Jul, 2019, RCR, "timing_tool.py", MICRO, TYPE_ENHANCE,
   "format help output for sphinx conversion",
   NULL
 } ,

 { 26, Jul, 2019, RCR, "@update.afni.binaries", MINOR, TYPE_NEW_OPT,
   "add -make_backup and -echo",
   "Suggested by J Rajendra."
 } ,

 { 25, Jul, 2019, RCR, "afni_proc.py", MINOR, TYPE_NEW_OPT,
   "add -volreg_warp_master, for controlling the output grid",
   "Added for Y Miyawaki."
 } ,

 { 24, Jul, 2019, RCR, "timing_tool.py", MINOR, TYPE_NEW_OPT,
   "add -show_tsv_label_details option",
   NULL
 } ,

 { 23, Jul, 2019, RCR, "timing_tool.py", MICRO, TYPE_ENHANCE,
   "add -tsv_labels option help and examples",
   NULL
 } ,

 { 19, Jul, 2019, RCR, "afni_proc.py", MICRO, TYPE_BUG_FIX,
   "if template is multi-volume, get vol [0] for group_mask",
   "Thanks to S Tumati for noting the problem."
 } ,

 { 19, Jul, 2019, RCR, "nifti_tool", MINOR, TYPE_ENHANCE,
   "add use of HDR/NIM_SLICE_TIMING_FIELDS for -field option",
   "This allows -{disp,diff}_{hdr,nim} an easy specification of\n"
   "fields related to slice timing."
 } ,

 { 18, Jul, 2019, RCR, "gen_ss_review_scripts.py", MINOR, TYPE_ENHANCE,
   "look for multi-echo data in find_tcat",
   NULL
 } ,

 { 17, Jul, 2019, RCR, "NIFTI", MINOR, TYPE_BUG_FIX,
   "another fix for 32-64 bit NIFTI update for older xorg7 systems",
   "In thd_niftiread.c, cast nim->nz as int for EDIT_dset_items().\n" 
   "Newer C libraries seem to handle the possibility of 8 bits better,\n"
   "but we are reading as 4.  Thanks again to R Birn."
 } ,

 { 17, Jul, 2019, RCR, "NIFTI", MICRO, TYPE_BUG_FIX,
   "fix inappropriate 'dimensions altered' warning on xorg7",
   "Warning: dimensions altered since AFNI extension was added\n"
   "Use PRId64 for 64-bit int printing, works on old systems, too.\n"
   "Thanks to R Birn for noting the problem."
 } ,

 {  5, Jul, 2019, RCR, "afni_proc.py", MINOR, TYPE_MODIFY,
   "(useless) switch to 3dTcorr1D for dot product",
   "Drops 2 commands down to 1 for computing corr_* volumes." 
 } ,

 {  3, Jul, 2019, RCR, "3dvolreg", MICRO, TYPE_BUG_FIX,
   "make 'second -zpad option' warning appropriate again",
   NULL
 } ,

 {  3, Jul, 2019, RCR, "gen_ss_review_scripts.py", MICRO, TYPE_MODIFY,
   "let X.stim.xmat.1D be empty for non-task case",
   NULL
 } ,

 {  3, Jul, 2019, RCR, "afni_proc.py", MICRO, TYPE_MODIFY,
   "if no stim, create sum_baseline.1D, rather than sum_ideal.1D",
   NULL
 } ,

 {  3, Jul, 2019, RCR, "1d_tool.py", MICRO, TYPE_BUG_FIX,
   "allow writing of empty stim files ($status 0)",
   NULL
 } ,

 {  2, Jul, 2019, RCR, "afni_proc.py", MICRO, TYPE_MODIFY,
   "create X.stim.xmat.1D via 1d_tool.py -write_xstim, to keep labels",
   NULL
 } ,

 {  1, Jul, 2019, RCR, "afni_proc.py", MICRO, TYPE_ENHANCE,
   "add complex Example 13; add use of @SSwarper outputs in Example 11",
   NULL
 } ,

 { 28, Jun, 2019, RCR, "gen_ss_review_scripts.py", MINOR, TYPE_ENHANCE,
   "add vr_base_dset uvar",
   NULL
 } ,

 { 27, Jun, 2019, RCR, "1d_tool.py", MINOR, TYPE_NEW_OPT,
   "add -write_with_header and -write_xstim",
   NULL
 } ,

 { 25, Jun, 2019, RCR, "gen_ss_review_scripts.py", MINOR, TYPE_ENHANCE,
   "get TSNR on surface",
   NULL
 } ,

 { 19, Jun, 2019, RCR, "gen_ss_review_scripts.py", MINOR, TYPE_ENHANCE,
   "add surf_vol uvar",
   NULL
 } ,

 { 19, Jun, 2019, RCR, "afni_proc.py", MICRO, TYPE_MODIFY,
   "actually fail for some inappropriate blur options with surface analysis",
   NULL
 } ,

 { 18, Jun, 2019, RCR, "3dGrayplot", MICRO, TYPE_ENHANCE,
   "allow grayplot of surface data if not -peelorder",
   NULL
 } ,

 { 18, Jun, 2019, RCR, "afni_proc.py", MICRO, TYPE_BUG_FIX,
   "no mask if TSNR on surface",
   "Thanks to K Dembny for noting the problem."
 } ,

 { 14, Jun, 2019, RCR, "@update.afni.binaries", MINOR, TYPE_NEW_OPT,
   "add -hostname and -distdir",
   "This is to allow places to mirror some of the AFNI site."
 } ,

 { 14, Jun, 2019, RCR, "afni-general", MINOR, TYPE_ENHANCE,
   "add Makefile.linux_fedora_28_shared, to distribute a shared lib package",
   "This uses libmri.so, though other libraries should be added (SUMA).\n"
   "R programs do not yet work, as linking for R_io.so needs to be fixed."
 } ,

 { 13, Jun, 2019, RCR, "afni_base.py", MICRO, TYPE_ENHANCE,
   "allow for enclosed variables in afni_name, e.g. '${subj}'",
   NULL
 } ,

 { 12, Jun, 2019, RCR, "Makefile.INCLUDE", MINOR, TYPE_MODIFY,
   "better prep for shared build, and fix shared build of suma_gts_progs",
   "Move mri_render.o out of libmri (corresponds with plug_render.so)."
   "Still need to fix mpeg_encode."
 } ,

 { 10, Jun, 2019, RCR, "afni-general", MICRO, TYPE_MODIFY,
   "apply FreeBSD patches from J Bacon",
   "  - afni_xml.h: include inttypes.h\n"
   "  - prf_common_circular.c: use malloc_stats_print()\n"
   "  - Makefile.ptaylor.INCLUDE: add -fopenmp for building 3dDWUncert"
 } ,

 {  6, Jun, 2019, RCR, "@auto_tlrc", MICRO, TYPE_MODIFY,
   "back off recent updates - need to resolve -init_xform",
   "Thanks to H Keren for letting us know of the problem."
 } ,

 {  4, Jun, 2019, RCR, "3dinfo", MINOR, TYPE_NEW_OPT,
   "add -dset_extension, -storage_mode",
   NULL
 } ,

 {  4, Jun, 2019, RCR, "plug_tag", MINOR, TYPE_BUG_FIX,
   "use calloc to init last 4 bytes of tag string in thd_dsetatr.c",
   "This was leaving garbage in HEAD file.\n"
   "Thanks to A Nugent for noting the problem."
 } ,

 {  3, Jun, 2019, RCR, "afni_proc.py", MINOR, TYPE_ENHANCE,
   "allow ricor processing in case of multi-echo data",
   "Done for K Dembny."
 } ,

 { 30, May, 2019, RCR, "@radial_correlate", MINOR, TYPE_MODIFY,
   "apply full Gaussian for blur, rather than truncated",
   "Truncated is okay, but has cubical extents, rather than spherical."
 } ,

 { 23, May, 2019, RCR, "afni_proc.py", MINOR, TYPE_NEW_OPT,
   "add options -regress_anaticor_full_gaussian, -regress_anaticor_term_frac",
   "Also, save fanaticor_mask_coverage dataset."
 } ,

 { 22, May, 2019, RCR, "afni_proc.py", MINOR, TYPE_MODIFY,
   "blurs are now truncated Gaussians by default, making them flat",
   NULL
 } ,

 { 22, May, 2019, RCR, "Makefile.INCLUDE", MICRO, TYPE_GENERAL,
   "start with 'MAKE ?= make', and use MAKE exclusively",
   "Thanks to J Bacon for the suggestion."
 } ,

 { 20, May, 2019, RCR, "plug_vol2surf", MINOR, TYPE_BUG_FIX,
   "modify pane_scale to match updates for AFNI_PBAR_FULLRANGE",
   NULL
 } ,

 { 16, May, 2019, RCR, "gen_ss_review_scripts", MINOR, TYPE_ENHANCE,
   "add uvars flip_check_dset and flip_guess",
   "Add 'flip guess' to review_basic output."
 } ,

 { 16, May, 2019, RCR, "afni_util.py", MINOR, TYPE_NEW_OPT,
   "add read_text_dictionary, read_text_dict_list, convert_table2dict",
   "Also, allow table2dict in write_data_as_json.  This allows for easy I/O\n"
   "of tables, and the ability to convert them to json form."
 } ,

 { 15, May, 2019, RCR, "gen_ss_review_scripts", MINOR, TYPE_ENHANCE,
   "add uvar have_radcor_dirs",
   NULL
 } ,

 { 15, May, 2019, RCR, "@radial_correlate", MINOR, TYPE_ENHANCE,
   "modify output file names to handle special cases of all_runs and errts",
   NULL
 } ,

 { 14, May, 2019, RCR, "afni_proc.py", MINOR, TYPE_NEW_OPT,
   "add options -radial_correlate_blocks and -radial_correlate_opts",
   "Run @raidal_correlate at the end of each specified block, creating one\n"
   "correlation volume per run.  Each voxel gets the correlation of its time\n"
   "series with a local (slighly Gaussian weighted) average."
 } ,

 { 13, May, 2019, RCR, "afni_proc.py", MICRO, TYPE_GENERAL,
   "fail if using MIN_OUTLIER, but not enough time points",
   "Thanks to H Mandelkow for noting this."
 } ,

 { 10, May, 2019, RCR, "NIFTI", MICRO, TYPE_ENHANCE,
   "add NIFTI_ECODE_QUANTIPHYSE",
   NULL
 } ,

 {  9, May, 2019, RCR, "3dTcorrelate", MICRO, TYPE_ENHANCE,
   "include old history of xset",
   NULL
 } ,

 {  9, May, 2019, RCR, "@radial_correlate", MINOR, TYPE_NEW_OPT,
   "replace 3dLocalstat with 3dmerge for locally ~averaged time series",
   "One can choose between the methods, but 3dmerge is much faster.\n"
   "Included options are -use_3dmerge, -corr_mask and -merge_nrad,\n"
   "as well as -do_clean and -verb."
 } ,

 {  8, May, 2019, RCR, "afni-general", MINOR, TYPE_ENHANCE,
   "allow AFNI_BLUR_FIRFAC to get near zero",
   "This can be abused for a 'fast ANATICOR', for example.\n"
   "Since sigma = 0.4246609 * fwhm, consider using: \n"
   "   sfac = 1/(2*.0.4246609) = 1.17741\n"
   "That number of sigmas should match the half width at half max,\n"
   "which should terminate the blur just after a half height.\n"
   "\n"
   "Or use 2*FWHM and sfac = 1.17741/2 = 0.588705 to make it more flat,\n"
   "with a min contribution of ~0.84, rather than 0.5, yet limiting\n"
   "the output to the same HWHM radius (e.g. FWHM=80mm with sfac=0.589\n"
   "results in a fairly flat blur out to a radius of ~20 mm)."
 } ,

 {  8, May, 2019, RCR, "afni_util.py", MICRO, TYPE_NEW_OPT,
   "add -module_dir",
   NULL
 } ,

 {  7, May, 2019, RCR, "timing_tool.py", MINOR, TYPE_NEW_OPT,
   "add -timing_to_1D_warn_ok to make some conversion issues non-fatal",
   "Done for J Wiggins and M Liuzzi."
 } ,

 {  7, May, 2019, RCR, "afni_util.py", MINOR, TYPE_ENHANCE,
   "add deg2chordlen() to return distance traveled due to a rotation",
   NULL
 } ,

 { 25, Apr, 2019, RCR, "afni_proc.py", MINOR, TYPE_ENHANCE,
   "-regress_bandpass now takes any positive number of frequencies pairs",
   "Done to appease the mighty P Taylor."
 } ,

 { 23, Apr, 2019, RCR, "3dAllineate", MICRO, TYPE_ENHANCE,
   "Allow '^' to denote a power in -autoweight, in addition to '**'\n",
   "This is to avoid protecting the string in quotes, making it easy\n"
   "to pass from afni_proc.py to align_epi_anat.py to 3dAllineate."
 } ,

 { 22, Apr, 2019, RCR, "timing_tool.py", MINOR, TYPE_NEW_OPT,
   "add -tsv_labels",
   "This can be used to specify column labels to be used for\n"
   "onset time, duration, trial type, and optional modulators."
 } ,

 { 16, Apr, 2019, RCR, "gen_ss_review_scripts.py", MINOR, TYPE_BUG_FIX,
   "verify av_space == +tlrc before setting template",
   "Thanks to P Molfese and P Taylor for noting the problem."
 } ,

 { 16, Apr, 2019, RCR, "@update.afni.binaries", MINOR, TYPE_ENHANCE,
   "if do_apearch, update .bashrc to source all_progs.COMP.bash",
   "Done to appease the mighty P Taylor."
 } ,

 { 11, Apr, 2019, RCR, "afni_proc.py", MINOR, TYPE_NEW_OPT,
   "add -combine_tedort_reject_midk",
   "It might be a good idea to set this to 'no', so less gets rejected."
 } ,

 { 11, Apr, 2019, RCR, "afni_util.py", MINOR, TYPE_NEW_OPT,
   "add functions gaussian_at_fwhm, gaussian_at_hwhm_frac",
   NULL
 } ,

 {  8, Apr, 2019, RCR, "@extract_meica_ortvec", MINOR, TYPE_NEW_OPT,
   "add options -reject_midk and -reject_ignored",
   "It seems likely that '-reject_midk 0' should be the default."
 } ,

 { 20, Mar, 2019, RCR, "dcm2niix_afni", MINOR, TYPE_BUG_FIX,
   "sync crorden/dcm2niix_console with repo, version v1.0.20181125",
   "This is possibly to correct a bug with -m and partial brain coverage."
 } ,

 { 15, Mar, 2019, RCR, "gen_ss_review_scripts.py", MINOR, TYPE_ENHANCE,
   "include tr field in uvars, and report it as TR in basic",
   NULL
 } ,

 { 15, Mar, 2019, RCR, "@update.afni.binaries", MICRO, TYPE_ENHANCE,
   "in any dotfile update: note that it was done by @uab",
   NULL
 } ,

 { 14, Mar, 2019, RCR, "GIFTI", MINOR, TYPE_ENHANCE,
   "add gifti/regress_tests tree",
   "This was also added to https://github.com/NIFTI-Imaging/gifti_clib repo."
 } ,

 { 13, Mar, 2019, RCR, "tedana.py", MICRO, TYPE_MODIFY,
   "default to system nibabel over local",
   "Need to ponder what to do with local nibabel.  This will move us towards\n"
   "omitting it, though we plan to move away from AFNI's tedana.py, too."
 } ,

 {  7, Mar, 2019, RCR, "gen_ss_review_table.py", MAJOR, TYPE_NEW_OPT,
   "add -report_outliers and support options",
   "Add -report_outliers_{fill,header}_style, -write_outlier, and\n"
   "    -outlier_sep for controlling the table presentation.\n"
   "Will use -write_table instead of -tablefile going forward."
 } ,

 {  7, Mar, 2019, RCR, "afni_proc.py", MICRO, TYPE_ENHANCE,
   "tee output from @ss_review_html to a text file",
   "Done for P Taylor."
 } ,

 {  6, Mar, 2019, RCR, "Dimon", MINOR, TYPE_ENHANCE,
   "if VR mismatch warning, specify whether AFNI uses the field",
   "Done for B Benson."
 } ,

 {  5, Mar, 2019, RCR, "gen_group_command.py", MINOR, TYPE_ENHANCE,
   "show subject counts; change line len and ddirs; no require on restricted",
   NULL
 } ,

 { 28, Feb, 2019, RCR, "gen_ss_review_scripts.py", MINOR, TYPE_BUG_FIX,
   "mask dset must include extension",
   NULL
 } ,

 { 26, Feb, 2019, RCR, "gen_group_command.py", MINOR, TYPE_NEW_OPT,
   "add -dset_sid_list, -hpad, -tpad",
   "Add -dset_sid_list to specify subject IDs explicitly.\n"
   "Also, add -hpad/-tpad; less indentation for 3dttest++."
 } ,

 { 25, Feb, 2019, RCR, "gen_ss_review_scripts.py", MINOR, TYPE_ENHANCE,
   "try to get mask_dset from TSNR output",
   NULL
 } ,

 { 25, Feb, 2019, RCR, "timing_tool.py", MINOR, TYPE_ENHANCE,
   "add modulators to -multi_timing_to_event_list output",
   "Done for D Jangraw."
 } ,

 { 22, Feb, 2019, RCR, "afni_proc.py", MINOR, TYPE_NEW_OPT,
   "add -tlrc_NL_force_view, to handle sform_code=2 in auto_warp.py result",
   "Done for I Berteletti."
 } ,

 { 22, Feb, 2019, RCR, "afni_util.py", MINOR, TYPE_ENHANCE,
   "handle shells with paths in get_current/login_shell()",
   NULL
 } ,

 {  8, Feb, 2019, RCR, "3dWarp", MICRO, TYPE_NEW_OPT,
   "add -wsinc5",
   NULL
 } ,

 {  7, Feb, 2019, RCR, "demoExpt.py", MINOR, TYPE_NEW_PROG,
   "will now actually distribute Vinai's demoExpt.py and afniInterfaceRT",
   NULL
 } ,

 {  5, Feb, 2019, RCR, "Dimon", MINOR, TYPE_MODIFY,
   "-infile_list now implies -no_wait",
   NULL
 } ,

 {  5, Feb, 2019, RCR, "3dinfo", MINOR, TYPE_BUG_FIX,
   "allow -extent to vary across datasets",
   NULL
 } ,

 {  5, Feb, 2019, RCR, "demoExpt.py", MICRO, TYPE_GENERAL,
   "add roopchansinghv to afni_src.tgz target",
   "This is a realtime neurofeedback framework, built on top of afni and\n"
   "realtime_receiver.py, using PsychoPy for feedback and presentation.\n"
   "Also, set demoExpt.py mode as 755."
 } ,

 {  4, Feb, 2019, RCR, "afni_proc.py", MICRO, TYPE_BUG_FIX,
   "use abs in dims check for -mask_import",
   NULL
 } ,

 { 30, Jan, 2019, RCR, "afni_proc.py", MINOR, TYPE_NEW_OPT,
   "add -volreg_post_vr_allin and -volreg_pvra_base_index",
   "These are to run 3dvolreg (or 3dAllineate) to a base within\n"
   "each run, before concatenating a transformation from each\n"
   "per-run base to the global EPI registration base."
 } ,

 { 28, Jan, 2019, RCR, "3dttest++", MICRO, TYPE_ENHANCE,
   "output volume counts for -set options",
   NULL
 } ,

 { 28, Jan, 2019, RCR, "afni-general", MINOR, TYPE_ENHANCE,
   "updates to make target, prog_list",
   "   - grep out CMakeLists.txt\n"
   "   - add some ptaylor python scripts\n"
   "   - define and add DISCO_SCRIPTS"
 } ,

 { 28, Jan, 2019, RCR, "afni-general", MINOR, TYPE_NEW_OPT,
   "add -help to @djunct_*.py",
   NULL
 } ,

 { 22, Jan, 2019, RCR, "@update.afni.binaries", MINOR, TYPE_NEW_OPT,
   "add -show_obsoletes[_grep] and -show_system_progs",
   "Inspired by Z Saad."
 } ,

 { 22, Jan, 2019, RCR, "afni_proc.py", MINOR, TYPE_NEW_OPT,
   "added -regress_est_blur_detrend",
   "We might change the default to no detrending here."
 } ,

 { 18, Jan, 2019, RCR, "gen_ss_review_scripts.py", MINOR, TYPE_ENHANCE,
   "process df_info, and hand off new uvars",
   NULL
 } ,

 { 18, Jan, 2019, RCR, "afni_proc.py", MINOR, TYPE_NEW_OPT,
   "run 1d_tool.py -show_df_info, unless -regress_show_df_info no",
   NULL
 } ,

 { 17, Jan, 2019, RCR, "1d_tool.py", MINOR, TYPE_NEW_OPT,
   "add option -show_df_info, to partition degrees of freedom in X-matrix",
   NULL
 } ,

 { 16, Jan, 2019, RCR, "afni_proc.py", MINOR, TYPE_MODIFY,
   "-regress_mot_as_ort now defaults to yes; use vr_base_external",
   "This should not affect results, it is prep for other evil designs."
 } ,

 { 11, Jan, 2019, RCR, "dicom_hinfo", MICRO, TYPE_NEW_OPT,
   "add -sepstr option",
   "Done for ZXu on message board."
 } ,

 {  8, Jan, 2019, RCR, "afni-general", MICRO, TYPE_ENHANCE,
   "add make targets prog_list_bin and _scripts, which generate prog_list.txt",
   "This is done to partition binaries vs scripts."
 } ,

 {  8, Jan, 2019, RCR, "afni_proc.py", MINOR, TYPE_ENHANCE,
   "add -volreg_method, and corresponding options",
   "This allows one to use 3dAllineate for EPI motion registration.\n"
   "Options -volreg_allin_cost and -volreg_allin_auto_stuff (as well as\n"
   "the old -volreg_opts_vr) can be used to control -cost and other options."
 } ,

 {  4, Jan, 2019, RCR, "NIFTI", MINOR, TYPE_ENHANCE,
   "add regression testing scripts",
   NULL
 } ,

 {  4, Jan, 2019, RCR, "nifti_tool", MINOR, TYPE_MODIFY,
   "add -mod_hdr2, specific to NIFTI-2 headers",
   NULL
 } ,

 {  3, Jan, 2019, RCR, "nifti_tool", MINOR, TYPE_MODIFY,
   "have -mod_hdr/-swap_as_nifti fail on valid NIFTI-2 header",
   "Re-allow processing of ASCII headers (via NIFTI-2).\n"
   "Also, incorporate updates from H Johnson."
 } ,

 { 26, Dec, 2018, RCR, "afni-general", MINOR, TYPE_MODIFY,
   "incorporate more updates from the NIFTI_Imaging/nifti_clib repo",
   NULL
 } ,

 { 20, Dec, 2018, RCR, "afni-general", MINOR, TYPE_MODIFY,
   "incorporate updates from the NIFTI_Imaging/nifti_clib repo",
   "And update Makefile.INCLUDE."
 } ,

 { 19, Dec, 2018, RCR, "afni_proc.py", MINOR, TYPE_MODIFY,
   "show execution syntax in both tcsh and bash",
   "Done to appease the mighty P Taylor."
 } ,

 { 14, Dec, 2018, RCR, "1d_tool.py", MINOR, TYPE_ENHANCE,
   "include mask and params in -csim_show_clustsize",
   NULL
 } ,

 { 13, Dec, 2018, RCR, "@strip.whitespace", MINOR, TYPE_NEW_PROG,
   "stored under scripts_src; guess what it does",
   NULL
 } ,

 { 13, Dec, 2018, RCR, "Makefile.INCLUDE", MICRO, TYPE_MODIFY,
   "removed nift1-test from the distribution",
   NULL
 } ,

 { 13, Dec, 2018, RCR, "afni-general", MICRO, TYPE_ENHANCE,
   "merged NIFTI updates from NIFTI-Imaging/nifti_clib repo",
   NULL
 } ,

 { 11, Dec, 2018, RCR, "Dimon", MINOR, TYPE_BUG_FIX,
   "use mkdir -p; reconcile write_as_nifti and NIFTI prefix",
   "Thanks to C Smith for noting the issue."
 } ,

 {  4, Dec, 2018, RCR, "afni-general", MINOR, TYPE_ENHANCE,
   "Makefiles: working towards using libmri.so",
   "Pass MRI_SHARED, and apply with SUMA_SHARED_LOPTS in SUMA."
 } ,

 {  3, Dec, 2018, RCR, "test.afni.prog.help", MINOR, TYPE_NEW_PROG,
   "test running -help on AFNI programs",
   "This is a build tool, not for the distribution."
 } ,

 {  3, Dec, 2018, RCR, "Makefile.INCLUDE", MICRO, TYPE_MODIFY,
   "use LIBMRI_OBJ = libmri.a, for future evil",
   NULL
 } ,

 { 27, Nov, 2018, RCR, "apqc_make_tcsh.py", MICRO, TYPE_ENHANCE,
   "python3 update for chmod code",
   "Thanks to L Dowdle for noting the issue."
 } ,

 { 26, Nov, 2018, RCR, "afni_proc.py", MINOR, TYPE_ENHANCE,
   "add opt -volreg_warp_final_interp",
   "This controls final interpolation for all non-NN warps, including\n"
   "catenated EPI transforms (affine and non-linear), final EPI,\n"
   "and anatomical followers.\n"
   "Done for \"the boss\"."
 } ,

 { 21, Nov, 2018, RCR, "3dcopy", MICRO, TYPE_ENHANCE,
   "try to append HISTORY for non-AFNI datasets",
   NULL
 } ,

 { 19, Nov, 2018, RCR, "afni_proc.py", MINOR, TYPE_ENHANCE,
   "add opt -html_review_style and run apqc_make_html.py",
   NULL
 } ,

 { 19, Nov, 2018, RCR, "afni_proc.py", MICRO, TYPE_MODIFY,
   "run any review scripts before possibly [re-]moving preproc data",
   NULL
 } ,

 { 17, Nov, 2018, RCR, "afni-general", MICRO, TYPE_ENHANCE,
   "add epiphany and midori as browser candidates (11/21 google-chrome)",
   NULL
 } ,

 { 14, Nov, 2018, RCR, "3dDeconvolve", MICRO, TYPE_ENHANCE,
   "update 3dREMLfit command to handle surface data",
   "Strip off the .niml.dset extension, if found in the bucket name.\n"
   "Is it better to re-append it?  I am not sure."
 } ,

 {  5, Nov, 2018, RCR, "make_random_timing.py", MICRO, TYPE_ENHANCE,
   "enhance insufficient time warnings",
   NULL
 } ,

 { 29, Oct, 2018, RCR, "afni_system_check.py", MICRO, TYPE_ENHANCE,
   "zsh: check for .zshenv",
   NULL
 } ,

 { 29, Oct, 2018, RCR, "FSread_annot", MICRO, TYPE_ENHANCE,
   "fix crash and more clearly warn if missing FSColorLUT file",
   NULL
 } ,

 { 17, Oct, 2018, RCR, "gen_ss_review_scripts.py", MICRO, TYPE_ENHANCE,
   "add uvar xmat_stim",
   NULL
 } ,

 { 17, Oct, 2018, RCR, "afni_proc.py", MICRO, TYPE_ENHANCE,
   "pass -ss_review_dset to gen_ss_review_scripts.py",
   NULL
 } ,

 { 16, Oct, 2018, RCR, "afni_system_check.py", MICRO, TYPE_ENHANCE,
   "if no AFNI errors, skip homebrew library linking warnings",
   NULL
 } ,

 { 16, Oct, 2018, RCR, "gen_ss_review_scripts.py", MINOR, TYPE_ENHANCE,
   "added new uvar fields",
   "Move g_ss_uvar_fields to lib_ss_review.py.\n"
   "Add uvar fields: nt_applied, nt_orig, ss_review_dset,\n"
   "   pre_ss_warn_dset, decon_err_dset, tent_warn_dset."
 } ,

 { 16, Oct, 2018, RCR, "@update.afni.binaries", MICRO, TYPE_ENHANCE,
   "darwin defaults to 10.12; newline before dotfile appends",
   NULL
 } ,

 { 11, Oct, 2018, RCR, "afni_system_check.py", MICRO, TYPE_ENHANCE,
   "check for consistency between python and PyQt4 ",
   NULL
 } ,

 { 11, Oct, 2018, RCR, "afni_proc.py", MICRO, TYPE_ENHANCE,
   "have gen_ss_review_scripts.py always write out.gen_ss_uvars.json",
   "This is to help occupy Paul."
 } ,

 {  9, Oct, 2018, RCR, "make_random_timing.py", MINOR, TYPE_BUG_FIX,
   "fix decay rest with non-zero min; block unlimited decay stim dur",
   "Thanks to D Plunkett for noting the problem."
 } ,

 {  5, Oct, 2018, RCR, "timing_tool.py", MINOR, TYPE_ENHANCE,
   "directly go after expected column headers in TSV files",
   NULL
 } ,

 {  4, Oct, 2018, RCR, "@update.afni.binaries", MICRO, TYPE_BUG_FIX,
   "wget/curl may remove execute permision, so re-add it",
   NULL
 } ,

 {  1, Oct, 2018, RCR, "gifti_tool", MICRO, TYPE_MODIFY,
   "link to nifti2_io.o, rather than nifti1_io.o",
   "Also, install nifti2_io.h rather than nifti2_io.h with other headers."
 } ,

 {  1, Oct, 2018, RCR, "afni-general", MICRO, TYPE_MODIFY,
   "mri_dicom_hdr.c: init vars in DICOM reading functions",
   NULL
 } ,

 { 27, Sep, 2018, RCR, "@update.afni.binaries", MICRO, TYPE_MODIFY,
   "added macos_10.12 examples to help",
   NULL
 } ,

 { 27, Sep, 2018, RCR, "timing_tool.py", MICRO, TYPE_MODIFY,
   "handle FSL timing files with fewer than 3 columns",
   "For T Radman."
 } ,

 { 25, Sep, 2018, RCR, "afni-general", MICRO, TYPE_MODIFY,
   "have programs return 0 on -help",
   "Adding: fat_lat_csv.py, fat_proc_grad_plot."
 } ,

 { 25, Sep, 2018, RCR, "prog_list.txt", MICRO, TYPE_MODIFY,
   "update prog_list.txt from 'make prog_list'; we might remove this file",
   NULL
 } ,

 { 25, Sep, 2018, RCR, "timing_tool.py", MICRO, TYPE_BUG_FIX,
   "fix first timediff in -multi_timing_to_event_list",
   NULL
 } ,

 { 24, Sep, 2018, RCR, "afni-general", MICRO, TYPE_MODIFY,
   "have programs return 0 on terminal options, like -help",
   "Adding: mpeg_encode, cjpeg, djpeg, fat_roi_row.py, fat_mvm_scripter.py,\n"
   "        fat_mat_sel.py, fat_mvm_prep.py, fat_mvm_review.py."
 } ,

 { 21, Sep, 2018, RCR, "afni-general", MICRO, TYPE_MODIFY,
   "separate testGL build target from SUMA_PROGS",
   "Again, for accuracy of 'make prog_list'."
 } ,

 { 21, Sep, 2018, RCR, "afni-general", MICRO, TYPE_MODIFY,
   "add new text_install dir; move scripts_install txt files there",
   "Moved afni_fs_aparc+aseg_*.txt and demo*.niml.do there.\n"
   "This helps with the accuracy of 'make prog_list'."
 } ,

 { 21, Sep, 2018, RCR, "afni-general", MICRO, TYPE_MODIFY,
   "have programs return 0 on terminal options, like -help",
   "Adding: fat_mvm_gridconv.py."
 } ,

 { 20, Sep, 2018, RCR, "3dttest++", MICRO, TYPE_BUG_FIX,
   "fix copy-and-paste error for processing of voxelwise covariates",
   "Use of voxelwize covariates when only using -setA was crashing.\n"
   "Thanks to S. Kippenhan for noting the problem."
 } ,

 { 18, Sep, 2018, RCR, "afni_proc.py", MICRO, TYPE_ENHANCE,
   "outline BIDS-like analysis directory structure",
   "Add new DIRECTORY STRUCTURE NOTE section to -help output."
 } ,

 { 18, Sep, 2018, RCR, "afni-general", MICRO, TYPE_MODIFY,
   "have programs return 0 on terminal options, like -help",
   "Adding: FD2, Ifile, MakeColorMap, ScaleToMap, SurfMeasures, afni_run_R,\n"
   "        balloon, imcat, inspec, myget, quickspec, qhull, rbox, qdelaunay."
 } ,

 { 17, Sep, 2018, RCR, "afni-general", MICRO, TYPE_MODIFY,
   "have programs return 0 on terminal options, like -help",
   "Adding: @auto_align, @djunct_4d_slices_to_3d_vol, @djunct_vol_3slice_select,\n"
   "        @xyz_to_ijk, column_cat, get_afni_model_PRF.\n"
   "Bigger changes to Dimon, Dimon1."
 } ,

 { 14, Sep, 2018, RCR, "afni-general", MICRO, TYPE_MODIFY,
   "have programs return 0 on terminal options, like -help",
   "Adding: @Install_D99_macaque, @Install_NIH_Marmoset."
 } ,

 { 13, Sep, 2018, RCR, "afni-general", MICRO, TYPE_MODIFY,
   "have programs return 0 on terminal options, like -help",
   "So far: 3dSurf2Vol, 3dVol2Surf, 3dmaxima."
 } ,

 { 12, Sep, 2018, RCR, "3dClusterize.c", MICRO, TYPE_BUG_FIX,
   "fix limit check on -idat and -ithr; disable MMAP for input",
   NULL
 } ,

 { 10, Sep, 2018, RCR, "Makefile.INCLUDE", MICRO, TYPE_BUG_FIX,
   "add (copy of) Audio directory to afni_src.tgz build target",
   NULL
 } ,

 { 22, Aug, 2018, RCR, "tedana_wrapper.py", MINOR, TYPE_MODIFY,
   "change exec_or_error() to use afni_util.py, which returns strings",
   "Thanks to J Gonzalez-Castillo for noting this python3 update."
 } ,

 { 17, Aug, 2018, RCR, "gen_ss_review_scripts.py", MINOR, TYPE_NEW_OPT,
   "add option -write_uvars_json; add a few more user vars",
   "Add afni_ver, afni_package and final_epi_dset to uvars.\n"
   "Add 'AFNI version' and 'AFNI package' to review basic output.\n"
   "Add afni_util:write_data_as_json(), lib_vars_object:get_attribute_dict()."
 } ,

 { 16, Aug, 2018, RCR, "gen_ss_review_scripts.py", MINOR, TYPE_NEW_OPT,
   "add -show_computed_uvars; set template",
   NULL
 } ,

 { 15, Aug, 2018, RCR, "afni_util.py", MINOR, TYPE_NEW_OPT,
   "added functions for extracting version information from dataset HISTORY",
   "E.g. get_last_history_ver_pack(), get_last_history_version().\n"
   "This file now depends on 're'."
 } ,

 { 14, Aug, 2018, RCR, "model_conv_PRF_6", MINOR, TYPE_BUG_FIX,
   "return a zero array on invalid parameters",
   "Thanks to E Silson for noting the problem."
 } ,

 { 13, Aug, 2018, RCR, "afni_proc.py", MICRO, TYPE_BUG_FIX,
   "actually apply opt -blur_opts_BIM",
   "Thanks to D Zhu for noting the problem."
 } ,

 {  7, Aug, 2018, RCR, "afni_proc.py", MINOR, TYPE_BUG_FIX,
   "if converting tedana.py results to standard space, include -space",
   "Thanks to L Dowdle for noting the problem."
 } ,

 { 24, Jul, 2018, RCR, "dcm2niix_afni", MAJOR, TYPE_ENHANCE,
   "version v1.0.20180622, including fix for enhanced DICOM Philips bvec/bval",
   "Update from C Rorden."
 } ,

 {  5, Jul, 2018, RCR, "afni_proc.py", MINOR, TYPE_NEW_OPT,
   "add -mask_opts_automask",
   "Done for L Atlas."
 } ,

 {  5, Jul, 2018, RCR, "afni_proc.py", MICRO, TYPE_MODIFY,
   "use >! for writing rm.bpass.1D, in case of noclobber",
   "Thanks for D Handwerker for noting it."
 } ,

 {  2, Jul, 2018, RCR, "Makefile", MICRO, TYPE_MODIFY,
   "modify setup for Makefile.macos_10.12_local",
   "Use RLIB_CONVERT variable to apply libXm.a just for R_io.so."
 } ,

 { 22, Jun, 2018, RCR, "dcm2niix_afni", MAJOR, TYPE_ENHANCE,
   "version v1.0.20180614, including JPEG-LS support",
   "Update from C Rorden."
 } ,

 { 21, Jun, 2018, RCR, "get_afni_model_PRF_6_BAD", MICRO, TYPE_NEW_PROG,
   "wrapper for model Conv_PRF_6_BAD",
   "See model Conv_PRF_6_BAD in model_conv_PRF_6_BAD.c."
 } ,

 { 21, Jun, 2018, RCR, "model_PRF_6_BAD", MINOR, TYPE_NEW_PROG,
   "old model_PRF_6, but with version and gauss_file udpates",
   "This is for result comparison."
 } ,

 { 19, Jun, 2018, RCR, "model_conv_PRF_6", MINOR, TYPE_BUG_FIX,
   "fix rotation term, B should be 2*B",
   "Thanks to R Le, G Usabiaga and B Wandell for suggesting a review."
 } ,

 { 18, Jun, 2018, RCR, "model_conv_PRF_6", MINOR, TYPE_ENHANCE,
   "add AFNI_MODEL_PRF_GAUSS_FILE env var, to write image of Gaussian",
   "Done for model_conv_PRF and model_conv_PRF_6, should to _DOG, too."
 } ,

 { 18, Jun, 2018, RCR, "afni-general", MICRO, TYPE_ENHANCE,
   "add build targets for get_afni_model_PRF/PRF_6",
   NULL
 } ,

 { 18, Jun, 2018, RCR, "afni-general", MINOR, TYPE_MODIFY,
   "more status 0 updates: file_tool, serial_helper",
   NULL
 } ,

 { 15, Jun, 2018, RCR, "afni-general", MINOR, TYPE_MODIFY,
   "update some programs so that -help is valid and return 0",
   "Update 3dGrayplot 3dresample 3dretroicor @2dwarper @FSlabel2dset tokens."
 } ,

 {  8, Jun, 2018, RCR, "3ddata.h", MICRO, TYPE_BUG_FIX,
   "have DUMP_MAT44 write to stdout again (might re-do stderr later)",
   "Need to fix align_epi_anat.py for stderr, but must check shell use.\n"
   "Thanks to T Radman for noting the problem."
 } ,

 {  6, Jun, 2018, RCR, "model_conv_PRF_6", MICRO, TYPE_MODIFY,
   "be clear that AFNI_MODEL_PRF_ON_GRID is not ready for this model",
   NULL
 } ,

 { 25, May, 2018, RCR, "afni_proc.py", MINOR, TYPE_NEW_OPT,
   "add option -combine_opts_tedwrap, to pass to tedana_wrapper.py",
   "This is currently for passing -tedana_is_exec, say.\n"
   "Done for M Vaziri-Pashkam."
 } ,

 { 24, May, 2018, RCR, "@extract_meica_ortvec", MINOR, TYPE_ENHANCE,
   "remove any duplicates from merged lists",
   "The 4 categories (accepted/ignored, rejected/midk-rej) might not be\n"
   "a clean partition.\n"
   "Thanks to L Dowdle for noting the problem."
 } ,

 { 23, May, 2018, RCR, "get_afni_model_PRF", MINOR, TYPE_NEW_PROG,
   "this is just a wrapper for model parameter evaluation",
   "See model Conv_PRF in model_conv_PRF.c."
 } ,

 { 23, May, 2018, RCR, "get_afni_model_PRF_6", MINOR, TYPE_NEW_PROG,
   "this is just a wrapper for model parameter evaluation",
   "See model Conv_PRF_6 in model_conv_PRF_6.c."
 } ,

 { 23, May, 2018, RCR, "Dimon", MINOR, TYPE_NEW_OPT,
   "add -ushort2float",
   "This will add the option to any to3d command via -gert_create_dataset.\n"
   "Done for H Brice."
 } ,

 { 18, May, 2018, RCR, "1d_tool.py", MICRO, TYPE_ENHANCE,
   "handle '3dttest++ -Clustsim' files, with no blur",
   NULL
 } ,

 { 17, May, 2018, RCR, "3dNLfim", MICRO, TYPE_NEW_OPT,
   "add -help_models and -load_models",
   "This is easier than: '3dNLfim -DAFNI_MODEL_HELP_ALL=Y -signal eggs'."
 } ,

 { 16, May, 2018, RCR, "plug_vol2surf", MINOR, TYPE_NEW_OPT,
   "added map_all option for the main 'use vol2surf?' plugin menu",
   "The 'map_all' option applies plugin parameters to all mappable surfaces,\n"
   "rather than applying defaults to any surface not specified as surf_A/B.\n"
   "This allows one to use normals and the various mapping functions.\n"
   "Done for D Glen."
 } ,

 { 15, May, 2018, RCR, "tedana.py", MICRO, TYPE_NEW_OPT,
   "add --seed, update for modern numpy",
   "New option --seed can be used for regression testing.\n"
   "Use integer subscripts in arrays; replace some '== None' with 'is None'."
 } ,

 { 15, May, 2018, RCR, "tedana_wrapper.py", MICRO, TYPE_MODIFY,
   "back-port for python 2.6",
   "Use local check_output(), rather than from subprocess."
 } ,

 { 14, May, 2018, RCR, "afni.c", MICRO, TYPE_BUG_FIX,
   "check at 'only if do_css' should be css, not gss",
   "Without GLOBAL_SESSION, this blocked the All_Datasets session."
 } ,

 { 14, May, 2018, RCR, "afni_proc.py", MICRO, TYPE_ENHANCE,
   "add epi_anat as opt for -mask_apply; if tedana, suggest -blur_in_mask yes",
   NULL
 } ,

 { 14, May, 2018, RCR, "@stim_analyze_modern", MINOR, TYPE_NEW_PROG,
   "added this sample script to doc/misc_scripts",
   "This uses the advanced form of make_random_timing.py."
 } ,

 {  8, May, 2018, RCR, "afni_proc.py", MAJOR, TYPE_NEW_OPT,
   "add multi-echo combine methods: OC_tedort, tedana_OC, tedana_OC_tedort",
   "With this, afni_proc.py can run tedana.py and extract projection\n"
   "components (projecting good orts from bad, making cleaner bad orts).\n"
   "   OC_tedort        : like AFNI's OC, but also regress clean orts\n"
   "   tedana_OC        : tedana.py's OC\n"
   "   tedana_OC_tedort : tedana.py's OC, and regress clean orts\n"
   "The tedort (orthogonalized tedana projection components) terms are\n"
   "applied in the regress block, still as per-run terms."
 } ,

 {  8, May, 2018, RCR, "afni_proc.py", MINOR, TYPE_BUG_FIX,
   "3dQwarp warp datasets need only be named _WARP",
   "Thanks to dowdlelt on MB for bringing this up."
 } ,

 {  7, May, 2018, RCR, "@extract_meica_ortvec", MINOR, TYPE_NEW_OPT,
   "add -ver, -meica_dir, -work_dir, init history",
   NULL
 } ,

 {  7, May, 2018, RCR, "afni_proc.py", MINOR, TYPE_MODIFY,
   "EPI automask (full_mask) is no longer dilated by default",
   "Also, add -show_process_changes, to report changes affecting results."
 } ,

 {  3, May, 2018, RCR, "@extract_meica_ortvec", MINOR, TYPE_NEW_PROG,
   "new program to extract MEICA projection vectors",
   "These 'rejected' terms are orthogonalized to the 'accepted' ones.\n"
   "This was written to be called by afni_proc.py."
 } ,

 { 28, Apr, 2018, RCR, "3dSurf2Vol", MINOR, TYPE_NEW_OPT,
   "add option -stop_gap and map functions nzave, nzmode, median, nzmedian",
   NULL
 } ,

 { 25, Apr, 2018, RCR, "meica.py", MINOR, TYPE_BUG_FIX,
   "deal with numpy update that fails for 'array == None', use 'is None'",
   "Thanks to dowdlele on MB for noting this and pointing to the emdupre\n"
   "update on https://github.com/ME-ICA/me-ica."
 } ,

 { 25, Apr, 2018, RCR, "gen_ss_review_scripts.py", MINOR, TYPE_ENHANCE,
   "python3 compatible as of version 1.0",
   NULL
 } ,

 { 24, Apr, 2018, RCR, "gen_epi_review.py", MINOR, TYPE_ENHANCE,
   "python3 compatible as of version 0.4",
   NULL
 } ,

 { 24, Apr, 2018, RCR, "auto_warp.py", MINOR, TYPE_ENHANCE,
   "python3 compatible as of version 0.4",
   NULL
 } ,

 { 23,  Apr, 2018, RCR, "afni-general", MICRO, TYPE_MODIFY,
   "moved python_scripts/*.py down 1 level, under python_scripts/afni",
   "This is preparation for setup.py and __init__.py to install AFNI's\n"
   "python files using pip, and to then load them via 'module load afni'."
 } ,

 { 18,  Apr, 2018, RCR, "1d_tool.py", MINOR, TYPE_NEW_OPT,
   "add -csim_show_clustsize and helper options to report cluster requirements",
   "Given a cluster table output by 3dClustSim, use this option to extract\n"
   "the mininum cluster size, given uncorrected and corrected p-values.\n"
   "Use -csim_pthr and -csim_alpha to specify those respective p-values."
 } ,

 { 16,  Apr, 2018, RCR, "lib_afni1D.py", MICRO, TYPE_ENHANCE,
   "Afni1D: store array of comment lines in header; add show_header()",
   NULL
 } ,

 { 12,  Apr, 2018, RCR, "3dMVM.R", MICRO, TYPE_NEW_OPT,
   "add -verb option",
   NULL
 } ,

 { 12,  Apr, 2018, RCR, "dcm2niix_afni", MAJOR, TYPE_ENHANCE,
   "version v1.0.20180403, including support for Philips enhanced DICOMs",
   "Update from C Rorden."
 } ,

 {  5, Apr, 2018, RCR, "uber_subject.py", MICRO, TYPE_MODIFY,
   "always apply -regress_motion_per_run",
   NULL
 } ,

 {  4, Apr, 2018, RCR, "afni_proc.py", MINOR, TYPE_NEW_OPT,
   "add -combine_opts_tedana, to pass opts down to tedana.py",
   NULL
 } ,

 {  4, Apr, 2018, RCR, "tedana_wrapper.py", MICRO, TYPE_ENHANCE,
   "allow for newlines in -tedana_opts; flush tedana.py command",
   NULL
 } ,

 {  4, Apr, 2018, RCR, "@update.afni.binaries", MICRO, TYPE_BUG_FIX,
   "set sysname early - forgot to commit this weeks ago...",
   NULL
 } ,

 {  3, Apr, 2018, RCR, "afni_proc.py", MINOR, TYPE_NEW_OPT,
   "initial testing run with -combine_tedana_path",
   NULL
 } ,

 { 27, Mar, 2018, RCR, "make_random_timing.py", MICRO, TYPE_MODIFY,
   "modify help for sphinx formatting",
   NULL
 } ,

 { 26, Mar, 2018, RCR, "uber_subject.py", MICRO, TYPE_MODIFY,
   "modify defaults: VR base = MIN_OUTLIER, EPI/anat cost func = lpc+ZZ",
   NULL
 } ,

 {  7, Mar, 2018, RCR, "afni", MICRO, TYPE_BUG_FIX,
   "add do_css check around css access for making catenated session list",
   NULL
 } ,

 {  6, Mar, 2018, RCR, "afni_system_check.py", MICRO, TYPE_ENHANCE,
   "okay, if macos and no .bash_profile, source .bashrc from .bash_profile",
   NULL
 } ,

 {  1, Mar, 2018, RCR, "afni_proc.py", MICRO, TYPE_NEW_OPT,
   "add -combine_method cases of OC_A and OC_B",
   NULL
 } ,

 {  1, Mar, 2018, RCR, "@compute_OC_weights", MINOR, TYPE_NEW_OPT,
   "add -oc_method (OC_A, OC_B)",
   "OC_B: compute T2* from full log() time series, rather than log(mean(TS))."
 } ,

 { 26, Feb, 2018, RCR, "afni_proc.py", MINOR, TYPE_NEW_OPT,
   "add option -help_section, and use it to add some missing option help",
   NULL
 } ,

 { 23, Feb, 2018, RCR, "afni_proc.py", MINOR, TYPE_NEW_OPT,
   "add option for running OC combine method, use '-combine_method OC'",
   "This will run the current method implemented in @compute_OC_weights.\n"
   "This is probably a bit of a test, as I expect to modify the base 'OC'\n"
   "method, and therefore add other related names."
 } ,

 { 23, Feb, 2018, RCR, "@compute_OC_weights", MINOR, TYPE_NEW_OPT,
   "add option -echo_times, for convenient use by afni_proc.py",
   NULL
 } ,

 { 22, Feb, 2018, RCR, "3dMean", MINOR, TYPE_NEW_OPT,
   "add option -weightset to compute a weighted sum",
   "This N-volume weight dataset is used to apply voxelwise weights to the N\n"
   "input datasets, one volumetric weight to each dataset.  The motivated\n"
   "example is combining single runs (at a time) of multi-echo data with the\n"
   "weights generated by @compute_OC_weights."
 } ,

 { 21, Feb, 2018, RCR, "@compute_OC_weights", MICRO, TYPE_MODIFY,
   "apply T2* < 0 as limit",
   "Should have no effect on resulting weights, but make a prettier T2* map."
 } ,

 { 16, Feb, 2018, RCR, "afni_proc.py", MINOR, TYPE_NEW_OPT,
   "add option -mask_epi_anat, to apply tigher mask in place of full_mask",
   "By default, create epi_anat intersection mask."
 } ,

 { 16, Feb, 2018, RCR, "afni_proc.py", MAJOR, TYPE_NEW_OPT,
   "add combine block and ability to process multi-echo data",
   "Have new options -dsets_me_echo and -dsets_me_run for input.\n"
   "Still need to implement OC and ME-ICA.\n"
   "Thanks to L Atlas and J Gonzalez-Castillo."
 } ,

 { 15, Feb, 2018, RCR, "afni_util.py", MICRO, TYPE_NEW_OPT,
   "add showproc option to exec_tcsh_command(), to show command and text",
   NULL
 } ,

 { 15, Feb, 2018, RCR, "@compute_OC_weights", MAJOR, TYPE_NEW_PROG,
   "compute voxelwise weights for optimally combining multi-echo data",
   "The equations are based on the summer 2017 talk by J Gonzalez-Castillo."
 } ,

 { 13, Feb, 2018, RCR, "3dbucket", MICRO, TYPE_MODIFY,
   "return success of dataset write",
   NULL
 } ,

 {  1, Feb, 2018, RCR, "3dTto1D", MINOR, TYPE_NEW_OPT,
   "add methods 4095_count/frac/warn",
   "Count 4095 values, or warn if datum is short and max is 4095."
 } ,

 { 31, Jan, 2018, RCR, "timing_tool.py", MICRO, TYPE_MODIFY,
   "in MT2_event_list 'part', if no run events, output '* *'",
   "Done for W Tseng."
 } ,

 { 30, Jan, 2018, RCR, "make_random_timing.py", MICRO, TYPE_NEW_OPT,
   "add -help_concerns, to describe some general concerns regarding timing",
   NULL
 } ,

 { 26, Jan, 2018, RCR, "afni-general", MICRO, TYPE_BUG_FIX,
   "applied various NeuroDebian patches from M Hanke and Y Halchenko",
   "Includes up_include_right, up_condition_dset_unload, up_3dNetCorrFix,\n"
   "and up-fix_inflate_compare.\n"
   "Thanks to M Hanke and Y Halchenko for the fixes."
 } ,

 { 26, Jan, 2018, RCR, "dicom_hinfo", MICRO, TYPE_BUG_FIX,
   "fix crash on no input file",
   NULL
 } ,

 { 10, Jan, 2018, RCR, "@update.afni.binaries", MICRO, TYPE_ENHANCE,
   "also set PATH in .bash_profile, if it exists",
   NULL
 } ,

 {  2, Jan, 2018, RCR, "realtime_receiver.py", MINOR, TYPE_ENHANCE,
   "python3 compatible as of version 1.0",
   "Also, add -write_text_data for L Morris and D Huynh."
 } ,

 { 29, Dec, 2017, RCR, "uber_subject.py", MINOR, TYPE_ENHANCE,
   "python3 compatible as of version 1.0",
   NULL
 } ,

 { 28, Dec, 2017, RCR, "uber_ttest.py", MINOR, TYPE_ENHANCE,
   "python3 compatible as of version 2.0",
   NULL
 } ,

 { 28, Dec, 2017, RCR, "gen_ss_review_table.py", MINOR, TYPE_ENHANCE,
   "python3 compatible as of version 1.0",
   NULL
 } ,

 { 27, Dec, 2017, RCR, "gen_group_command.py", MICRO, TYPE_ENHANCE,
   "python3 compatible as of version 1.0",
   NULL
 } ,

 { 27, Dec, 2017, RCR, "RetroTS.py", MICRO, TYPE_BUG_FIX,
   "prevent slice_order = 'Cutsom' case from wiping out passed order",
   "Thanks to J. Ho for noting the problem in the Matlab version."
 } ,

 { 22, Dec, 2017, RCR, "timing_tool.py", MINOR, TYPE_NEW_OPT,
   "add -select_runs and -mplaces",
   "For B Benson and A Harrewijn, see Example 18d."
 } ,

 { 19, Dec, 2017, RCR, "afni_proc.py", MICRO, TYPE_ENHANCE,
   "add -help for align_unifize_epi",
   NULL
 } ,

 { 19, Dec, 2017, RCR, "afni_util.py", MINOR, TYPE_ENHANCE,
   "uniq_list_as_dsets: (def) no restriction to prefix; dmUBLOCK known basis",
   NULL
 } ,

 { 12, Dec, 2017, RCR, "afni_proc.py", MICRO, TYPE_ENHANCE,
   "added 'sample analysis script' to help (in GENERAL ANALYSIS NOTE)",
   NULL
 } ,

 { 11, Dec, 2017, RCR, "3dmask_tool", MICRO, TYPE_BUG_FIX,
   "in dilate, if pad but not convert, inset == dnew, so do not delete",
   "Thanks to nwlee (AFNI message board) for noting the problem."
 } ,

 { 10, Dec, 2017, RCR, "Dimon", MICRO, TYPE_ENHANCE,
   "apply -gert_to3d_prefix for GEMS I-files",
   "Done for M Kerich."
 } ,

 {  4, Dec, 2017, RCR, "3dDeconvolve", MICRO, TYPE_BUG_FIX,
   "fix gtmax in case of global times and only 1 input dset",
   "This just lead to an inappropriate warning.\n"
   "Thanks to P Bedard for noting the problem."
 } ,

 { 30, Nov, 2017, RCR, "afni_base.py", MICRO, TYPE_BUG_FIX,
   "fix problems with relative path to root directory",
   "This affected afni_proc.py, for example, adding '/' in path names.\n"
   "Thanks to D Nielson for noting the problem."
 } ,

 { 27, Nov, 2017, RCR, "afni", MICRO, TYPE_BUG_FIX,
   "fix imseq.c: driven SAVE_MPEG offset by 1",
   NULL
 } ,

 { 27, Nov, 2017, RCR, "afni_system_check.py", MICRO, TYPE_ENHANCE,
   "warn user for python version != 2.7 (3+ in particular)",
   NULL
 } ,

 { 21, Nov, 2017, RCR, "make_random_timing.py", MINOR, TYPE_ENHANCE,
   "add options -not_first and -not_last, to block tasks at run boundaries",
   "For C Smith."
 } ,

 { 15, Nov, 2017, RCR, "afni_proc.py", MINOR, TYPE_BUG_FIX,
   "-despike_mask had been tested with wrong option name",
   "Fix submitted by D Plunkett."
 } ,

 {  9, Nov, 2017, RCR, "make_random_timing.py", MINOR, TYPE_ENHANCE,
   "python3 compatible as of version 3.0",
   NULL
 } ,

 {  9, Nov, 2017, RCR, "timing_tool.py", MINOR, TYPE_ENHANCE,
   "python3 compatible as of version 3.00",
   NULL
 } ,

 {  7, Nov, 2017, RCR, "afni_proc.py", MAJOR, TYPE_ENHANCE,
   "python3 compatible as of version 6.00",
   NULL
 } ,

 {  7, Nov, 2017, RCR, "1d_tool.py", MINOR, TYPE_ENHANCE,
   "python3 compatible as of version 2.00",
   NULL
 } ,

 {  7, Nov, 2017, RCR, "afni_system_check.py", MINOR, TYPE_ENHANCE,
   "python3 compatible as of version 1.00",
   NULL
 } ,

 {  6, Nov, 2017, RCR, "afni-general", MAJOR, TYPE_ENHANCE,
   "first stab at making python program p2/p3 compatible",
   "Based on 2to3 and dglen mods, and tested in p2 and p3 environments."
 } ,

 {  1, Nov, 2017, RCR, "make_random_timing.py", MAJOR, TYPE_NEW_OPT,
   "implement the decay_fixed distribution type",
   "See make_random_timing.py -help_decay_fixed for details."
 } ,

 { 23, Oct, 2017, RCR, "3dDeconvolve", MICRO, TYPE_GENERAL,
   "add warnings if TR or run length is 0.0",
   NULL
 } ,

 { 20, Sep, 2017, RCR, "3dAutoTcorrelate", MICRO, TYPE_ENHANCE,
   "add help example",
   NULL
 } ,

 { 12, Sep, 2017, RCR, "timing_tool.py", MINOR, TYPE_NEW_OPT,
   "add -multi_timing_3col_tsv and -write_multi_timing",
   "Also, add -multi_show_duration_stats for married timing files.\n"
   "This is to process 3 column TSV (tab separated value) formatted timing\n"
   "files, as might be found in the OpenFMRI data."
 } ,

 { 12, Sep, 2017, RCR, "afni_proc.py", MICRO, TYPE_MODIFY,
   "modify main examples to use the lpc+ZZ cost function",
   NULL
 } ,

 { 11, Sep, 2017, RCR, "afni_proc.py", MINOR, TYPE_MODIFY,
   "if no regress block, omit gen_ss_review_scripts.py",
   NULL
 } ,

 { 6, Sep, 2017, RCR, "Dimon", MINOR, TYPE_BUG_FIX,
   "re-apply cleaner xim use, so end of run signal has full image size",
   "Short end of run was hanging afni, but was not noticed since the\n"
   "communication was immediately terminated.  Fixes multi-run use."
 } ,

 { 6, Sep, 2017, RCR, "plug_realtime", MINOR, TYPE_MODIFY,
   "allow user control of registration and plots with multi-chan/echo data",
   "This previously required channel merging or registering.\n"
   "For W Luh."
 } ,

 { 30, Aug, 2017, RCR, "model_conv_PRF", MICRO, TYPE_BUG_FIX,
   "determine NT restriction based on reorg",
   "Was limited to NT.  Applies to PRF, PRF_6, PRF_DOG\n"
   "Thanks to E Silson for noting the problem."
 } ,

 { 30, Aug, 2017, RCR, "timing_tool.py", MINOR, TYPE_NEW_OPT,
   "add -fsl_timing_files and -write_as_married",
   "This is for converting FSL timing files to AFNI format."
 } ,

 { 22, Aug, 2017, RCR, "timing_tool.py", MINOR, TYPE_NEW_OPT,
   "add -apply_end_times_as_durations and -show_duration_stats",
   "For B Benson and P Vidal-Ribas."
 } ,

 { 18, Aug, 2017, RCR, "3dTto1D", MICRO, TYPE_MODIFY,
   "modify help",
   NULL
 } ,

 { 17, Aug, 2017, RCR, "3dcalc", MICRO, TYPE_MODIFY,
   "fix typos in help for minabove, maxbelow, acfwxm",
   "Thanks to A Wong for noting the minabove and maxbelow typos."
 } ,

 { 15, Aug, 2017, RCR, "afni_system_check.py", MICRO, TYPE_ENHANCE,
   "test 3dClustSim as well, to check for OpenMP library linking",
   NULL
 } ,

 { 27, Jul, 2017, RCR, "3dNwarpApply", MICRO, TYPE_BUG_FIX,
   "fix memory alloc for warp file names",
   "Thanks to L Lebois (and others on MB) for noting the problem."
 } ,

 { 24, Jul, 2017, RCR, "nifti_tool", MINOR, TYPE_MODIFY,
   "treat ANALYZE more as NIFTI-1; apply more PRId64 macros for I/O",
   NULL
 } ,

 { 21, Jul, 2017, RCR, "@update.afni.binaries", MICRO, TYPE_MODIFY,
   "relative -bindir test needs quotes to block eval",
   NULL
 } ,

 { 19, Jul, 2017, RCR, "3dTto1D", MAJOR, TYPE_NEW_PROG,
   "time series to 1D : e.g. compute enorm, DVARS(RMS), SRMS",
   "Given time series data such as EPI or motion parameters, compute\n"
   "things like Euclidean norm and RMS (a.k.a. DVARS)."
 } ,

 { 19, Jul, 2017, RCR, "3dDeconvolve", MICRO, TYPE_BUG_FIX,
   "adjust looking for good stim times to handle global timing",
   "Max time was previously that of the longest run.  For global timing,\n"
   "accumulate across runs.\n"
   "Thanks to B Callaghan, Michael, ace327 and Jeff for noting the problem."
 } ,

 { 12, Jul, 2017, RCR, "afni_system_check.py", MICRO, TYPE_MODIFY,
   "ignore /opt/X11/lib/libXt.dylib check",
   "Undo Xt.7 and /opt/X11/lib/libXt.6.dylib checks."
 } ,

 { 11, Jul, 2017, RCR, "afni_system_check.py", MICRO, TYPE_MODIFY,
   "check if /opt/X11/lib/libXt.dylib points to Xt.6",
   "This is useless, pulling it out."
 } ,

 { 10, Jul, 2017, RCR, "@update.afni.binaries", MICRO, TYPE_MODIFY,
   "if -bindir is relative, require -no_recur",
   NULL
 } ,

 {  5, Jul, 2017, RCR, "3dAllineate", MICRO, TYPE_MODIFY,
   "make quieter: only report sub-brick messages if verbose",
   "Applied to 3dAllineate and 3dmerge."
 } ,

 { 28, Jun, 2017, RCR, "afni-general", MINOR, TYPE_GENERAL,
   "add afni_src/other_builds files for Fedora 25 (Makefile, OS_notes)",
   NULL
 } ,

 { 23, Jun, 2017, RCR, "@update.afni.binaries", MICRO, TYPE_MODIFY,
   "unalias grep; update cur_afni only when not abin",
   NULL
 } ,

 { 19, Jun, 2017, RCR, "Dimon", MICRO, TYPE_NEW_OPT,
   "add -assume_dicom_mosaic to handle Siemens 3D format",
   "Done for A. Jahn."
 } ,

 { 16, Jun, 2017, RCR, "afni_system_check.py", MICRO, TYPE_ENHANCE,
   "check for libXt.7.dylib without flat_namespace",
   NULL
 } ,

 { 16, Jun, 2017, RCR, "afni-general", MICRO, TYPE_ENHANCE,
   "add Makefile.linux_centos_7_64",
   "CentOS 7 and Ubuntu 16 will be new distribution build systems."
 } ,

 { 15, Jun, 2017, RCR, "uber_subject.py", MICRO, TYPE_BUG_FIX,
   "handle empty subj_dir",
   NULL
 } ,

 { 15, Jun, 2017, RCR, "afni-general", MICRO, TYPE_ENHANCE,
   "add OS_notes.linux_centos_7.txt",
   NULL
 } ,

 { 15, Jun, 2017, RCR, "@SUMA_Make_Spec_FS", MICRO, TYPE_ENHANCE,
   "remove -f from top tcsh command; fix some bad tab indenting",
   NULL
 } ,

 { 5, Jun, 2017, RCR, "RetroTS.py", MINOR, TYPE_BUG_FIX,
   "peak_finder(): fix lengths of r['t'] and r['tR']",
   "Be more cautious with ratios that are very close to integers."
 } ,

 { 5, Jun, 2017, RCR, "RetroTS.py", MINOR, TYPE_BUG_FIX,
   "merge phase_base() fix by D Nielson",
   "range() is closed in matlab but half-open in python."
 } ,

 {  2, Jun, 2017, RCR, "afni-general", MINOR, TYPE_ENHANCE,
   "add Makefile.linux_ubuntu_16_64 and OS_notes.linux_ubuntu_16_64",
   "This is for setting up an Ubuntu 16 build machine."
 } ,

 { 30,  May, 2017, RCR, "gen_ss_review_scripts.py", MICRO, TYPE_ENHANCE,
   "add volreg params to enorm/outlier plot",
   NULL
 } ,

 { 30,  May, 2017, RCR, "SUMA_IsoSurface", MICRO, TYPE_GENERAL,
   "remove non-ASCII characters in paper reference; remove tabs",
   NULL
 } ,

 { 26,  May, 2017, RCR, "afni-general", MICRO, TYPE_ENHANCE,
   "add initial AFNI_digest_history.txt",
   NULL
 } ,

 { 25,  May, 2017, RCR, "make_random_timing.py", MINOR, TYPE_ENHANCE,
   "can now apply -save_3dd_cmd and -make_3dd_contrasts in advanced case",
   "Advanced usage can generate 3dDeconvolve command scripts, with contrasts."
 } ,

 { 23,  May, 2017, RCR, "timing_tool.py", MICRO, TYPE_MODIFY,
   "only warn 'ISI error: stimuli overlap' if olap > 0.0001",
   "Overlap could come from float->ascii->float conversion."
 } ,

 { 23,  May, 2017, RCR, "suma", MICRO, TYPE_GENERAL,
   "warn on NULL glwDrawingAreaWidgetClass",
   NULL
 } ,

 { 17,  May, 2017, RCR, "RetroTS.py", MICRO, TYPE_BUG_FIX,
   "D Nielson's fix in PeakFinder.py dealing with non-integer subscripts",
   "Required by latest version of numpy."
 } ,

 { 16,  May, 2017, RCR, "meica.py", MICRO, TYPE_GENERAL,
   "cast floor/ceil functions to int when used as subscripts",
   "Required by latest version of numpy."
 } ,

 { 16,  May, 2017, RCR, "meica.py", MINOR, TYPE_ENHANCE,
   "sync with https://bitbucket.org/prantikk/me-ica/src",
   "Update from version 2.5 beta9 to 2.5 beta11."
 } ,

 { 10,  May, 2017, RCR, "model_conv_PRF_DOG", MINOR, TYPE_NEW_PROG,
   "new model: same as PRF, but Difference of Gaussians",
   "For E Silson and C Baker."
 } ,

 {  9,  May, 2017, RCR, "Dimon", MICRO, TYPE_BUG_FIX,
   "if to3d_prefix is NIFTI, clear write_as_nifti",
   "Thanks to A Nugent for noting the problem."
 } ,

 {  9,  May, 2017, RCR, "make_random_timing.py", MINOR, TYPE_NEW_OPT,
   "apply -offset for advanced case (remove from todo list)",
   NULL
 } ,

 {  2,  May, 2017, RCR, "GIFTI", MINOR, TYPE_BUG_FIX,
   "properly handle column major order",
   "Convert to row major order on read; can control with gifti_tool.\n"
   "Thanks to JH Lee for noting the problem."
 } ,

 {  1,  May, 2017, RCR, "@diff.files", MINOR, TYPE_NEW_OPT,
   "add option -diff_prog, to use something besides xxdiff",
   NULL
 } ,

 { 25,  Apr, 2017, RCR, "GIFTI", MINOR, TYPE_MODIFY,
   "no COL_MAJOR changes for gifti_DA_rows_cols, write_*_file",
   "Also, init gifti_globs_t struct with verb=1."
 } ,

 { 25,  Apr, 2017, RCR, "suma", MICRO, TYPE_MODIFY,
   "SUMA_input.c: 'r'ecord with oversample - use tcsh -c to delete files",
   "To be explicit about shell in system(), sending errors to /dev/null."
 } ,

 { 25,  Apr, 2017, RCR, "afni_proc.py", MICRO, TYPE_BUG_FIX,
   "fix follower warps for gzipped NL-WARP datasets",
   "Thanks to C Connely for noting the problem."
 } ,

 { 25,  Apr, 2017, RCR, "dcm2niix_afni", MICRO, TYPE_ENHANCE,
   "added to source for build testing",
   NULL
 } ,

 { 17,  Apr, 2017, RCR, "1d_tool.py", MICRO, TYPE_MODIFY,
   "clarify source in -show_censored_trs (if Xmat, use header info)",
   NULL
 } ,

 { 12,  Apr, 2017, RCR, "afni-general", MICRO, TYPE_MODIFY,
   "remove some non-ASCII chars: a couple of bad dashes and some Unicode",
   "some of the Unicode characters are upsetting sed via apsearch"
 } ,

 { 12,  Apr, 2017, RCR, "afni-general", MINOR, TYPE_BUG_FIX,
   "in suggest_best_prog_option(), do not search for -help, -h_* or similar",
   "A program without -help that tests it would otherwise lead to an\n"
   "infinitely recursive system call trying to use -help to suggest an option."
 } ,

 { 11,  Apr, 2017, RCR, "@djunct_dwi_selector.bash", MICRO, TYPE_MODIFY,
   "if bad args, show usage and exit",
   "Else -help would open afni GUI and wait, hanging the build."
 } ,

 { 11,  Apr, 2017, RCR, "afni_proc.py", MICRO, TYPE_GENERAL,
   "add GENERAL ANALYSIS NOTE; mentioned resting state scaling as optional",
   NULL
 } ,

 {  5,  Apr, 2017, RCR, "uber_subject.py", MICRO, TYPE_BUG_FIX,
   "apply subject dir again; allow -cvar subj_dir to override default",
   NULL
 } ,

 {  5,  Apr, 2017, RCR, "3dresample", MICRO, TYPE_MODIFY,
   "show -input as the typical usage, rather than -inset",
   NULL
 } ,

 {  3,  Apr, 2017, RCR, "afni-general", MICRO, TYPE_MODIFY,
   "remove -f from @AddEdge, @DO.examples, @DriveAfni and @DriveSuma",
   "Since OS X is neglecting to pass DYLD variables to child shells,\n"
   "we need to rely on the rc files to reset them when driving GUIs."
 } ,

 { 30,  Mar, 2017, RCR, "uber_subject.py", MICRO, TYPE_ENHANCE,
   "allow subj_dir to affect the GUI (so no subject_results)",
   "Also, apply user command-line variables align_opts_aea and tlrc_opts_at\n"
   "(still not part of the GUI).  Requested by J Rajendra."
 } ,

 { 30,  Mar, 2017, RCR, "gen_ss_review_scripts.py", MICRO, TYPE_MODIFY,
   "run 3dclust -DAFNI_ORIENT=RAI to match SET_DICOM_XYZ coordinate order",
   "Suggested by J Rajendra."
 } ,

 { 27,  Mar, 2017, RCR, "afni_proc.py", MICRO, TYPE_MODIFY,
   "NL warps of all-1 volume now uses -interp cubic for speed",
   "This applies only to interpolation of the warps via 3dNwarpApply.\n"
   "Also, use abs() in lists_are_same for -import_mask."
 } ,

 { 27,  Mar, 2017, RCR, "@SUMA_Make_Spec_FS", MICRO, TYPE_GENERAL,
   "add comment about distortions for -NIFTI",
   NULL
 } ,

 { 27,  Mar, 2017, RCR, "MapIcosahedron", MINOR, TYPE_NEW_OPT,
   "add -write_dist, for writing a distortion vector dataset",
   "After running something like:\n"
   "   MapIcosahedron ... -write_dist test.dist\n"
   "to create test.dist.lh.sphere.reg.gii.txt, get summaries with:\n"
   "   1d_tool.py -collapse_cols euclidean_norm -show_mmms \\\n"
   "              -infile test.dist.lh.sphere.reg.gii.txt"
 } ,

 { 21,  Mar, 2017, RCR, "afni_proc.py", MICRO, TYPE_BUG_FIX,
   "allow for volreg-only script with MIN_OUTLIER",
   NULL
 } ,

 { 21,  Mar, 2017, RCR, "MapIcosahedron", MINOR, TYPE_BUG_FIX,
   "fix projection of surfaces with non-zero centers",
   "Center each surface around 0,0,0 instead of leaving the offset in.\n\n"
   "Many thanks go to I Dewitt for even noticing this subtle issue,\n"
   "much less diagnosing where it might be coming from.  Not easy."
 } ,

 { 21,  Mar, 2017, RCR, "@FS_roi_label", MICRO, TYPE_BUG_FIX,
   "extra quote on line: choose one of $lbls",
   NULL
 } ,

 { 21,  Mar, 2017, RCR, "@SUMA_Make_Spec_FS", MICRO, TYPE_ENHANCE,
   "add -verb to MapIcosahedron if script is in verbose mode",
   NULL
 } ,

 { 16,  Mar, 2017, RCR, "RetroTS.py", MICRO, TYPE_MODIFY,
   "change peak_finder() to read data as floats",
   NULL
 } ,

 {  9,  Mar, 2017, RCR, "afni-general", MICRO, TYPE_ENHANCE,
   "from D Warren: put exception handling around os.chmod calls",
   NULL
 } ,

 {  7,  Mar, 2017, RCR, "RetroTS.py", MINOR, TYPE_BUG_FIX,
   "from J Zosky: default to using numpy.flipud()",
   "The flipud() function did not work in the original Matlab version,\n"
   "but it does in numpy.  Use the new -legacy_transform opt for old\n"
   "(and presumably incorrect) results."
 } ,

 {  6,  Mar, 2017, RCR, "RetroTS.py", MICRO, TYPE_MODIFY,
   "change -p and -v args to be read as floats; apply min(p/n_trace)",
   NULL
 } ,

 {  6,  Mar, 2017, RCR, "AFNI.afnirc", MICRO, TYPE_BUG_FIX,
   "AFNI_COMPRESSOR can be set to GZIP, not gzip",
   NULL
 } ,

 {  3,  Mar, 2017, RCR, "plug_realtime", MINOR, TYPE_NEW_OPT,
   "add optimally combined 'Opt Comb' merge method",
   "Done with V Roopchansingh."
 } ,

 {  3,  Feb, 2017, RCR, "make_random_timing.py", MINOR, TYPE_NEW_OPT,
   "decay timing class now follows better distribution; new decay_old class",
   NULL
 } ,

 {  2,  Feb, 2017, RCR, "steps_mac.rst", MINOR, TYPE_MODIFY,
   "rewrite OS X install instructions to use 10.7_local and fink",
   NULL
 } ,

 {  2,  Feb, 2017, RCR, "@update.afni.binaries", MICRO, TYPE_MODIFY,
   "default mac package is now macosx_10.7_local",
   NULL
 } ,

 {  1,  Feb, 2017, RCR, "afni_system_check.py", MINOR, TYPE_ENHANCE,
   "updates for fink and homebrew",
   NULL
 } ,

 { 27, Jan, 2017, RCR, "CA_EZ_atlas.csh", MICRO, TYPE_MODIFY,
   "with -help, do not dump TT_N27 in current directory",
   "Have script fail if any arguments are given (e.g. -help).\n"
   "Fix in all bin dirs and under atlases."
 } ,

 { 26,  Jan, 2017, RCR, "Makefile.macosx_10.7_local", MINOR, TYPE_NEW_OPT,
   "this is a new Makefile to prep for exec directory dynamic linking",
   NULL
 } ,

 { 25,  Jan, 2017, RCR, "afni_system_check.py", MINOR, TYPE_ENHANCE,
   "in 10.11+, check for DYLD variables via sub-shells",
   NULL
 } ,

 { 24,  Jan, 2017, RCR, "align_epi_anat.py", MICRO, TYPE_ENHANCE,
   "trap failure from main 3dAllineate call",
   NULL
 } ,

 { 23,  Jan, 2017, RCR, "make_random_timing.py", MICRO, TYPE_BUG_FIX,
   "allow automatic use of the INSTANT timing class",
   NULL
 } ,

 { 20,  Jan, 2017, RCR, "make_random_timing.py", MAJOR, TYPE_ENHANCE,
   "advanced usage, program version 2.00",
   "Essentially a new program.  The user may now define timing classes for\n"
   "stimulus and rest event types.\n"
   "   see: make_random_timing.py -help_advanced\n"
   "Motivated by K Kircanski and A Stringaris."
 } ,

 { 19,  Jan, 2017, RCR, "gen_ss_review_scripts.py", MICRO, TYPE_BUG_FIX,
   "fix for -final_anat",
   "Thanks to N Anderson for noting the problem."
 } ,

 { 19,  Jan, 2017, RCR, "make_random_timing.py", MICRO, TYPE_ENHANCE,
   "advanced version 2 mostly ready",
   "Have -max_consec and -ordered_stimuli implemented in new version."
 } ,

 { 18,  Jan, 2017, RCR, "3dmask_tool", MICRO, TYPE_MODIFY,
   "change example 3 to be with EPI masks",
   NULL
 } ,

 { 12,  Jan, 2017, RCR, "afni_system_check.py", MICRO, TYPE_MODIFY,
   "for 10.11+, make flat warning and summary comment consistent",
   NULL
 } ,

 { 11,  Jan, 2017, RCR, "make_random_timing.py", MICRO, TYPE_NEW_OPT,
   "added some help: -help_advanced, -help_todo",
   NULL
 } ,

 {  3,  Jan, 2017, RCR, "make_random_timing.py", MICRO, TYPE_ENHANCE,
   "merged mrt branch into master - prep for advanced timing",
   NULL
 } ,

 { 29,  Dec, 2016, RCR, "afni_proc.py", MICRO, TYPE_BUG_FIX,
   "remove case 16 (brainstem) from aparc+aseg.nii WM extraction in help",
   "Thanks to P Taylor for noting this."
 } ,

 { 15,  Dec, 2016, RCR, "column_cat", MICRO, TYPE_ENHANCE,
   "allow for reading from stdin via either '-' or 'stdin'",
   NULL
 } ,

 {  9,  Dec, 2016, RCR, "3dTsplit4D", MICRO, TYPE_ENHANCE,
   "allow for direct writing to NIFTI via prefix, e.g. result.nii",
   NULL
 } ,

 {  8,  Dec, 2016, RCR, "3dTsplit4D", MINOR, TYPE_NEW_OPT,
   "add -digits and -keep_datum; other minor updates",
   NULL
 } ,

 {  8,  Dec, 2016, RCR, "3dTsplit4D", MINOR, TYPE_NEW_PROG,
   "program to break 4D dataset into a set of 3D ones",
   "Authored by P Molfese."
 } ,

 {  8,  Dec, 2016, RCR, "plug_vol2surf", MICRO, TYPE_ENHANCE,
   "add -cmask option to correspond with any auto non-zero mask",
   NULL
 } ,

 {  7,  Dec, 2016, RCR, "afni_system_check.py", MICRO, TYPE_ENHANCE,
   "check for python2 and python3",
   NULL
 } ,

 {  5,  Dec, 2016, RCR, "timing_tool.py", MICRO, TYPE_MODIFY,
   "allow *:1 (or *ANYTHING) to mean no event",
   "This is in case someone also marries empty run events.\n"
   "Done for R Kampe."
 } ,

 { 30,  Nov, 2016, RCR, "afni-general", MAJOR, TYPE_ENHANCE,
   "<> range selector can now take a comma-delimited list of integers",
   "So for a dataset with integer values from 0 to 8, these commands\n"
   "should produce identical results:\n"
   "   3dcalc -a DSET+tlrc -expr 'a*amongst(a,3,4,5)' -prefix JELLO\n"
   "   3dbucket 'DSET+tlrc<4,3,5>'                    -prefix JELLO\n"
   "   3dbucket 'DSET+tlrc<3..5>'                     -prefix JELLO\n"
   "   3dbucket 'DSET+tlrc<2.3..5.86>'                -prefix JELLO\n"
   "Of course, this will probably get further enhanced to a list of\n"
   "float ranges.  We shall see.\n"
   "Comma-delimited labels should work now, with a plan to add general\n"
   "labels that might define all GM or similar in a FreeSurfer dataset, say."
 } ,

 { 18,  Nov, 2016, RCR, "@Align_Centers", MICRO, TYPE_NEW_OPT,
   "add -prefix option, to name output",
   NULL
 } ,

 { 17,  Nov, 2016, RCR, "afni_system_check.py", MICRO, TYPE_ENHANCE,
   "add some checks for flat_namespace on OS X",
   NULL
 } ,

 {  9,  Nov, 2016, RCR, "Dimon", MICRO, TYPE_NEW_OPT,
   "add -gert_chan_prefix",
   "Done for W Luh."
 } ,

 {  9,  Nov, 2016, RCR, "to3d", MICRO, TYPE_MODIFY,
   "and Dimon/Dimon1: siemens timing outside range is only a warning",
   NULL
 } ,

 {  8,  Nov, 2016, RCR, "Dimon", MINOR, TYPE_BUG_FIX,
   "possibly invert slice order, as DICOM sorting might affect MRILIB_orients",
   "Thanks to W Luh for noting the problem."
 } ,

 {  2,  Nov, 2016, RCR, "afni_system_check.py", MICRO, TYPE_ENHANCE,
   "handle 10.12 version string",
   NULL
 } ,

 {  1,  Nov, 2016, RCR, "afni_proc.py", MINOR, TYPE_NEW_OPT,
   "add PPI preparation options",
   "Add -regress_skip_censor to omit 3dD -censor option.\n"
   "Add -write_ppi_3dD_scripts with corresponding options\n"
   "    -regress_ppi_stim_files and -regress_ppi_stim_labels.\n"
   "These make PPI pre and post regression scripts, along with\n"
   "    the main analysis script.\n"
   "Done for S Haller."
 } ,

 { 24,  Oct, 2016, RCR, "afni_proc.py", MICRO, TYPE_ENHANCE,
   "bandpass notes and reference; stronger warning on missing -tlrc_dset",
   "Thanks to P Taylor."
 } ,

 { 20,  Oct, 2016, RCR, "afni_proc.py", MICRO, TYPE_ENHANCE,
   "check -mask_import for reasonable voxel dimensions",
   NULL
 } ,

 { 12,  Oct, 2016, RCR, "RetroTS.py", MAJOR, TYPE_NEW_PROG,
   "distribute RetroTS.py (RetroTS.m converted to python)",
   "This should behave almost exactly as the MATLAB version.\n"
   "See 'RetroTS.py -help' for details.\n"
   "Much thanks to J Zosky for this contribution!"
 } ,

 { 11,  Oct, 2016, RCR, "RetroTS.py", MICRO, TYPE_MODIFY,
   "make top-level executable, remove 'style' lib, quotes, use lib_RetroTS",
   NULL
 } ,

 {  9,  Oct, 2016, RCR, "afni_proc.py", MAJOR, TYPE_NEW_OPT,
   "new options -mask_import, -mask_intersect and -mask_union",
   "For J Stoddard and J Jarcho."
 } ,

 {  5,  Oct, 2016, RCR, "afni-general", MAJOR, TYPE_NEW_PROG,
   "update from C Craddock and dclark87",
   "New Programs: 3dLFCD, 3dDegreeCentrality, 3dECM, 3dMSE, 3dsvm_linpredict."
 } ,

 { 28,  Sep, 2016, RCR, "afni_proc.py", MINOR, TYPE_NEW_OPT,
   "add -regress_ROI[_PC]_per_run options, to make per-run regressors",
   "Also, used 3dTproject to detrend PC regressors for appropriate censoring."
 } ,

 { 23,  Sep, 2016, RCR, "1d_tool.py", MINOR, TYPE_NEW_OPT,
   "add -select_runs option",
   NULL
 } ,

 { 19,  Sep, 2016, RCR, "@move.to.series.dirs", MICRO, TYPE_NEW_OPT,
   "add -glob, for processing glob forms via afni_util.py and xargs",
   NULL
 } ,

 { 19,  Sep, 2016, RCR, "afni_util.py", MICRO, TYPE_NEW_OPT,
   "add glob2stdout, for converting glob forms to lists in stdout",
   NULL
 } ,

 { 16,  Sep, 2016, RCR, "afni_proc.py", MINOR, TYPE_NEW_OPT,
   "add -radial_correlate option, to run @radial_correlate in proc script",
   NULL
 } ,

 { 16,  Sep, 2016, RCR, "realtime_receiver.py", MICRO, TYPE_MODIFY,
   "continue even if requested GUI fails",
   NULL
 } ,

 { 13,  Sep, 2016, RCR, "3dANOVA3", MICRO, TYPE_MODIFY,
   "change 'illegal argument after' errors to something more specific",
   NULL
 } ,

 { 13,  Sep, 2016, RCR, "afni_proc.py", MICRO, TYPE_NEW_OPT,
   "add -blip_opts_qw to pass options to 3dQwarp in the blip block",
   NULL
 } ,

 { 29,  Aug, 2016, RCR, "afni_system_check.py", MICRO, TYPE_ENHANCE,
   "add a few more DYLD_FALLBACK_LIBRARY_PATH tests",
   NULL
 } ,

 { 25,  Aug, 2016, RCR, "afni_proc.py", MINOR, TYPE_BUG_FIX,
   "fix output.proc prefix in case -script has a path",
   "Also, allow -mask_apply group in the case of -tlrc_NL_warped_dsets.\n"
   "Thanks to C Capistrano and P Kim for noting the output.proc problem.\n"
   "Thanks to C Connolly for noting the mask problem."
 } ,

 { 25,  Aug, 2016, RCR, "afni_util.py", MICRO, TYPE_ENHANCE,
   "add append flag to change_path_basename()",
   NULL
 } ,

 { 23,  Aug, 2016, RCR, "file_tool", MINOR, TYPE_NEW_OPT,
   "add -fix_rich_quotes; if fixing a script, convert rich quotes to ASCII",
   "Done for G Chen."
 } ,

 { 22,  Aug, 2016, RCR, "afni_proc.py", MINOR, TYPE_ENHANCE,
   "save all '3dAllineate -allcostX' anat/EPI costs to out.allcostX.txt",
   "This is another quality control measure."
 } ,

 { 19,  Aug, 2016, RCR, "slow_surf_clustsim.py", MINOR, TYPE_ENHANCE,
   "can use surf_mask to restrict surface clustering",
   "Use '-uvar surf_mask' to restrict on_surface clustering to mask.\n"
   "Append SSCS command to end of script and handle NIFTI surf_vol.\n"
   "The surf_mask mas added for C Thomas."
 } ,

 { 16,  Aug, 2016, RCR, "gen_ss_review_scripts.py", MINOR, TYPE_ENHANCE,
   "look for new ACF/FWHM blur estimates",
   NULL
 } ,

 { 15,  Aug, 2016, RCR, "afni_proc.py", MAJOR, TYPE_ENHANCE,
   "default clustsim method is now mixed model ACF",
   "This marks afni_proc.py version 5.00.\n"
   "  o run 3dFWHMx with -ACF\n"
   "  o ACF and ClustSim files go into sub-directories, files_ACF/ClustSim\n"
   "  o -regress_run_clustsim now prefers arguments, ACF, FWHM, both, no\n"
   "  o default clustsim method is now ACF (via -regress_run_clustsim yes)"
 } ,

 {  10,  Aug, 2016, RCR, "afni-general", MICRO, TYPE_MODIFY,
   "in Makefile.INCLUDE, have afni depend first on libmri.a",
   NULL
 } ,

 {   6,  Aug, 2016, RCR, "afni-general", MICRO, TYPE_BUG_FIX,
   "mri_read_ascii: check comment_buffer before strdup",
   NULL
 } ,

 {   5,  Aug, 2016, RCR, "uber_subject.py", MICRO, TYPE_MODIFY,
   "make -help_install more current",
   NULL
 } ,

 {   5,  Aug, 2016, RCR, "timing_tool.py", MINOR, TYPE_NEW_OPT,
   "add -marry_AM",
   "Added for J Wiggins."
 } ,

 {   1,  Aug, 2016, RCR, "afni_system_check.py", MINOR, TYPE_ENHANCE,
   "do more hunting and reporting on libgomp and libglib",
   NULL
 } ,

 {  25,  Jul, 2016, RCR, "3dDeconvolve", MICRO, TYPE_BUG_FIX,
   "fixed attaching lone '-' to following label",
   "No NI_malloc might lead to crash, and the '-' was overwritten."
 } ,

 {  23,  Jul, 2016, RCR, "afni_proc.py", MICRO, TYPE_ENHANCE,
   "if empty regressor, check for -GOFORIT (only suggest if not found)",
   NULL
 } ,

 {  14,  Jul, 2016, RCR, "afni-general", MICRO, TYPE_BUG_FIX,
   "THD_open_tcat: print error and return NULL on bad wildcard match",
   NULL
 } ,

 {  8,  Jul, 2016, RCR, "Dimon", MINOR, TYPE_NEW_OPT,
   "add -read_all, in case it is useful for sorting (e.g. -order_as_zt)",
   "Added for K Vishwanath."
 } ,

 {  7,  Jul, 2016, RCR, "Dimon", MINOR, TYPE_NEW_OPT,
   "add -order_as_zt to re-order from -time:tz to -time:zt",
   NULL
 } ,

 {  7,  Jul, 2016, RCR, "afni_system_check.py", MICRO, TYPE_ENHANCE,
   "check for partial install of PyQt4 (might be common on OS X 10.11)",
   NULL
 } ,

 { 30,  Jun, 2016, RCR, "afni_proc.py", MINOR, TYPE_ENHANCE,
   "allow single volume EPI input (e.g. to test blip correction)",
   "Also, auto -blip_forward_dset should come from tcat output."
 } ,

 { 29,  Jun, 2016, RCR, "3dfim", MICRO, TYPE_BUG_FIX,
   "fix crash for dset open error with long dset name",
   "Thanks to J Henry for reporting the problem."
 } ,

 { 29,  Jun, 2016, RCR, "afni_proc.py", MINOR, TYPE_ENHANCE,
   "can modify blip order; BLIP_BASE -> MEDIAN_BLIP; add BLIP_NOTE to help",
   NULL
 } ,

 { 27,  Jun, 2016, RCR, "afni_proc.py", MICRO, TYPE_ENHANCE,
   "allow for blip datasets that are not time series",
   NULL
 } ,

 { 24,  Jun, 2016, RCR, "afni_proc.py", MINOR, TYPE_NEW_OPT,
   "add -requires_afni_hist; warp vr_base to make final_epi dset",
   NULL
 } ,

 { 23,  Jun, 2016, RCR, "plug_realtime", MICRO, TYPE_ENHANCE,
   "show pop-up if user selects Mask Vals without 3D RT registration",
   "Clarify this in the plugin Help.  For L Li and V Roopchansingh."
 } ,

 { 23,  Jun, 2016, RCR, "@auto_tlrc", MICRO, TYPE_ENHANCE,
   "allow to work with NIFTI template",
   NULL
 } ,

 { 22,  Jun, 2016, RCR, "afni_proc.py", MINOR, TYPE_ENHANCE,
   "do nothing, but work really hard at it",
   "Rewrite EPI transformation steps by storing and applying an array\n"
   "of transformations: this should make future changes easier."
 } ,

 { 22,  Jun, 2016, RCR, "@diff.tree", MICRO, TYPE_NEW_OPT,
   "added -diff_opts; e.g. -diff_opts -w",
   NULL
 } ,

 { 22,  Jun, 2016, RCR, "@diff.files", MICRO, TYPE_NEW_OPT,
   "added -diff_opts; e.g. -diff_opts -w",
   NULL
 } ,

 { 22,  Jun, 2016, RCR, "auto_warp.py", MICRO, TYPE_BUG_FIX,
   "correctly check base.exists()",
   NULL
 } ,

 { 17,  Jun, 2016, RCR, "afni-general", MICRO, TYPE_BUG_FIX,
   "w/dglen, dsets with HEAD in prefix (but no suffix) could not be opened",
   NULL
 } ,

 { 16,  Jun, 2016, RCR, "afni_proc.py", MAJOR, TYPE_ENHANCE,
   "EPI blip up/blip down distortion correction is ready",
   "Thanks to S Torrisi and D Glen."
 } ,

 { 16,  Jun, 2016, RCR, "afni_proc.py", MINOR, TYPE_BUG_FIX,
   "if NLwarp but no EPI warp, no NL; fix refit of blip median datsets",
   "User probably forgot -volreg_tlrc_warp, so warn them."
 } ,

 { 14,  Jun, 2016, RCR, "afni_proc.py", MINOR, TYPE_NEW_OPT,
   "add -blip_forward_dset; if needed copy along any obliquity information",
   NULL
 } ,

 { 13,  Jun, 2016, RCR, "afni_proc.py", MINOR, TYPE_NEW_OPT,
   "add -align_unifize_epi : 3dUnifize EPI before anat alignment",
   "Thanks to D Glen and S Torrisi for suggesting it."
 } ,

 { 13,  Jun, 2016, RCR, "afni_proc.py", MINOR, TYPE_ENHANCE,
   "add BLIP_BASE case for -volreg_align_to",
   "Use warped median forward blip volume as volreg alignment base."
 } ,

 { 10,  Jun, 2016, RCR, "afni_proc.py", MINOR, TYPE_NEW_OPT,
   "add -blip_reverse_dset for blip up/blip down distortion correction",
   NULL
 } ,

 {  2,  Jun, 2016, RCR, "afni-general", MINOR, TYPE_ENHANCE,
   "w/dglen: read num slices from Siemens 3D acquisition DICOM image files",
   NULL
 } ,

 {  1,  Jun, 2016, RCR, "make_random_timing.py", MICRO, TYPE_ENHANCE,
   "minor updates to verbose output",
   NULL
 } ,

 { 23,  May, 2016, RCR, "parse_fs_lt_log.py", MINOR, TYPE_NEW_PROG,
   "get an index list from a FreeSurfer labletable log file",
   NULL
 } ,


 { 20,  May, 2016, RCR, "afni_system_check.py", MINOR, TYPE_NEW_OPT,
   "add options -dot_file_list/_pack/_show",
   "List, package (tgz) or show the contents of found 'dot' files."
 } ,

 { 19,  May, 2016, RCR, "dicom_hdr", MICRO, TYPE_BUG_FIX,
   "do not crash on missing input",
   NULL
 } ,

 {  5,  May, 2016, RCR, "@update.afni.binaries", MICRO, TYPE_MODIFY,
   "-defaults similarly implies -do_dotfiles and apsearch yes",
   NULL
 } ,

 {  4,  May, 2016, RCR, "@update.afni.binaries", MICRO, TYPE_MODIFY,
   "add -do_dotfiles and -do_extras",
   "Running apsearch and possibly editing dot files is only on request."
 } ,

 {  3,  May, 2016, RCR, "afni_proc.py", MICRO, TYPE_MODIFY,
   "suggest -regress_est_blur_epits for resting state",
   "Thanks to S Torrisi for bringing up the question."
 } ,

 { 28,  Apr, 2016, RCR, "@update.afni.binaries", MINOR, TYPE_NEW_OPT,
   "add -local_package, to use an already downloaded package",
   "Requested by P Taylor."
 } ,

 { 28,  Apr, 2016, RCR, "3dMVM.R", MICRO, TYPE_MODIFY,
   "prevent any unexpected writing of dbg.AFNI.args files",
   "Only write such files given -dbg_args.\n"
   "Affects 1dRplot, 3dLME, 3dMEMA, 3dMVM, 3dPFM, 3dRprogDemo\n"
   "        3dSignatures, AFNIio, ExamineXmat, rPkgsInstall.\n"
   "The dbg files no longer start with '.'."
 } ,

 { 28,  Apr, 2016, RCR, "afni-general", MICRO, TYPE_MODIFY,
   "add initial #!prog to tops of some meica programs, and bricks_test.sh",
   "This corresponds with -x permission clearing by yarikoptic."
 } ,

 { 27,  Apr, 2016, RCR, "afni_proc.py", MINOR, TYPE_MODIFY,
   "prep for later: always extract volreg base, as vr_base*",
   NULL
 } ,

 { 26,  Apr, 2016, RCR, "afni-general", MICRO, TYPE_MODIFY,
   "Makefile.INCLUDE: moved SCRIPTS into scripts_install",
   NULL
 } ,

 { 26,  Apr, 2016, RCR, "tokens", MICRO, TYPE_ENHANCE,
   "handle arbitrarily long tokens",
   NULL
 } ,

 { 19,  Apr, 2016, RCR, "Dimon", MICRO, TYPE_BUG_FIX,
   "incorrectly reported 'IFM:RIF fatal error' for the case of no sorting",
   "Thanks to I Groen for reporting the problem."
 } ,

 { 18,  Apr, 2016, RCR, "3dbucket", MICRO, TYPE_ENHANCE,
   "if THD_open_one_dataset fails, fall back to THD_open_dataset",
   "As with 3dTcat, fall back rather than failing outright."
 } ,

 { 18,  Apr, 2016, RCR, "afni-general", MICRO, TYPE_BUG_FIX,
   "THD_open_tcat: fix wildcard input lacking sub-brick selectors",
   "Forgot to regenerate catenated list, dlocal."
 } ,

 { 15,  Apr, 2016, RCR, "afni-general", MICRO, TYPE_ENHANCE,
   "added help macro CATENATE_HELP_STRING",
   "This displays a 'CATENATED AND WILDCARD DATASET NAMES' section in the\n"
   "help output from afni and 3dcalc (following 'INPUT DATASET NAMES')."
 } ,

 { 15,  Apr, 2016, RCR, "NIFTI-2", MICRO, TYPE_MODIFY,
   "print int64_t using PRId64 macro, which looks ugly, but avoids warnings",
   NULL
 } ,

 {  8,  Apr, 2016, RCR, "afni-general", MINOR, TYPE_ENHANCE,
   "auto-tcat inputs with spaces, wildcards and global selectors",
   "For example, input of 'DA*.HEAD DB*.HEAD DC*.HEAD[3,4]' would create\n"
   "a dataset with sub-bricks 3 and 4 from all D[ABC]*.HEAD datasets.\n"
   "If sub-brick selectors appear only at the end, they are global,\n"
   "otherwise they can be per input, as in 'DA*.HEAD[0,1] DB*.HEAD[2,3]'."
 } ,

 {  7,  Apr, 2016, RCR, "Makefile.INCLUDE", MICRO, TYPE_MODIFY,
   "switch to have cjpeg depend on libjpeg.a, so it does not get rebuilt",
   NULL
 } ,

 {  7,  Apr, 2016, RCR, "@update.afni.binaries", MINOR, TYPE_NEW_OPT,
   "add options -proto and -test_proto",
   "One can specify the download protocol as http, https or NONE."
 } ,

 {  5,  Apr, 2016, RCR, "afni-general", MINOR, TYPE_ENHANCE,
   "THD_open_tcat works as wildcard - can apply sub-brick selectors",
   NULL
 } ,

 {  4,  Apr, 2016, RCR, "3dTcat", MICRO, TYPE_ENHANCE,
   "if THD_open_one_dataset fails, fall back to THD_open_dataset",
   "Fall back rather than failing outright."
 } ,

 {  4,  Apr, 2016, RCR, "THD_load_tcat", MINOR, TYPE_BUG_FIX,
   "set factors and labels at open time, not at load time",
   "This fixes use with 3dcalc and 3dinfo, though stats are not yet loaded."
 } ,

 { 31,  Mar, 2016, RCR, "3dMVM.R", MICRO, TYPE_MODIFY,
   "do not create .dbg.AFNI.args files on -help usage",
   "Modified 1dRplot.R, 3dLME.R, 3dMEMA.R, 3dMVM.R, 3dPFM.R, 3dRprogDemo.R,\n"
   "         3dSignatures.R, ExamineXmat.R and rPkgsInstall.R."
 } ,

 { 30,  Mar, 2016, RCR, "@update.afni.binaries", MICRO, TYPE_ENHANCE,
   "possibly update .bashrc if .cshrc is updated",
   NULL
 } ,

 { 29,  Mar, 2016, RCR, "@update.afni.binaries", MICRO, TYPE_NEW_OPT,
   "add option -no_cert_verify, to skip server certificate verification",
   NULL
 } ,

 { 29,  Mar, 2016, RCR, "gen_group_command.py", MICRO, TYPE_MODIFY,
   "3dMEMA no longer allows for a paied test",
   "One must now input contrast/stat from original regression."
 } ,

 { 29,  Mar, 2016, RCR, "afni_restproc.py", MICRO, TYPE_MODIFY,
   "suggest that users consider afni_proc.py",
   "This was requested by Rayus."
 } ,

 { 26,  Mar, 2016, RCR, "to3d", MICRO, TYPE_BUG_FIX,
   "another allowance for datasets exceeding 2 GB",
   "Thanks to SS Kim for noting the problem."
 } ,

 { 24,  Mar, 2016, RCR, "Dimon", MICRO, TYPE_NEW_OPT,
   "add option -use_obl_origin, to apply -oblique_origin to to3d command",
   "Also, run any to3d script via 'tcsh -x' so the users get to see."
 } ,

 { 22,  Mar, 2016, RCR, "afni-general", MINOR, TYPE_ENHANCE,
   "modularize version checking",
   "Update .afni.vctime even if URL read fails, to not flood server."
 } ,

 { 21,  Mar, 2016, RCR, "gen_ss_review_scripts.py", MICRO, TYPE_BUG_FIX,
   "get slightly more accurate motion ave via 3dTstat -nzmean",
   NULL
 } ,

 { 21,  Mar, 2016, RCR, "3dANOVA", MICRO, TYPE_ENHANCE,
   "allow for up to 666 observations",
   "Consider changing this to use a string_list or something similar."
 } ,

 { 21,  Mar, 2016, RCR, "GLTsymtest", MICRO, TYPE_NEW_OPT,
   "added -badonly, to avoid screen clutter from many good GLTs",
   NULL
 } ,

 { 21,  Mar, 2016, RCR, "uber_subject.py", MICRO, TYPE_ENHANCE,
   "run GLTsymtest on specified GLTs",
   NULL
 } ,

 { 15,  Mar, 2016, RCR, "timing_tool.py", MICRO, TYPE_BUG_FIX,
   "-help_basis update: max convolved BLOCK() is ~5.1, not ~5.4",
   NULL
 } ,

 {  1,  Mar, 2016, RCR, "GIFTI", MICRO, TYPE_BUG_FIX,
   "applied R Vincent fix for GIFTI datasets with Windows-style newlines",
   NULL
 } ,

 {  1,  Mar, 2016, RCR, "tokens", MINOR, TYPE_NEW_PROG,
   "program to extract valid text entries from a file",
   NULL
 } ,

 { 29,  Feb, 2016, RCR, "3dANOVA3", MICRO, TYPE_ENHANCE,
   "show prior options to any 'Unrecognized command line option'",
   "Added disp_strings() to libmri.a."
 } ,

 { 24,  Feb, 2016, RCR, "uber_subject.py", MINOR, TYPE_ENHANCE,
   "replace tlrc_no_ss with anat_has_skull toggle and move to anat block",
   NULL
 } ,

 { 24,  Feb, 2016, RCR, "timing_tool.py", MINOR, TYPE_BUG_FIX,
   "fix -warn_tr_stats crash on empty timing file",
   "Thanks to Z Reagh for noting the problem."
 } ,

 { 19,  Feb, 2016, RCR, "afni_system_check.py", MINOR, TYPE_ENHANCE,
   "add many tests and summarize potential issues",
   NULL
 } ,

 { 17,  Feb, 2016, RCR, "afni_util.py", MICRO, TYPE_ENHANCE,
   "add function affine_to_params_6: where input is 12 element sub-matrix",
   NULL
 } ,

 { 16,  Feb, 2016, RCR, "@update.afni.binaries", MICRO, TYPE_ENHANCE,
   "add -ver and initial version reporting",
   NULL
 } ,

 { 10,  Feb, 2016, RCR, "@ANATICOR", MICRO, TYPE_BUG_FIX,
   "fixed -radius option parsing",
   "Thanks to A Frithsen for noting the problem."
 } ,

 { 10,  Feb, 2016, RCR, "afni-general", MICRO, TYPE_MODIFY,
   "full update to use https://afni.nimh.nih.gov (no longer http)",
   NULL
 } ,

 {  9,  Feb, 2016, RCR, "@GradFlipTest", MICRO, TYPE_MODIFY,
   "trap for missing inputs (e.g. used with just -help)",
   NULL
 } ,

 {  9,  Feb, 2016, RCR, "afni-general", MICRO, TYPE_BUG_FIX,
   "be sure isfinite is defined in FD2_inc.c, parser_int.c",
   NULL
 } ,

 {  8,  Feb, 2016, RCR, "@update.afni.binaries", MICRO, TYPE_MODIFY,
   "access afni site via https protocol",
   NULL
 } ,

 {  5,  Feb, 2016, RCR, "thd_niftiread", MICRO, TYPE_BUG_FIX,
   "NIFTI files with no *form_codes should default to +orig, not NIFTI_default",
   NULL
 } ,

 { 28,  Jan, 2016, RCR, "3dMean", MICRO, TYPE_MODIFY,
   "fix help to correctly report -stdev as sqrt(var)   {was var/(n-1)}",
   "Thanks to K Kerr (MB) for pointing out the mistake."
 } ,

 { 27,  Jan, 2016, RCR, "afni_proc.py", MINOR, TYPE_ENHANCE,
   "allow for tissue based regression with only regress block",
   NULL
 } ,

 {  4,  Jan, 2016, RCR, "afni-general", MINOR, TYPE_BUG_FIX,
   "add boundardy checks in get_1dcat_intlist and get_count_intlist",
   "Without the checks, using count or 1dcat as sub-brick selector method\n"
   "would lead to confusing crashes (if values exceeded #vols).\n"
   "Thanks to W Graves for reporting the problem."
 } ,

 {  3,  Jan, 2016, RCR, "afni_system_check.py", MICRO, TYPE_MODIFY,
   "truncate 'top history' text for data trees",
   NULL
 } ,

 { 31,  Dec, 2015, RCR, "afni-general", MICRO, TYPE_BUG_FIX,
   "include AFNI_version_base.txt in build of afni_src.tgz",
   NULL
 } ,

 { 30,  Dec, 2015, RCR, "afni-general", MAJOR, TYPE_ENHANCE,
   "w/DRG implement new version system",
   "See https://afni.nimh.nih.gov/pub/dist/MOTD/MOTD_2015_12_30.txt ."
 } ,

 { 29,  Dec, 2015, RCR, "afni_system_check.py", MICRO, TYPE_BUG_FIX,
   "catch any empty directory listing from @FindAfniDsetPath",
   NULL
 } ,

 { 29,  Dec, 2015, RCR, "@FindAfniDsetPath", MICRO, TYPE_MODIFY,
   "0 or bad # args returns 1 rather than 0",
   NULL
 } ,

 { 29,  Dec, 2015, RCR, "afni-general", MICRO, TYPE_ENHANCE,
   "updated gitignore.src.txt and main 2 .gitignore files",
   NULL
 } ,

 { 28,  Dec, 2015, RCR, "@diff.files", MICRO, TYPE_ENHANCE,
   "allow diffs to include existence of directories",
   NULL
 } ,

 { 19,  Dec, 2015, RCR, "afni_proc.py", MICRO, TYPE_MODIFY,
   "removed CSFe from Example 10 of the help, to not lead people to use it",
   NULL
 } ,

 {  7,  Dec, 2015, RCR, "MatAFNI_Demo.m", MICRO, TYPE_BUG_FIX,
   "merge fix from J. Pfannmoller",
   "Done with G Chen."
 } ,

 {  7,  Dec, 2015, RCR, "afni_proc.py", MICRO, TYPE_ENHANCE,
   "help update: modify example 11 to use SurfVol and add FREESURFER NOTE",
   NULL
 } ,

 { 17,  Nov, 2015, RCR, "afni-general", MICRO, TYPE_GENERAL,
   "rename g_info to g_dicom_ctrl to avoid FreeBSD build conflict",
   "Thanks to J Bacon for noting the conflict."
 } ,

 {  6,  Nov, 2015, RCR, "to3d", MICRO, TYPE_ENHANCE,
   "allow for single volumes beyond 2^31-1 bytes",
   "Done for Z Saad."
 } ,

 {  6,  Nov, 2015, RCR, "@Align_Centers", MICRO, TYPE_NEW_OPT,
   "add option -cm_no_amask; like -cm but without -automask",
   NULL
 } ,

 {  4,  Nov, 2015, RCR, "1d_tool.py", MICRO, TYPE_NEW_OPT,
   "add -slice_order_to_times",
   "This converts a list of slice indices (sorted by acq time)\n"
   "to slice times (ordered by index)."
 } ,

 { 28,  Oct, 2015, RCR, "gen_ss_review_table.py", MICRO, TYPE_ENHANCE,
   "make 'a/E mask Dice coef' parent of 'mask correlation'",
   NULL
 } ,

 { 28,  Oct, 2015, RCR, "gen_ss_review_scripts.py", MICRO, TYPE_ENHANCE,
   "look for dice coef file ae_dice, as well ae_corr",
   NULL
 } ,

 { 28,  Oct, 2015, RCR, "afni_proc.py", MINOR, TYPE_MODIFY,
   "output anat/EPI Dice coefficient, rather than correlation",
   NULL
 } ,

 { 28,  Oct, 2015, RCR, "3ddot", MINOR, TYPE_NEW_OPT,
   "add -dodice, to get the Dice coefficient",
   NULL
 } ,

 { 26,  Oct, 2015, RCR, "afni_proc.py", MINOR, TYPE_MODIFY,
   "compute TSNR restricted to uncensored TRs",
   NULL
 } ,

 { 26,  Oct, 2015, RCR, "afni", MICRO, TYPE_MODIFY,
   "move version to show_AFNI_version and call on -ver",
   NULL
 } ,

 { 23,  Oct, 2015, RCR, "afni", MICRO, TYPE_MODIFY,
   "move version output after some text requests",
   NULL
 } ,

 { 21,  Oct, 2015, RCR, "afni_util.py", MICRO, TYPE_NEW_OPT,
   "added -exec",
   NULL
 } ,

 { 25,  Sep, 2015, RCR, "suma", MICRO, TYPE_MODIFY,
   "volume rendering is no longer the default for SUMA_VO_InitSlices",
   "So Do_06_VISdti_SUMA_visual_ex1.tcsh defaults to showing 3 volume slices."
 } ,

 { 24,  Sep, 2015, RCR, "ccalc", MICRO, TYPE_MODIFY,
   "make dependency on libmri explicit",
   "Some of these operations are for building on Fedora 22."
 } ,

 { 24,  Sep, 2015, RCR, "afni-general", MICRO, TYPE_ENHANCE,
   "inline func with static vars should be static",
   "Fails to link in Fedora 22."
 } ,

 { 24,  Sep, 2015, RCR, "vol2surf", MICRO, TYPE_ENHANCE,
   "restrict THD_extract_series error messages (e.g. for RGB datasets)",
   "Requested by P Taylor."
 } ,

 { 24,  Sep, 2015, RCR, "afni_proc.py", MICRO, TYPE_ENHANCE,
   "allow 3dD to proceed with only extra_stim_files",
   NULL
 } ,

 { 16,  Sep, 2015, RCR, "suma", MICRO, TYPE_MODIFY,
   "w/dglen SUMA_find_any_object: fixed loss of isGraphDset result",
   NULL
 } ,

 { 11,  Sep, 2015, RCR, "3dBandpass", MICRO, TYPE_MODIFY,
   "do not propagate scalars",
   NULL
 } ,

 { 11,  Sep, 2015, RCR, "afni-general", MICRO, TYPE_BUG_FIX,
   "edt_floatize.c: for NIFTI float->float with scale factors, apply them",
   "Also, fix determination of when to convert.\n"
   "Thanks to Pengmin (MB) for noting this problem."
 } ,

 { 10,  Sep, 2015, RCR, "afni_proc.py", MICRO, TYPE_BUG_FIX,
   "fix resulting aligned SurfVol if input is NIFTI",
   NULL
 } ,

 {  3,  Sep, 2015, RCR, "gen_ss_review_scripts.py", MICRO, TYPE_MODIFY,
   "give REML priority in guessing stats_dset",
   NULL
 } ,

 {  2,  Sep, 2015, RCR, "afni_proc.py", MICRO, TYPE_ENHANCE,
   "add -errts_dset to gen_ss_review_scripts.py command",
   NULL
 } ,

 {  2,  Sep, 2015, RCR, "gen_ss_review_scripts.py", MICRO, TYPE_BUG_FIX,
   "some option vars were being over-written",
   NULL
 } ,

 {  2,  Sep, 2015, RCR, "afni_proc.py", MICRO, TYPE_ENHANCE,
   "if rest and REML, use REML errts",
   NULL
 } ,

 {  1,  Sep, 2015, RCR, "gen_ss_review_scripts.py", MICRO, TYPE_ENHANCE,
   "track errts dset, and possibly use it for voxel dims",
   NULL
 } ,

 { 27,  Aug, 2015, RCR, "afni_system_check.py", MICRO, TYPE_ENHANCE,
   "check for R packages via 'rPkgsInstall -pkgs ALL -check'",
   NULL
 } ,

 { 26,  Aug, 2015, RCR, "Makefile.ptaylor.INCLUDE", MICRO, TYPE_ENHANCE,
   "put -L.. before $LFLAGS to link local libjpeg",
   NULL
 } ,

 { 25,  Aug, 2015, RCR, "@update.afni.binaries", MICRO, TYPE_ENHANCE,
   "if initial install, update .cshrc",
   "If initial install (afni not in PATH) and PATH not set in .cshrc,\n"
   "update path (PATH) and do 'apsearch -afni_help_dir' update in .cshrc."
 } ,

 { 21,  Aug, 2015, RCR, "Makefile.INCLUDE", MICRO, TYPE_ENHANCE,
   "move gifti_tool/cifti_tool from EXPROGS to PROGRAM_LIST",
   "Modified 28 Makefiles."
 } ,

 { 21,  Aug, 2015, RCR, "Makefile.INCLUDE", MICRO, TYPE_ENHANCE,
   "make cifti_tool",
   NULL
 } ,

 { 21,  Aug, 2015, RCR, "cifti_tool", MAJOR, TYPE_NEW_PROG,
   "initial release: updated help and added -hist",
   "New program to evaluate CIFTI datasets."
 } ,

 { 21,  Aug, 2015, RCR, "timing_tool.py", MICRO, TYPE_BUG_FIX,
   "start-of-run fix to -multi_timing_to_event_list offsets",
   NULL
 } ,

 { 21,  Aug, 2015, RCR, "make_random_timing.py", MICRO, TYPE_ENHANCE,
   "add more help for 'NOTE: distribution of ISI', including a short script",
   NULL
 } ,

 { 20,  Aug, 2015, RCR, "make_random_timing.py", MINOR, TYPE_NEW_OPT,
   "add -show_isi_pdf and -show_isi_f_pdf",
   NULL
 } ,

 { 19,  Aug, 2015, RCR, "gen_ss_review_table.py", MINOR, TYPE_NEW_OPT,
   "add -show_missing, to show all missing labels from all files",
   NULL
 } ,

 { 14,  Aug, 2015, RCR, "afni-general", MICRO, TYPE_BUG_FIX,
   "SUMA_CIFTI_2_edset: use 'no suma' version: SUMA_WriteDset_ns",
   NULL
 } ,

 { 13,  Aug, 2015, RCR, "afni-general", MICRO, TYPE_ENHANCE,
   "megrged cifti-toy branch from Ziad, for viewing CIFTI dataset in suma",
   NULL
 } ,

 { 12,  Aug, 2015, RCR, "@radial_correlate", MICRO, TYPE_NEW_OPT,
   "add -mask option, to apply instead of automask",
   "Done for Giri."
 } ,

 { 12,  Aug, 2015, RCR, "gen_group_command.py", MINOR, TYPE_ENHANCE,
   "allow for generic/unknown commands via -command (e.g. ls, 3dTcat)",
   "Done for W-L Tseng."
 } ,

 {  7,  Aug, 2015, RCR, "3dhistog", MICRO, TYPE_NEW_OPT,
   "add -noempty option, to ignore empty bins",
   NULL
 } ,

 {  7,  Aug, 2015, RCR, "model_conv_PRF", MICRO, TYPE_MODIFY,
   "make everything static, to avoid confusion",
   NULL
 } ,

 {  7,  Aug, 2015, RCR, "model_conv_PRF_6", MICRO, TYPE_BUG_FIX,
   "make everything static, to avoid confusion; proto for conv_set_ref",
   NULL
 } ,

 {  5,  Aug, 2015, RCR, "nifti_tool", MICRO, TYPE_ENHANCE,
   "apply library updates for potentially writing NIFTI-2",
   NULL
 } ,

 {  5,  Aug, 2015, RCR, "NIFTI", MINOR, TYPE_ENHANCE,
   "if conversion to NIFTI-1 header fails on write, try NIFTI-2",
   NULL
 } ,

 {  5,  Aug, 2015, RCR, "afni-general", MICRO, TYPE_ENHANCE,
   "add some support for reading Voxel_Bucket datasets into AFNI",
   "That is a type that is currently specific to SUMA."
 } ,

 {  3,  Aug, 2015, RCR, "Dimon1", MICRO, TYPE_BUG_FIX,
   "fixed -drive_afni, -drive_wait and -rt_cmd command lists",
   NULL
 } ,

 {  3,  Aug, 2015, RCR, "Dimon", MICRO, TYPE_BUG_FIX,
   "applied ACQUSITION_TYPE as 3d+timing",
   "Slice timing was lost (by the plugin) in the change to 3d+t ACQ TYPE.\n"
   "Thanks to H Mandelkow for bringing this up."
 } ,

 {  3,  Aug, 2015, RCR, "plug_realtime", MINOR, TYPE_ENHANCE,
   "added DTYPE_3DTM (3D+timing) ACQUSITION_TYPE",
   "Treats data as per volume, but with slice timing.  This is needed for\n"
   "num_chan>0, but when data does not come in num_chan slices at a time."
 } ,

 { 31,  Jul, 2015, RCR, "@FindAfniDsetPath", MICRO, TYPE_ENHANCE,
   "allow full paths to succeed ; no args gives help",
   NULL
 } ,

 { 30,  Jul, 2015, RCR, "@auto_tlrc", MICRO, TYPE_BUG_FIX,
   "check for template existence even given path",
   "Was failing with -init_xform."
 } ,

 { 29,  Jul, 2015, RCR, "gen_ss_review_scripts.py", MICRO, TYPE_MODIFY,
   "block any _REMLvar stats dset (was _REMLvar+)",
   "Might get stats*_REMLvar_nods, for example, via 3dREMLfit -dsort_nods."
 } ,

 { 29,  Jul, 2015, RCR, "afni_proc.py", MINOR, TYPE_ENHANCE,
   "ANATICOR now works with task analysis, using -regress_reml_exec",
   "Done for R W Cox."
 } ,

 { 29,  Jul, 2015, RCR, "3dcalc", MICRO, TYPE_MODIFY,
   "clarify error about mis-match in number of volumes",
   NULL
 } ,

 { 28,  Jul, 2015, RCR, "afni_proc.py", MINOR, TYPE_MODIFY,
   "ANATICOR now includes zero volumes at censor points",
   "This matches non-ANATICOR and fast ANATICOR cases."
 } ,

 { 27,  Jul, 2015, RCR, "afni_proc.py", MICRO, TYPE_MODIFY,
   "renamed -regress_WMeL_corr to -regress_make_corr_AIC and default to 'no'",
   NULL
 } ,

 { 24,  Jul, 2015, RCR, "afni-general", MICRO, TYPE_BUG_FIX,
   "GIFTI datasets should have NODE_INDEX list as first DataArray",
   "Thanks to N Oosterhof for pointing this out."
 } ,

 { 23,  Jul, 2015, RCR, "afni-general", MICRO, TYPE_ENHANCE,
   "allow Graph_Bucket niml.dsets to be read, but just as 1D",
   NULL
 } ,

 { 17,  Jul, 2015, RCR, "plug_realtime", MINOR, TYPE_ENHANCE,
   "Dimon->afni: small TCP buffers cause volumes to be passed slowly",
   "In iochan_recvall, increase nap time only if packets < 4K are received."
 } ,

 { 13,  Jul, 2015, RCR, "nifti_tool", MAJOR, TYPE_ENHANCE,
   "nifti_tool is now based on NIFTI-2, with many corresponding new options",
   "The old nifti_tool (based on NIFTI-1) is now nifti1_tool."
 } ,

 { 13,  Jul, 2015, RCR, "nifti1_tool", MINOR, TYPE_NEW_PROG,
   "nifti1_tool is the NIFTI-1 version of nifti_tool",
   NULL
 } ,

 { 13,  Jul, 2015, RCR, "NIFTI-2", MAJOR, TYPE_ENHANCE,
   "added NIFTI-2 support into AFNI",
   "Main source update: nifti/nifti2 tree, then applied it in mostly\n"
   "   thd_niftiread/write.c (plus gifti_io.h, 3ddata.h, mrilib.h).\n"
   "To compile into all of AFNI edit: Makefile.INCLUDE, SUMA_Makefile_NoDev,\n"
   "   Makefile.avovk.INCLUDE and Makefile.ptaylor.INCLUDE."
 } ,

 {  11,  Jul, 2015, RCR, "@diff.files", MICRO, TYPE_NEW_OPT,
   "added -longlist",
   NULL
 } ,

 {  1,  Jul, 2015, RCR, "cifti_tool", MINOR, TYPE_NEW_OPT,
   "reorg and more recur functions",
   NULL
 } ,

 {  1,  Jul, 2015, RCR, "afni_proc.py", MICRO, TYPE_GENERAL,
   "clarified help for -anat_unif_GM",
   NULL
 } ,

 { 24,  Jun, 2015, RCR, "afni_xml_tool", MINOR, TYPE_NEW_OPT,
   "afni_xml updates, and start to afni_xml_tool",
   NULL
 } ,

 { 18,  Jun, 2015, RCR, "3dExtrema", MINOR, TYPE_NEW_OPT,
   "added -nbest",
   "Output -nbest extrema; -quiet does not suppress extrema output."
 } ,

 { 17,  Jun, 2015, RCR, "GIFTI", MINOR, TYPE_NEW_OPT,
   "added functions for reading from a buffer",
   NULL
 } ,

 { 16,  Jun, 2015, RCR, "CIFTI", MINOR, TYPE_GENERAL,
   "added initial nifti/cifti tree",
   NULL
 } ,

 { 16,  Jun, 2015, RCR, "afni_proc.py", MINOR, TYPE_ENHANCE,
   "applied -regress_stim_times_offset to typical timing files",
   "Allows for stim timing offset when copying to stimuli directory."
 } ,

 { 15,  Jun, 2015, RCR, "nifti_tool", MINOR, TYPE_NEW_OPT,
   "added -disp_cext",
   NULL
 } ,

 { 10,  Jun, 2015, RCR, "auto_warp.py", MICRO, TYPE_BUG_FIX,
   "clear any AFNI_COMPRESSOR variable, so that scripts do not get confused",
   "NIFTI is the default, so avoid script confusion with automatic nii.gz.\n"
   "In the future, maybe process as AFNI."
 } ,

 { 10,  Jun, 2015, RCR, "NIFTI", MICRO, TYPE_BUG_FIX,
   "THD_open_one_dataset: let THD_open_nifti look for alternate files",
   "CHECK_FOR_DATA() requires a file name match, but NIFTI is forgiving."
 } ,

 { 10,  Jun, 2015, RCR, "@diff.files", MAJOR, TYPE_NEW_PROG,
   "compare list of files with those in other directory",
   NULL
 } ,

 { 10,  Jun, 2015, RCR, "@diff.tree", MAJOR, TYPE_NEW_PROG,
   "look for differences between files in two directories",
   "Should merge @diff.files and @diff.tree, and change to python."
 } ,

 {  8,  Jun, 2015, RCR, "neuro_deconvolve.py", MICRO, TYPE_ENHANCE,
   "allow -inputs to include paths",
   NULL
 } ,

 {  6,  Jun, 2015, RCR, "timing_tool.py", MICRO, TYPE_NEW_OPT,
   "added -per_run_file",
   NULL
 } ,

 {  2,  Jun, 2015, RCR, "NIFTI", MICRO, TYPE_GENERAL,
   "NIFTI-1,2: added NIFTI_ECODE_CIFTI/VARIABLE_FRAME_TIMING/EVAL/MATLAB",
   NULL
 } ,

 {  1,  Jun, 2015, RCR, "nifti_tool", MINOR, TYPE_ENHANCE,
   "diff/disp_hdr detects type; diff_hdr1/2",
   NULL
 } ,

 {  1,  Jun, 2015, RCR, "3dttest++", MICRO, TYPE_NEW_OPT,
   "added -dupe_ok and more warnings when dataset labels match",
   NULL
 } ,

 { 27,  May, 2015, RCR, "@Install_TSrestMovieDemo", MICRO, TYPE_BUG_FIX,
   "set and applied $demo as Suma_TSrestMovieDemo",
   NULL
 } ,

 { 26,  May, 2015, RCR, "3dBlurToFWHM", MICRO, TYPE_MODIFY,
   "make -help output consistent in using FWHM (along with 3dLocalstat)",
   NULL
 } ,

 { 26,  May, 2015, RCR, "NIFTI", MINOR, TYPE_ENHANCE,
   "nifti_read_header returns generic pointer; rename N-1/2 header read funcs",
   NULL
 } ,

 { 22,  May, 2015, RCR, "afni_proc.py", MICRO, TYPE_ENHANCE,
   "help clarifications for -regress_ROI* options",
   NULL
 } ,

 { 22,  May, 2015, RCR, "afni-general", MINOR, TYPE_MODIFY,
   "allow for small differences when comparing oblique angles",
   "Define OBLIQ_ANGLE_THRESH=0.01 as a tolerance for the difference.\n"
   "This was done to fix registration to external dset in realtime.\n"
   "Thanks to V Roopchansingh for bringing up the problem."
 } ,

 { 19,  May, 2015, RCR, "3dClustSim", MICRO, TYPE_MODIFY,
   "do not allow -pthr to precede -both or -niml",
   "Otherwise -pthr values would be lost."
 } ,

 { 18,  May, 2015, RCR, "afni_proc.py", MINOR, TYPE_ENHANCE,
   "allow ROI PC regression for local masks (not just external ones)",
   "External ROIs should now be passed via -anat_follower_ROI, rather than\n"
   "-regress_ROI_*, the latter no longer taking dataset parameters.\n"
   "Also changed -regress_ROI_erode to -anat_follower_erode and\n"
   "removed option -regress_ROI_maskave (use -regress_ROI)\n"
   "Done for R W Cox."
 } ,

 { 18,  May, 2015, RCR, "gen_ss_review_table.py", MICRO, TYPE_NEW_OPT,
   "mention gen_ss_review_scripts.py -help_fields in help",
   NULL
 } ,

 {  8,  May, 2015, RCR, "afni_proc.py", MINOR, TYPE_NEW_OPT,
   "added -regress_make_corr_vols",
   "Use this to compute average correlation volumes for various masks."
 } ,

 {  7,  May, 2015, RCR, "afni_proc.py", MINOR, TYPE_MODIFY,
   "replaced slow 3dTfitter with 3dTproject in anaticor",
   "This should not affect the result, just the processing time."
 } ,

 {  5,  May, 2015, RCR, "afni_proc.py", MINOR, TYPE_ENHANCE,
   "added help (inc Ex 11), follower modifications, WMe corr diag change",
   NULL
 } ,

 {  4,  May, 2015, RCR, "afni_proc.py", MINOR, TYPE_NEW_OPT,
   "added -anat_follower, -anat_follower_ROI, -regress_anaticor_label",
   NULL
 } ,

 {  1,  May, 2015, RCR, "gen_ss_review_scripts.py", MICRO, TYPE_MODIFY,
   "keep num regs of interest = 0 if num stim = 0",
   NULL
 } ,

 { 30,  Apr, 2015, RCR, "afni_proc.py", MICRO, TYPE_NEW_OPT,
   "allow AM2 centering param via basis backdoor (for now)",
   "For example, use basis function 'BLOCK(2) :x:0.176'\n"
   "Done for J Britton."
 } ,

 { 29,  Apr, 2015, RCR, "NIFTI", MINOR, TYPE_MODIFY,
   "allow reading and writing unknown extensions",
   NULL
 } ,

 { 28,  Apr, 2015, RCR, "clib_02.nifti2", MINOR, TYPE_NEW_PROG,
   "added clib_02.nifti2.c demo and Makefile under nifti2 dir",
   NULL
 } ,

 { 28,  Apr, 2015, RCR, "NIFTI", MAJOR, TYPE_ENHANCE,
   "apply updates to NIFTI-2 I/O library",
   "Also, include initial mods to nifti_tool, hidden under nifti2 dir."
 } ,

 { 28,  Apr, 2015, RCR, "NIFTI", MINOR, TYPE_GENERAL,
   "add nifti/nifti2 directory with current NIFTI-1 versions of 4 files",
   "This tracks initial changes to nifti2_io.[ch] nifti_tool.[ch]."
 } ,

 { 24,  Apr, 2015, RCR, "gen_group_command.py", MICRO, TYPE_ENHANCE,
   "tiny help update: examples of usage regarding subject IDs",
   NULL
 } ,

 { 23,  Apr, 2015, RCR, "gen_ss_review_scripts.py", MICRO, TYPE_NEW_OPT,
   "add -help_fields[_brief], to describe the 'basic' output fields",
   NULL
 } ,

 { 22,  Apr, 2015, RCR, "afni_proc.py", MINOR, TYPE_BUG_FIX,
   "put in cat_matvec string to create warp.all.anat.aff12.1D",
   "Thanks to sgreen (MB) for noting the problem."
 } ,

 { 22,  Apr, 2015, RCR, "afni_proc.py", MINOR, TYPE_ENHANCE,
   "add -todo; help update; verify use of erode list",
   NULL
 } ,

 { 22,  Apr, 2015, RCR, "file_tool", MINOR, TYPE_ENHANCE,
   "add fix for non-unix files; allow for multiple tests with -prefix",
   NULL
 } ,

 { 22,  Apr, 2015, RCR, "afni-general", MICRO, TYPE_MODIFY,
   "Makefile.linux_fedora_19_64: alter -I dirs for glib to build on F21",
   NULL
 } ,

 { 14,  Apr, 2015, RCR, "uber_subject.py", MICRO, TYPE_NEW_OPT,
   "add MIN_OUTLIERS as an option for volreg base",
   NULL
 } ,

 { 14,  Apr, 2015, RCR, "3dDeconvolve", MICRO, TYPE_MODIFY,
   "PLOT_matrix_gray: add error messages to clarify malloc failures",
   NULL
 } ,

 {  9,  Apr, 2015, RCR, "afni_proc.py", MICRO, TYPE_BUG_FIX,
   "fix -tlrc_NL_warped_dsets for NIFTI anat; add some -regress_ROI_PC help",
   NULL
 } ,

 {  8,  Apr, 2015, RCR, "@update.afni.binaries", MINOR, TYPE_ENHANCE,
   "updated to Ziad's new -revert option",
   NULL
 } ,

 {  8,  Apr, 2015, RCR, "afni_system_check.py", MICRO, TYPE_ENHANCE,
   "check for FATCAT_DEMO",
   NULL
 } ,

 {  7,  Apr, 2015, RCR, "afni_proc.py", MICRO, TYPE_BUG_FIX,
   "TLRC_warped_dsets: no view update if type != BRIK",
   NULL
 } ,

 {  7,  Apr, 2015, RCR, "afni_base.py", MICRO, TYPE_MODIFY,
   "ppves: no sel -> no quotes; dset_dims: check failures and return 4 vals",
   NULL
 } ,

 {  7,  Apr, 2015, RCR, "3dnvals", MICRO, TYPE_MODIFY,
   "have 3dnvals return status 1 if all dataset opens fail",
   NULL
 } ,

 {  2,  Apr, 2015, RCR, "afni_proc.py", MINOR, TYPE_NEW_OPT,
   "added -tlrc_NL_warped_dsets to import 3dQwarp result",
   "Added for P Molfese and others."
 } ,

 {  2,  Apr, 2015, RCR, "rickr/Makefile", MICRO, TYPE_BUG_FIX,
   "Imon and serial_helper should not use LLIBS",
   NULL
 } ,

 {  1,  Apr, 2015, RCR, "afni_proc.py", MAJOR, TYPE_NEW_OPT,
   "anat followers and ROI_PC",
   "Datasets can follow the anatomical warps\n"
   "Added options -regress_ROI_PC, -regress_ROI_maskave, -regress_ROI_erode.\n"
   "PC allows for some number of principle components to be regressed, and\n"
   "   maskave is for mask averages to be regressed.\n"
   "The _erode option applies to either, and happens before xform.\n"
   "Also, any anat with skull is applied as a follower.\n"
   "Also, -tcat_remove_first_trs can now take a list."
 } ,

 {  1,  Apr, 2015, RCR, "1d_tool.py", MICRO, TYPE_ENHANCE,
   "allow -censor_fill_parent with 2D files",
   NULL
 } ,

 { 31,  Mar, 2015, RCR, "1d_tool.py", MICRO, TYPE_ENHANCE,
   "allow -censor_fill_parent with simple 1D files",
   "Done for 3dpc and censoring in afni_proc.py."
 } ,

 { 30,  Mar, 2015, RCR, "afni-general", MINOR, TYPE_ENHANCE,
   "update for selenium",
   "Includes: Makefile.linux_openmp*, xorg7*, osx_10.7*, fedora19_64,\n"
   "as well as Makefile.INCLUDE and rickr/Makefile for LLIBS."
 } ,

 { 23,  Mar, 2015, RCR, "python-general", MINOR, TYPE_ENHANCE,
   "broke VarsObject class out into separate file",
   NULL
 } ,

 { 19, Mar, 2015, RCR, "unix_tutorial", MINOR, TYPE_ENHANCE,
   "populated AFNI_data6/unix_tutorial with Sphinx version",
   "The previous tutorial was moved under 'old'."
 } ,

 { 18,  Mar, 2015, RCR, "sphinx", MAJOR, TYPE_ENHANCE,
   "added unix_tutorial to the doc tree",
   NULL
 } ,

 { 18,  Mar, 2015, RCR, "sphinx", MICRO, TYPE_MODIFY,
   "renamed tutorials.rst to SelfGuidedScripts.rst, along with tag",
   NULL
 } ,

 { 18,  Mar, 2015, RCR, "3dBandpass", MICRO, TYPE_ENHANCE,
   "let user know details of dimensionality reduction",
   NULL
 } ,

 { 13,  Mar, 2015, RCR, "Dimon", MICRO, TYPE_NEW_OPT,
   "added option -te_list to pass ECHO_TIMES to plug_realtime",
   NULL
 } ,

 { 13,  Mar, 2015, RCR, "plug_realtime", MINOR, TYPE_ENHANCE,
   "added code to receive and store ECHO_TIMES",
   "This is passed as control information and is stored in rtin->TE."
 } ,

 { 13,  Mar, 2015, RCR, "plug_realtime", MINOR, TYPE_ENHANCE,
   "added V Roopchansingh update for T2* est Merge function",
   NULL
 } ,

 { 12,  Mar, 2015, RCR, "3dDeconvolve.py", MICRO, TYPE_MODIFY,
   "allow for collinearity in regressor warnings",
   NULL
 } ,

 { 12,  Mar, 2015, RCR, "afni_base.py", MICRO, TYPE_BUG_FIX,
   "fixed capture in shell_exec2 for old python, where readlines() would hang",
   NULL
 } ,

 { 12,  Mar, 2015, RCR, "afni_util.py", MICRO, TYPE_ENHANCE,
   "implemented fast=0 in get/show_process_stack",
   NULL
 } ,

 { 11,  Mar, 2015, RCR, "afni_util.py", MINOR, TYPE_ENHANCE,
   "added covary and linear_fit; -listfunc takes -/stdin to read from stdin",
   NULL
 } ,

 {  3,  Mar, 2015, RCR, "powell_int.c", MICRO, TYPE_BUG_FIX,
   "multiple include directives got joined on one line",
   NULL
 } ,

 {  3,  Mar, 2015, RCR, "afni_proc.py", MICRO, TYPE_ENHANCE,
   "added MIN_OUTLER as an option to -volreg_align_to",
   "Also, updated requirement data from Feb 9 to Nov 9."
 } ,

 {  2,  Mar, 2015, RCR, "afni_proc.py", MICRO, TYPE_BUG_FIX,
   "fixed 3dTproject call for resting state on surface",
   "Thanks to Tara (message board) for noting the problem."
 } ,

 { 27,  Feb, 2015, RCR, "afni_proc.py", MICRO, TYPE_NEW_OPT,
   "added -regress_WMeL_corr option, which I forgot about last time",
   NULL
 } ,

 { 27,  Feb, 2015, RCR, "@compute_gcor", MICRO, TYPE_NEW_OPT,
   "added -corr_vol, to output a global correlation volume",
   "Note that afni_proc.py does these steps by default."
 } ,

 { 24,  Feb, 2015, RCR, "neuro_deconvolve.py", MINOR, TYPE_ENHANCE,
   "re-wrote method: new decon, upsample, multiple files, reconvolve",
   "This is partially for evaluation of the decon/recon PPI steps."
 } ,

 { 13,  Feb, 2015, RCR, "afni_proc.py", MICRO, TYPE_ENHANCE,
   "make WMeLocal for fast anaticor a float dataset",
   "Also, generate WMeL_corr as a diagnostic volume."
 } ,

 { 13,  Feb, 2015, RCR, "3dcalc", MICRO, TYPE_ENHANCE,
   "allow for longer -prefix, to include what would be set via -session",
   "Done for P Kohn."
 } ,

 { 12,  Feb, 2015, RCR, "make_stim_times.py", MICRO, TYPE_NEW_OPT,
   "added -no_consec option, to block consecutive events",
   NULL
 } ,

 { 12,  Feb, 2015, RCR, "afni_proc.py", MINOR, TYPE_NEW_OPT,
   "added -regress_anaticor_fast/-regress_anaticor_fwhm",
   "This implements the 'fast' ANATICOR method, computing the WMeLocal\n"
   "voxel-wise regressors via an FWHM Gaussian sum of WMe voxels, rather\n"
   "than a uniform sum within a radius."
 } ,

 { 11,  Feb, 2015, RCR, "model_conv_PRF", MICRO, TYPE_MODIFY,
   "use AFNI_MODEL_PRF_RAM_STATS to control RAM use reporting",
   "Maybe malloc_stats() is not available on macs."
 } ,

 { 10,  Feb, 2015, RCR, "make_stim_times.py", MICRO, TYPE_MODIFY,
   "clarify use of both -nruns, -nt",
   NULL
 } ,

 {  9,  Feb, 2015, RCR, "file_tool", MINOR, TYPE_ENHANCE,
   "warn on '\\' without preceding space",
   "Gang and J Rajendra ran into a problem on OS X 10.9.5."
 } ,

 {  9,  Feb, 2015, RCR, "afni_proc.py", MINOR, TYPE_ENHANCE,
   "applied updates matching 3dClustSim (9 table output)",
   "Output from 3dClustSim is now 9 tables: NN=1,2,3 by 1-,2-,bi-sided tests."
 } ,

 {  3,  Feb, 2015, RCR, "model_conv_PRF", MINOR, TYPE_ENHANCE,
   "consolidate blur and reorg into one function, to reduce max memory usage",
   "This allows the program to run on weaker systems, cutting the max RAM\n"
   "usage by one half.  A prior step was to allocate main RAM early so that\n"
   "free() would release to the OS (Linux), but that is now moot.\n"
   "This change has no effect on the results (no binary diff)."
 } ,

 { 28,  Jan, 2015, RCR, "afni-general", MICRO, TYPE_ENHANCE,
   "in mri_fdrize, warn user if p->q is skipped because of < 20 voxels",
   NULL
 } ,

 { 28,  Jan, 2015, RCR, "Makefile.INCLUDE", MICRO, TYPE_MODIFY,
   "take SurfMesh out of SUMA_PROGS; use LC_COLLATE in sort for prog_list",
   "done to keep GTS progs out of macosx_10.6_Intel_64.no.fink build"
 } ,

 { 20,  Jan, 2015, RCR, "1d_tool.py", MICRO, TYPE_NEW_OPT,
   "added option -show_trs_to_zero, to compute length of iresp",
   "This is to computer the number of TRs until a curve bottoms out at 0."
 } ,

 { 20,  Jan, 2015, RCR, "timing_tool.py", MICRO, TYPE_ENHANCE,
   "allow ',' as married timing separator (along with '*')",
   NULL
 } ,

 { 15,  Jan, 2015, RCR, "@update.afni.binaries", MICRO, TYPE_NEW_OPT,
   "added -hist; if unknown opt and cur version, fail after check",
   NULL
 } ,

 { 15,  Jan, 2015, RCR, "afni_skeleton.py", MICRO, TYPE_NEW_PROG,
   "just to save a starting point for other new programs",
   NULL
 } ,

 { 15,  Jan, 2015, RCR, "afni_util.py", MICRO, TYPE_BUG_FIX,
   "fixed () in case of r(A,B,unbiased=1), which matches correlation_p()",
   NULL
 } ,

 { 15,  Jan, 2015, RCR, "afni_proc.py", MICRO, TYPE_BUG_FIX,
   "include -demean when running 3ddot on masks",
   NULL
 } ,

 { 15,  Jan, 2015, RCR, "3ddot", MICRO, TYPE_ENHANCE,
   "explicitly state 'Pearson' correlation in help",
   NULL
 } ,

 { 14,  Jan, 2015, RCR, "read_matlab_files.py", MINOR, TYPE_NEW_PROG,
   "read and possibly convert MATLAB files to 1D format",
   NULL
 } ,

 {  2,  Jan, 2015, RCR, "afni_proc.py", MICRO, TYPE_MODIFY,
   "added MIN_OUTLIER to example 7",
   NULL
 } ,

 { 18,  Dec, 2014, RCR, "afni_base.py", MICRO, TYPE_ENHANCE,
   "in shell_com:val(), if no stdout but have stderr, display stderr",
   NULL
 } ,

 { 10,  Dec, 2014, RCR, "meica.py", MICRO, TYPE_BUG_FIX,
   "fixed 3dTshift input in case of --no_despike",
   "Thanks to M Plitt for the code fix."
 } ,

 {  2,  Dec, 2014, RCR, "afni_proc.py", MICRO, TYPE_BUG_FIX,
   "-tlrc_NL_awpy_rm was not being applied",
   NULL
 } ,

 {  2,  Dec, 2014, RCR, "afni-general", MINOR, TYPE_BUG_FIX,
   "added floatscan to THD_load_nifti for case of double->float conversion",
   "Thanks to M Gregory."
 } ,

 { 25,  Nov, 2014, RCR, "afni_util.py", MICRO, TYPE_NEW_OPT,
   "added get_process_depth()",
   "sample use: afni_util.py -print 'get_process_depth()'"
 } ,

 { 21,  Nov, 2014, RCR, "meica.py", MICRO, TYPE_MODIFY,
   "merged -affter into -nwarp in 5 3dNwarpApply calls",
   NULL
 } ,

 { 21,  Nov, 2014, RCR, "afni_proc.py", MICRO, TYPE_ENHANCE,
   "-anat_unifize_method none now means to skip, default means to do in AW",
   "Basically, this adds the ability to skip 3dUnifize completely."
 } ,

 { 19,  Nov, 2014, RCR, "Dimon", MICRO, TYPE_BUG_FIX,
   "do not allow num_suffix to be processed as octal",
   NULL
 } ,

 { 19,  Nov, 2014, RCR, "3dclust", MICRO, TYPE_ENHANCE,
   "clarify -mni in help (do not use if already MNI)",
   NULL
 } ,

 { 10,  Nov, 2014, RCR, "afni", MICRO, TYPE_ENHANCE,
   "added color maps Reds_and_Blues, and _w_Green",
   NULL
 } ,

 {  7,  Nov, 2014, RCR, "mri_nwarp.c", MICRO, TYPE_BUG_FIX,
   "applied update to free temporary warp on behalf of RWC",
   NULL
 } ,

 {  7,  Nov, 2014, RCR, "auto_warp.py", MICRO, TYPE_MODIFY,
   "moved -affter warp to -warp in 3dNwarpApply",
   NULL
 } ,

 {  7,  Nov, 2014, RCR, "afni_proc.py", MICRO, TYPE_MODIFY,
   "moved -affter warp to -warp in 3dNwarpApply",
   "This applies the 22 Oct, 2014 change to 3dNwarpApply."
 } ,

 {  7,  Nov, 2014, RCR, "model_conv_PRF_6", MINOR, TYPE_NEW_PROG,
   "6 parameter population receptive field estimate model",
   "Added sigrat (sigma ratio) and theta parameters.\n"
   "For E Silson and C Baker."
 } ,

 {  4, Nov, 2014, RCR, "CA_EZ_atlas.csh", MICRO, TYPE_MODIFY,
   "with unchecked -help this dumps TT_N27 in current directory",
   "Updated so that 'apearch -update_all_afni_help' does not dump dataset.\n"
   "Updated directly under pub/dist/bin.\n"
   "Should this script even be distributed?"
 } ,

 { 28, Oct, 2014, RCR, "timing_tool.py", MICRO, TYPE_ENHANCE,
   "expanded -help_basis",
   NULL
 } ,

 { 27, Oct, 2014, RCR, "Dimon", MINOR, TYPE_BUG_FIX,
   "fixed strcmp trap in -sbns; have -sb_num_suffix look for any last integer",
   NULL
 } ,

 { 27, Oct, 2014, RCR, "afni-general", MINOR, TYPE_ENHANCE,
   "added 107 face images for 20 years",
   NULL
 } ,

 { 23, Oct, 2014, RCR, "afni_util.py", MINOR, TYPE_ENHANCE,
   "enhanced read_text_file and added shuffle_blocks",
   NULL
 } ,

 { 22, Oct, 2014, RCR, "3dmask_tool", MICRO, TYPE_BUG_FIX,
   "if padding for dilate/erode steps, preserve ijk_to_dicom_real",
   "Thanks to A Kurani for nothing the problem."
 } ,

 { 20, Oct, 2014, RCR, "imcat", MINOR, TYPE_BUG_FIX,
   "z and r: fixed y-padding",
   NULL
 } ,

 { 16, Oct, 2014, RCR, "Dimon", MINOR, TYPE_NEW_OPT,
   "added sort_methods: none, acq_time, default, num_suffix, zposn",
   NULL
 } ,

 {  8, Oct, 2014, RCR, "Dimon", MINOR, TYPE_BUG_FIX,
   "added -save_errors and more recovery chances, fixed sb_num_suffix app",
   "Stage 3 of sorting broke stage 2 of sorting.\n"
   "Thanks to V Roopchansingh for noting the problem."
 } ,

 { 25, Sep, 2014, RCR, "Dimon", MICRO, TYPE_BUG_FIX,
   "fixed use of altered add_to_string_list()",
   "The changed usage broke options -drive_afni, -drive_wait and -rt_cmd.\n"
   "Thanks to V Roopchansingh for noting the problem."
 } ,

 { 24, Sep, 2014, RCR, "afni_util.py", MICRO, TYPE_NEW_OPT,
   "added -list2 case under -listfunc",
   NULL
 } ,

 { 23, Sep, 2014, RCR, "afni-general", MINOR, TYPE_BUG_FIX,
   "cat_strings was missing trailing byte",
   "Thanks to Q Li for noting the problem."
 } ,

 { 23, Sep, 2014, RCR, "afni_util.py", MINOR, TYPE_NEW_OPT,
   "added some explicit -help and improved the few existing options",
   NULL
 } ,

 { 22, Sep, 2014, RCR, "3dexample1", MICRO, TYPE_ENHANCE,
   "made mention of 3dToyProg.c",
   NULL
 } ,

 { 22, Sep, 2014, RCR, "SUMA_Makefile_NoDev", MICRO, TYPE_MODIFY,
   "removed ../suma_*.o from clean directive",
   NULL
 } ,

 { 22, Sep, 2014, RCR, "thd_http.c", MICRO, TYPE_MODIFY,
   "changed mktemp() to mkstemp() to get rid of those compile warnings",
   NULL
 } ,

 { 22, Sep, 2014, RCR, "column_cat", MINOR, TYPE_BUG_FIX,
   "fixed implementation of -line, which messed up default operation",
   NULL
 } ,

 { 19, Sep, 2014, RCR, "3dexample1", MINOR, TYPE_NEW_PROG,
   "sample program to multiply a dataset by 2",
   "This is very basic example of reading/processing/writing AFNI datasets."
 } ,

 { 16, Sep, 2014, RCR, "3dmask_tool", MINOR, TYPE_NEW_OPT,
   "added -fill_dirs option, to specify directions for hole filling",
   "Added for D. Glen."
 } ,

 { 15, Sep, 2014, RCR, "file_tool", MINOR, TYPE_ENHANCE,
   "apply -prefix for -show_file_type (a dos2unix conversion)",
   NULL
 } ,

 { 10, Sep, 2014, RCR, "Dimon", MICRO, TYPE_ENHANCE,
   "handle num_chan > 1 in GERT_Reco scripts",
   NULL
 } ,

 {  8, Sep, 2014, RCR, "afni_proc.py", MICRO, TYPE_MODIFY,
   "round min dimension to 6 sig bits, then truncate to 3",
   "This helps catch cases where the dimension is just under\n"
   "some fairly 'round' number."
 } ,

 {  8, Sep, 2014, RCR, "Dimon", MICRO, TYPE_BUG_FIX,
   "num_chan > 1 needs 3D+t ACQ type",
   "Thanks to V Roopchansingh for noting the problem."
 } ,

 {  8, Sep, 2014, RCR, "plug_realtime", MICRO, TYPE_BUG_FIX,
   "fixed free_PCOR_ivoxel_corr function call typos",
   "Thanks to Y Halchenko for noting the problem."
 } ,

 {  4, Sep, 2014, RCR, "r_idisp.o", MICRO, TYPE_MODIFY,
   "cast int64_t to long long to appease printf across multiple systems",
   NULL
 } ,

 {  3, Sep, 2014, RCR, "plug_realtime", MINOR, TYPE_ENHANCE,
   "merged in changes from C Craddock, with alterations",
   "This needs some more work."
 } ,

 {  2, Sep, 2014, RCR, "3dTcat", MICRO, TYPE_ENHANCE,
   "allow @filename format for -tpattern option",
   NULL
 } ,

 { 29, Aug, 2014, RCR, "slow_surf_clustsim.py", MICRO, TYPE_ENHANCE,
   "included blur in all help examples for clarity",
   NULL
 } ,

 { 28, Aug, 2014, RCR, "Dimon", MICRO, TYPE_ENHANCE,
   "test SOP IUID sorting",
   NULL
 } ,

 { 27, Aug, 2014, RCR, "3dcalc", MICRO, TYPE_ENHANCE,
   "applied AFNI_ORIENT for -LPI/-RAI",
   "Requested by Shane M. via the message board."
 } ,

 { 25, Aug, 2014, RCR, "gen_ss_review_table.py", MICRO, TYPE_BUG_FIX,
   "defined oind (for case that does not currently happen)",
   NULL
 } ,

 { 22, Aug, 2014, RCR, "Dimon", MINOR, TYPE_NEW_OPT,
   "added -sort_method and -save_details",
   "Using the 'geme_index' sort method allows for real-time sorting\n"
   "of GE multi-echo data, before volumes are sent to 'afni'.\n"
   "Modification made for V Roopchansingh."
 } ,

 { 21, Aug, 2014, RCR, "model_conv_PRF", MICRO, TYPE_GENERAL,
   "minor details added to help output",
   NULL
 } ,

 { 13, Aug, 2014, RCR, "Dimon", MICRO, TYPE_GENERAL,
   "very minor update",
   NULL
 } ,

 { 12, Aug, 2014, RCR, "Dimon", MAJOR, TYPE_MODIFY,
   "this should basically work like the old version",
   "While no major change should be seen, this is an overhaul of\n"
   "the previous version, which should allow for realtime sorting."
 } ,

 { 12, Aug, 2014, RCR, "Dimon1", MINOR, TYPE_GENERAL,
   "Dimon1 is a fork of the previous working version of Dimon",
   "This can be a backup if there are troubles with the new Dimon."
 } ,

 { 12, Aug, 2014, RCR, "afni_system_check.py", MICRO, TYPE_GENERAL,
   "afni -ver is now only 1 line of output",
   NULL
 } ,

 {  5, Aug, 2014, RCR, "to3d", MICRO, TYPE_GENERAL,
   "added more comments about -ushort2float",
   "Requested by J Butman."
 } ,

 {  2, Aug, 2014, RCR, "make_stim_times.py", MINOR, TYPE_NEW_OPT,
   "added -run_trs, for cases when the TRs per run vary",
   "Requested on message board by Rebecca and later by Lisam."
 } ,

 { 15,  Jul, 2014, RCR, "gen_ss_review_scripts.py", MINOR, TYPE_ENHANCE,
   "output average motion per stim over response",
   "This will probably be replaced by averages over stimulus only time.\n"
   "Requested by D Pine."
 } ,

 { 15,  Jul, 2014, RCR, "3dClustSim", MICRO, TYPE_GENERAL,
   "check for bad floats read for -fwhm[xyz]",
   "Requested by shanusmagnus."
 } ,

 { 11,  Jul, 2014, RCR, "afni_proc.py", MINOR, TYPE_BUG_FIX,
   "fixed 1d_tool.py -pad_into_many_runs for bpass w/varying run lengths",
   "Thanks to d6anders for noting the problem."
 } ,

 {  3,  Jul, 2014, RCR, "model_conv_PRF", MINOR, TYPE_BUG_FIX,
   "fixed a name space problem on macs",
   NULL
 } ,

 {  2,  Jul, 2014, RCR, "afni-general", MICRO, TYPE_GENERAL,
   "added model_conv_PRF in Makefile.INCLUDE for distribution",
   NULL
 } ,

 { 27,  Jun, 2014, RCR, "model_conv_PRF", MAJOR, TYPE_NEW_PROG,
   "population receptive field estimate model",
   "For E Silson and C Baker."
 } ,

 { 26,  Jun, 2014, RCR, "3dresample", MINOR, TYPE_NEW_OPT,
   "added -bound_type FOV/SLAB option (FOV is orig and default)",
   "FOV preserves the field of view, SLAB preserves the SLAB\n"
   "(so with SLAB the extents should not change)"
 } ,

 { 26,  Jun, 2014, RCR, "gen_ss_review_table.py", MICRO, TYPE_ENHANCE,
   "track 'degress of freedom' as 'degrees ...'",
   NULL
 } ,

 { 26,  Jun, 2014, RCR, "gen_ss_review_scripts.py", MICRO, TYPE_ENHANCE,
   "note any anat/EPI mask correlation value; correct 'degress' as 'degrees'",
   "Typo noted by J Stoddard."
 } ,

 { 26,  Jun, 2014, RCR, "afni_proc.py", MINOR, TYPE_ENHANCE,
   "full_mask is now byte (via 3dmask_tool); note correlation with anat mask",
   NULL
 } ,

 { 25,  Jun, 2014, RCR, "afni-general", MINOR, TYPE_BUG_FIX,
   "removed SUMA/SUMA_MakeColorMap, SUMA/SUMA_MakeConsistent from source tree",
   "Thanks to Y Halchenko for bringing it up."
 } ,

 { 25,  Jun, 2014, RCR, "to3d", MINOR, TYPE_ENHANCE,
   "allow -zorigin with x/y SLAB/FOV, particularly in case of nz==1",
   NULL
 } ,

 {  2,  Jun, 2014, RCR, "slow_surf_clustsim.py", MICRO, TYPE_MODIFY,
   "niter defaults to 1000, to match recommendations and 'quick' example",
   NULL
 } ,

 { 30,  May, 2014, RCR, "plug_realtime", MINOR, TYPE_ENHANCE,
   "if PREFIX ends in .nii, all saved datasets will be in NIFTI format",
   "Added for V Roopchansingh."
 } ,

 { 20,  May, 2014, RCR, "afni_system_check.py", MINOR, TYPE_ENHANCE,
   "macs: look for PyQt4 from homebrew and fink",
   NULL
 } ,

 { 19,  May, 2014, RCR, "column_cat", MICRO, TYPE_NEW_OPT,
   "added -line option, e.g. to print only (0-based) line 17",
   NULL
 } ,

 { 16,  May, 2014, RCR, "afni_proc.py", MINOR, TYPE_MODIFY,
   "changed default of -anat_unif_GM to no",
   "Use of -GM in 3dUnifiize was leading to some skull stripping failures.\n"
   "Thanks to J Stoddard for noting the problem."
 } ,

 { 16,  May, 2014, RCR, "afni-general", MINOR, TYPE_BUG_FIX,
   "make space in case compression programs have longer paths",
   "Thanks to D Thompson for finding the problematic code."
 } ,

 { 16,  May, 2014, RCR, "afni_system_check.py", MINOR, TYPE_ENHANCE,
   "a few updates:",
   "  - if no AFNI binaries in path, try path to ASC.py\n"
   "  - look for history files in data directories\n"
   "  - print comments at end, so they are easier to notice"
 } ,

 { 13,  May, 2014, RCR, "gen_ss_review_scripts.py", MINOR, TYPE_ENHANCE,
   "allow for no stats dset",
   "With resting state and 3dTproject, afni_proc.py will not create stats."
 } ,

 { 12,  May, 2014, RCR, "afni_proc.py", MINOR, TYPE_NEW_OPT,
   "added -regress_use_tproject, and made the default=yes",
   "This will apply 3dTproject instead of 3dDeconvolve for resting\n"
   "state analysis.  It is much faster, and creates the same result."
 } ,

 { 12,  May, 2014, RCR, "3dTproject", MICRO, TYPE_ENHANCE,
   "allow for multiple -input dataset, without requiring quotes around them",
   NULL
 } ,

 { 12,  May, 2014, RCR, "timing_tool.py", MICRO, TYPE_BUG_FIX,
   "-part_init 0 is not appropriate for -partition",
   "Text labels now apply, and the default is '-part_init INIT'."
 } ,

 {  9,  May, 2014, RCR, "timing_tool.py", MICRO, TYPE_NEW_OPT,
   "added -part_init option; removed -chrono option",
   NULL
 } ,

 {  1,  May, 2014, RCR, "@update.afni.binaries", MINOR, TYPE_BUG_FIX,
   "added -quick option; fixed recursive backups",
   NULL
 } ,

 { 29,  Apr, 2014, RCR, "uber_subject.py", MICRO, TYPE_MODIFY,
   "micro fix to clarify 'initialization' help",
   "Thanks to Ziad for noting it"
 } ,

 { 29,  Apr, 2014, RCR, "timing_tool.py", MICRO, TYPE_MODIFY,
   "update to run number display in case of -multi_timing_to_event_list",
   NULL
 } ,

 { 24,  Apr, 2014, RCR, "timing_tool.py", MINOR, TYPE_NEW_OPT,
   "added -multi_timing_to_event_list",
   "This allows one to generate simple or details event lists, or to\n"
   "partition one event class by its predecessors.\n"
   "Partitioning added for W Tseng."
 } ,

 { 24,  Apr, 2014, RCR, "afni_base.py", MICRO, TYPE_MODIFY,
   "shell_exec2() should always set so,se as arrays",
   NULL
 } ,

 { 24,  Apr, 2014, RCR, "afni_util.py", MICRO, TYPE_MODIFY,
   "changed use of nlines in limited_shell_exec()",
   NULL
 } ,

 { 24,  Apr, 2014, RCR, "afni_history", MICRO, TYPE_BUG_FIX,
   "added proto for restrict_hlist()",
   NULL
 } ,

 { 16,  Apr, 2014, RCR, "afni_proc.py", MINOR, TYPE_ENHANCE,
   "added MIN_OUTLIER parameter option for -volreg_base_dset",
   "Using '-volreg_base_dset MIN_OUTLIER' will result in the volume with\n"
   "the minimum outlier fraction to be extracted as the volreg base.\n"
   "Thanks to T Ross for the good suggestion, so long ago"
 } ,

 { 16,  Apr, 2014, RCR, "afni_proc.py", MICRO, TYPE_ENHANCE,
   "internal re-org, should have no effect",
   NULL
 } ,

 { 15,  Apr, 2014, RCR, "afni_util.py", MINOR, TYPE_ENHANCE,
   "added optional 'pid' parameter to the get_process_stack() functions",
   NULL
 } ,

 { 10,  Apr, 2014, RCR, "afni-general", MINOR, TYPE_BUG_FIX,
   "@afni.run.me never made it into Makefile.INCLUDE for distribution",
   NULL
 } ,

 { 10,  Apr, 2014, RCR, "1d_tool.py", MINOR, TYPE_NEW_OPT,
   "added -index_to_run_tr, intended for use by afni_proc.py",
   NULL
 } ,

 {  9,  Apr, 2014, RCR, "gen_ss_review_table.py", MAJOR, TYPE_NEW_PROG,
   "parse output from @ss_review_basic text into spreadsheet format",
   "This makes it easy to flag outlier subject values.\n"
   "Thanks to J Jarcho for encouragement."
 } ,

 {  9,  Apr, 2014, RCR, "gen_ss_review_scripts.py", MICRO, TYPE_MODIFY,
   "give priority to GCOR files with 'out' in the name",
   NULL
 } ,

 {  4,  Apr, 2014, RCR, "afni-general", MINOR, TYPE_BUG_FIX,
   "fixed reading NIFTI obliquity w/dglen (lost Mar 22)",
   "Thanks to P Kundu for noting the problem."
 } ,

 { 31,  Mar, 2014, RCR, "afni_proc.py", MINOR, TYPE_NEW_OPT,
   "added -anat_unif_GM (def=yes); improved message for bad ricor input",
   NULL
 } ,

 { 31,  Mar, 2014, RCR, "auto_warp.py", MICRO, TYPE_MODIFY,
   "some help text indentation and fix for display of non-string defaults",
   NULL
 } ,

 { 26,  Mar, 2014, RCR, "auto_warp.py", MINOR, TYPE_BUG_FIX,
   "in 3dNwarpApply, use the base dataset as the -master, rather than WARP",
   "The WARP dataset is now often bigger, to handle warps to the dataset\n"
   "edges.  The result from auto_warp.py should match the template/base.\n"
   "Note: the problem applies to binaries from 3/21 until 3/25 (now).\n"
   "Thanks to V Zachariou for noting the problem."
 } ,

 { 25,  Mar, 2014, RCR, "afni_proc.py", MINOR, TYPE_NEW_OPT,
   "added options -anat_uniform_method and -anat_opts_unif",
   "This correction may be particularly useful along with either\n"
   "-tlrc_NL_warp or -mask_segment_anat."
 } ,

 { 24,  Mar, 2014, RCR, "afni_proc.py", MINOR, TYPE_NEW_OPT,
   "added -regress_anaticor_radius",
   "This specifies the radius for the local white matter average.\n"
   "Option requested by S Torrisi."
 } ,

 { 21,  Mar, 2014, RCR, "afni_proc.py", MINOR, TYPE_BUG_FIX,
   "if anaticor and censor, do not use keep_trs for blur est from errts",
   "Thanks to J Stoddard for noting the problem."
 } ,

 { 21,  Mar, 2014, RCR, "gen_ss_review_scripts.py", MICRO, TYPE_BUG_FIX,
   "removed -e from 'tcsh -ef @ss_review_basic', for grep failures",
   "Macs terminate (correctly) when grep/wc return non-zero status, but\n"
   "Linux systems do not.  Maybe tcsh authors did not like grep killing\n"
   "scripts, either...\n"
 } ,

 { 21,  Mar, 2014, RCR, "afni_system_check.py", MINOR, TYPE_NEW_OPT,
   "added -data_root and enhancements for class data search",
   NULL
 } ,

 { 20,  Mar, 2014, RCR, "1dUpsample", MINOR, TYPE_BUG_FIX,
   "fix reporting of file name in error messages; enhance said messages",
   NULL
 } ,

 { 14,  Mar, 2014, RCR, "afni_system_check.py", MINOR, TYPE_ENHANCE,
   "added some data and OS-specific tests",
   NULL
 } ,

 { 12,  Mar, 2014, RCR, "afni_proc.py", MINOR, TYPE_ENHANCE,
   "set errts_pre in anaticor block; apply extends in blur no scale",
   NULL
 } ,

 { 11,  Mar, 2014, RCR, "gen_ss_review_scripts.py", MICRO, TYPE_ENHANCE,
   "added gen_ss_review_scripts.py command comment at bottom of _basic script",
   NULL
 } ,

 { 7,  Mar, 2014, RCR, "afni", MICRO, TYPE_NEW_OPT,
   "added -no_detach, to prevent detaching from the terminal",
   "Useful since -DAFNI_DETACH=NO cannot work as written."
 } ,

 {  6,  Mar, 2014, RCR, "gen_ss_review_scripts.py", MINOR, TYPE_MODIFY,
   "changed some censoring and per-stim behavior",
   "- if censoring, create X.stim.xmat.1D from uncensored matrix\n"
   "- if no censor, still report num regs of interest and TRs per stim\n"
   "- report per-stim censoring only with stim classes"
 } ,

 { 24,  Feb, 2014, RCR, "realtime_receiver.py", MICRO, TYPE_ENHANCE,
   "added a little more detail to the demo example",
   NULL
 } ,

 { 20,  Feb, 2014, RCR, "3dClustSim", MICRO, TYPE_BUG_FIX,
   "break WARNING_message(amesg) up, until W_m gets enhanced",
   "Strings applied via the format are limited to 16K."
 } ,

 { 19,  Feb, 2014, RCR, "afni_proc.py", MICRO, TYPE_BUG_FIX,
   "if AM2 or IM, terminate extraction of ideals",
   "Ideal extraction should be done via 1d_tool.py, using the X-matrix."
 } ,

 { 19,  Feb, 2014, RCR, "3dDeconvolve", MICRO, TYPE_ENHANCE,
   "warn if GLOBAL times and 1 early stim per run (looks local)",
   "An early stim means t <= (NT_r-1)*TR, where NT_r is #TRs in run r.\n"
   "Negative times are included, as they may be fillers for empty runs."
 } ,

 { 18,  Feb, 2014, RCR, "timing_tool.py", MINOR, TYPE_NEW_OPT,
   "added -test_local_timing, to look for local vs. global timing issues",
   "- in some cases, promote married types to combine/compare them\n"
   "- keep track of '*' entries from timing files"
 } ,

 { 18,  Feb, 2014, RCR, "afni_proc.py", MICRO, TYPE_ENHANCE,
   "minor help update",
   NULL
 } ,

 { 10,  Feb, 2014, RCR, "gen_ss_review_scripts.py", MINOR, TYPE_ENHANCE,
   "show TRs per run, applied and censored",
   NULL
 } ,

 {  6,  Feb, 2014, RCR, "afni_proc.py", MICRO, TYPE_MODIFY,
   "-help examples start with 'Example', for searching",
   NULL
 } ,

 {  3,  Feb, 2014, RCR, "apsearch", MICRO, TYPE_NEW_OPT,
   "added -global_help/-gopts_help to print help for global options",
   NULL
 } ,

 { 15,  Jan, 2014, RCR, "3dLRflip", MICRO, TYPE_BUG_FIX,
   "used bad filename without -prefix",
   "Var ext was not initialized."
 } ,

 { 14,  Jan, 2014, RCR, "3dttest++", MICRO, TYPE_MODIFY,
   "make mask failure message more clear",
   "In THD_create_mask_from_string(), if string is short enough for a file\n"
   "check, report error with entire string."
 } ,

 { 14,  Jan, 2014, RCR, "@update.afni.binaries", MICRO, TYPE_ENHANCE,
   "added more system programs to check",
   NULL
 } ,

 { 30,  Dec, 2013, RCR, "1d_tool.py", MICRO, TYPE_MODIFY,
   "skip polort against polort in -show_cormat_warnings",
   NULL
 } ,

 { 30,  Dec, 2013, RCR, "afni-general", MICRO, TYPE_BUG_FIX,
   "madd initial NT parametercw_malloc.c: moved mcw_malloc_dump_sort below _dump for solaris",
   "Apparently it does not like inconsistent declaration in same file,\n"
   "and mcw_malloc.h does not offer prototypes to many functions in the\n"
   "case of DONT_USE_MCW_MALLOC, including this one."
 } ,

 { 30,  Dec, 2013, RCR, "file_tool", MINOR, TYPE_ENHANCE,
   "for -show_bad_backslash, check for '\\' as the last file character",
   "The fix (with -prefix) is to delete the last '\\' and end with a newline."
 } ,

 { 27,  Dec, 2013, RCR, "gen_ss_review_scripts.py", MINOR, TYPE_ENHANCE,
   "also output censored TRs per run, along with fractions",
   NULL
 } ,

 { 27,  Dec, 2013, RCR, "1d_tool.py", MINOR, TYPE_NEW_OPT,
   "added -show_tr_run_counts and -show_num_runs, for gen_ss_review_scripts.py",
   NULL
 } ,

 { 26,  Dec, 2013, RCR, "gen_ss_review_scripts.py", MINOR, TYPE_MODIFY,
   "max and jump to cluster max are now based on masked dset, if possible",
   NULL
 } ,

 { 26,  Dec, 2013, RCR, "3dBrickStat", MICRO, TYPE_MODIFY,
   "removed extra mask size output when using -mask option",
   "Text output is the intention of the program, so limit to requested text."
 } ,

 { 18,  Dec, 2013, RCR, "@update.afni.binaries", MINOR, TYPE_MODIFY,
   "if system files seem to exist in the abin directory, block update",
   "If AFNI seems to be installed in a system directory (i.e. with OS level\n"
   "programs), default to not letting the update proceed.  Options -sys_ok\n"
   "and -help_system_progs were added to provide control and details."
 } ,

 { 17,  Dec, 2013, RCR, "afni_proc.py", MINOR, TYPE_MODIFY,
   "use -NEW by default with 3dDespike",
   "Added -despike_new to override the default behavior."
 } ,

 { 16,  Dec, 2013, RCR, "gen_ss_review_scripts.py", MINOR, TYPE_BUG_FIX,
   "fixed use of num_trs in the case of censoring",
   "Thanks to K Kerr for nothing the problem."
 } ,

 { 16,  Dec, 2013, RCR, "auto_warp.py", MINOR, TYPE_NEW_OPT,
   "added -qblur option for P Molfese",
   NULL
 } ,

 {  9,  Dec, 2013, RCR, "afni_util.py", MINOR, TYPE_BUG_FIX,
   "added backup function for get_process_stack",
   "BASE.shell_com() might return a short process list, probably from\n"
   "limited buffer space (for cmd.stdout)."
 } ,

 {  4,  Dec, 2013, RCR, "@update.afni.binaries", MINOR, TYPE_BUG_FIX,
   "fixed ac++ condition and empty if",
   NULL
 } ,

 {  4,  Dec, 2013, RCR, "afni_runme", MINOR, TYPE_NEW_PROG,
   "added this (Ziad's) script to sysadmin/scripts",
   NULL
 } ,

 {  3,  Dec, 2013, RCR, "@update.afni.binaries", MINOR, TYPE_NEW_OPT,
   "added -prog_list for Ziad",
   NULL
 } ,

 { 12,  Nov, 2013, RCR, "3dTfitter", MICRO, TYPE_ENHANCE,
   "added help example for PPI analysis",
   NULL
 } ,

 { 5,  Nov, 2013, RCR, "@update.afni.binaries", MICRO, TYPE_BUG_FIX,
   "watch out of 'afni -ver' crashing because of missing libraries",
   "Trap check of $package, since it is included with $status.\n"
   "Thanks to CC Yen for noting the error."
 } ,

 { 5,  Nov, 2013, RCR, "@FindAfniDsetPath", MICRO, TYPE_ENHANCE,
   "check AFNI_ATLAS_PATH and $HOME/.afni/atlases for datasets",
   NULL
 } ,

 { 1,  Nov, 2013, RCR, "@update.afni.binaries", MICRO, TYPE_MODIFY,
   "OS X now defaults to 10.7_Intel package",
   NULL
 } ,

 { 1,  Nov, 2013, RCR, "afni_proc.py", MINOR, TYPE_MODIFY,
   "let all-1 input for extents mask vary per run (for diff # TRs)",
   NULL
 } ,

 { 31,  Oct, 2013, RCR, "afni_proc.py", MINOR, TYPE_MODIFY,
   "restrict blur estimation to uncensored TRs",
   NULL
 } ,

 { 31,  Oct, 2013, RCR, "1d_tool.py", MINOR, TYPE_NEW_OPT,
   "added -show_trs_run",
   "This will be used by afni_proc.py to restrict TRs for blur estimation\n"
   "to those that were not censored, per run."
 } ,

 { 30,  Oct, 2013, RCR, "gen_group_command.py", MINOR, TYPE_ENHANCE,
   "added -keep_dirent_pre, to expand subject ID to directory entry prefix",
   "Requested by  P Molfese."
 } ,

 { 24,  Oct, 2013, RCR, "gen_ss_review_scripts.py", MICRO, TYPE_ENHANCE,
   "output global correlation, and DoF info from review_basic",
   NULL
 } ,

 { 17,  Oct, 2013, RCR, "3dDeconvolve", MICRO, TYPE_BUG_FIX,
   "avoid infinite loop on empty SYM: or SYM: rows",
   NULL
 } ,

 { 30,  Sep, 2013, RCR, "unix_tutorial", MINOR, TYPE_ENHANCE,
   "updates to installs/unix_commands/scripts/basic_*/bin/*",
   "These are for the 2 Dec 2013 bootcamp."
 } ,

 { 26,  Sep, 2013, RCR, "afni-general", MICRO, TYPE_BUG_FIX,
   "added more .h files to install_lib for compiling outside of afni_src",
   "Added rcmat.h, misc_math.h, thd_atlas.h, thd_ttatlas_query.h\n"
   "and thd_ttatlas_CA_EZ.h."
 } ,

 { 19,  Sep, 2013, RCR, "afni_proc.py", MINOR, TYPE_ENHANCE,
   "allow regress_polort -1; added help for -regress_RSFC",
   NULL
 } ,

 { 19,  Sep, 2013, RCR, "afni-general", MINOR, TYPE_MODIFY,
   "allow AFNI_COMPRESSOR to init decompression tool between gzip/pigz",
   NULL
 } ,

 { 19,  Sep, 2013, RCR, "afni-general", MINOR, TYPE_NEW_OPT,
   "show label->sub-brick index conversion via AFNI_SHOW_LABEL_TO_INDEX",
   NULL
 } ,

 { 19,  Sep, 2013, RCR, "afni", MINOR, TYPE_NEW_OPT,
   "added options -get_processed_env[_afni] and -global_opts",
   NULL
 } ,

 { 17,  Sep, 2013, RCR, "mpeg_encode", MICRO, TYPE_MODIFY,
   "on fatal error, print message; added stdlib.h for free()/exit() protos",
   "Thanks to TheChymera (Message Board) for mentioning compile warnings."
 } ,

 { 13,  Sep, 2013, RCR, "3dNLfim", MICRO, TYPE_BUG_FIX,
   "report an error instead of crashing if no -input is given",
   "This allows for getting individual signal help without the crash.\n"
 } ,

 { 13,  Sep, 2013, RCR, "model_conv_cosine4", MICRO, TYPE_ENHANCE,
   "updated help with a usage example",
   NULL
 } ,

 { 12,  Sep, 2013, RCR, "afni-general", MICRO, TYPE_GENERAL,
   "added SYSTEM_NAME to Makefile.linux_ubuntu_12_64",
   NULL
 } ,

 { 12,  Sep, 2013, RCR, "afni-general", MINOR, TYPE_GENERAL,
   "added P Taylor's Makefile and install notes",
   "Makefile.linux_ubuntu_12_64, OS_notes.linux_ubuntu_12_64"
 } ,

 { 12,  Sep, 2013, RCR, "afni-general", MINOR, TYPE_GENERAL,
   "added afni_src/other_builds directory",
   "This is for non-AFNI-build Makefiles and OS install notes.\n"
   "It has been initialized with:\n"
   "   Makefile.linux_fedora_19_64\n"
   "   OS_notes.linux_fedora_19_64.txt"
 } ,

 { 11,  Sep, 2013, RCR, "model_conv_cosine4", MAJOR, TYPE_NEW_PROG,
   "A four half-cosine convolvable model.",
   "Based on: Fully Bayesian Spatio-Temporal Modeling of FMRI Data\n"
   "          IEEE Transactions on Medical Imaging,\n"
   "          Volume 23, Issue 2, February 2004, Pages 213-231\n"
   "          Woolrich, M.W., Jenkinson, M., Brady, J.M., Smith, S.M.\n"
   "Requested by C Connolly and Felix."
 } ,

 {  3,  Sep, 2013, RCR, "Dimon", MINOR, TYPE_BUG_FIX,
   "Dimon -rt: if im_is_volume and single volume, get dz from image",
   "Thanks to A Nilsen for reporting the problem.\n"
 } ,

 { 26,  Aug, 2013, RCR, "afni_system_check.py", MINOR, TYPE_NEW_OPT,
   "added -check_all, -find_prog, -casematch, -exact",
   "These changes are to add PATH searching for programs.\n"
 } ,

 { 20,  Aug, 2013, RCR, "afni_proc.py", MINOR, TYPE_NEW_OPT,
   "added -regress_RSFS, to run 3dRSFC",
   "Would run 3dRSFC per run on errts, to bandpass and compute parameters."
 } ,

 { 20,  Aug, 2013, RCR, "afni_proc.py", MICRO, TYPE_MODIFY,
   "make 3dAutomask the default EPI strip method",
   "Suggested by D Glen.  I should have done so in the first place."
 } ,

 { 20,  Aug, 2013, RCR, "afni_system_check.py", MICRO, TYPE_ENHANCE,
   "update do search_path_dirs/show_found_in_path",
   NULL
 } ,

 { 14,  Aug, 2013, RCR, "afni_system_check.py", MINOR, TYPE_ENHANCE,
   "removed '_' from PYTHON_PATH; note any /sw/bin/python* files",
   NULL
 } ,

 { 14,  Aug, 2013, RCR, "afni_proc.py", MINOR, TYPE_NEW_OPT,
   "added non-linear standard space registration via -tlrc_NL_warp",
   NULL
 } ,

 {  2,  Aug, 2013, RCR, "afni_system_check.py", MINOR, TYPE_ENHANCE,
   "check for multiple R and python programs in PATH",
   NULL
 } ,

 {  2,  Aug, 2013, RCR, "3dANOVA", MINOR, TYPE_BUG_FIX,
   "if AFNI_COMPRESSOR and input nii.gz, 'remove()' would not remove BRIK.gz",
   "Thanks to P Molfese for noting the problem."
 } ,

 {  1,  Aug, 2013, RCR, "3dmask_tool", MINOR, TYPE_BUG_FIX,
   "fixed apparent pointer step issue, which happens on only some systems",
   "Apparent problem with MMAP (memory mapping of files).\n"
   "Thanks to W Gaggl for pointing out the problem."
 } ,

 {  1,  Aug, 2013, RCR, "suma-general", MINOR, TYPE_BUG_FIX,
   "in suma_gifti.c, convert GIFTI's LPI to and from AFNI's RAI",
   "Done with Ziad.  Thanks to N Oosterhof for bringing this up."
 } ,

 { 31,  Jul, 2013, RCR, "3dmask_tool", MINOR, TYPE_BUG_FIX,
   "fixed failure to apply a negative dilation in non-convert case",
   "Thanks to W Gaggl for noting the problematic scenario."
 } ,

 { 22,  Jul, 2013, RCR, "nifti_tool", MICRO, TYPE_GENERAL,
   "re-applied 2012 change of originator to shorts (lost with ITK update)",
   NULL
 } ,

 { 19,  Jul, 2013, RCR, "afni-general", MINOR, TYPE_ENHANCE,
   "applied ITK compatibility updates from 11/2010 by H Johnson",
   NULL
 } ,

 { 19,  Jul, 2013, RCR, "3dDeconvolve", MICRO, TYPE_ENHANCE,
   "no options implies -h",
   NULL
 } ,

 { 18,  Jul, 2013, RCR, "@move.to.series.dirs", MINOR, TYPE_ENHANCE,
   "added -dprefix option, for output directory prefix",
   NULL
 } ,

 { 16,  Jul, 2013, RCR, "afni_system_check.py", MINOR, TYPE_ENHANCE,
   "added checks for early python versions; added a little help",
   NULL
 } ,

 { 12,  Jul, 2013, RCR, "suma", MICRO, TYPE_MODIFY,
   "return a good status (0) on -help",
   NULL
 } ,

 { 11,  Jul, 2013, RCR, "afni_system_check.py", MINOR, TYPE_NEW_PROG,
   "perform many checks to validate a system for AFNI use",
   NULL
 } ,

 {  9,  Jul, 2013, RCR, "Dimon", MINOR, TYPE_ENHANCE,
   "if unsigned shorts are detected, add -ushort2float to to3d command",
   NULL
 } ,

 {  9,  Jul, 2013, RCR, "to3d", MINOR, TYPE_NEW_OPT,
   "added -ushort2float, for converting unsinged shorts to floats",
   "Requested by D Handwerker."
 } ,

 {  9,  Jul, 2013, RCR, "file_tool", MINOR, TYPE_ENHANCE,
   "added more info for locating bad chars with -test",
   NULL
 } ,

 {  7,  Jul, 2013, RCR, "@Install_FATCAT_DEMO", MINOR, TYPE_NEW_PROG,
   "replaces @Install_PTaylor_TractDemo",
   NULL
 } ,

 {  6,  Jul, 2013, RCR, "afni-general", MICRO, TYPE_BUG_FIX,
   "use NIFTI_INTENT_NONE for case of intent_code = FUNC_BUCK_TYPE",
   "3dbucket's FUNC_BUCK_TYPE went to intent_code for 1 vol dset"
 } ,

 {  1,  Jul, 2013, RCR, "afni-general", MICRO, TYPE_NEW_OPT,
   "added AFNI_INCLUDE_HISTORY: set to No to omit history from output",
   NULL
 } ,

 { 28,  Jun, 2013, RCR, "afni_util.py", MINOR, TYPE_NEW_OPT,
   "added get/show_process_stack(), get/show_login_shell()",
   "Can use these from command line, e.g. :\n"
   "   afni_util.py -eval 'show_login_shell()'\n"
   "   afni_util.py -eval 'show_login_shell(verb=1)'\n"
   "   afni_util.py -eval 'show_process_stack()'"
 } ,

 { 27,  Jun, 2013, RCR, "afni_proc.py", MINOR, TYPE_NEW_OPT,
   "added -regress_mot_as_ort",
   "Applies motion regressors via -ortvec, a potential future change."
 } ,

 { 25,  Jun, 2013, RCR, "afni_proc.py", MINOR, TYPE_NEW_OPT,
   "added -volreg_motsim and -volreg_opts_ms",
   NULL
 } ,

 { 14,  Jun, 2013, RCR, "Makefile.NIH.openSUSE.11.4_64", MICRO, TYPE_ENHANCE,
   "added -fPIC to CCMIN (-fPIC is all over now, basically for R_io.so)",
   NULL
 } ,

 { 10,  Jun, 2013, RCR, "1d_tool.py", MINOR, TYPE_ENHANCE,
   "added -select_groups, -show_cormat, -volreg2allineate",
   NULL
 } ,

 { 10,  Jun, 2013, RCR, "@simulate_motion", MINOR, TYPE_ENHANCE,
   "added warp_methods, etc.",
   NULL
 } ,

 { 31, May, 2013, RCR, "@simulate_motion", MAJOR, TYPE_NEW_PROG,
   "program to create time series simulated by motion parameters",
   NULL
 } ,

 { 17, May, 2013, RCR, "@update.afni.binaries", MICRO, TYPE_ENHANCE,
   "added -f to curl, so that failures propagate to $status",
   NULL
 } ,

 { 14, May, 2013, RCR, "1d_tool.py", MINOR, TYPE_NEW_OPT,
   "added options -show_argmin/max",
   NULL
 } ,

 { 13, May, 2013, RCR, "@RenamePanga", MINOR, TYPE_BUG_FIX,
   "added -column to count commands writing listfile",
   "There is a 4096 byte limit in addto_args(), which could be made dynamic."
 } ,

 { 10, May, 2013, RCR, "afni-general", MINOR, TYPE_BUG_FIX,
   "named glob functions as afni_*; R was using sys funcs, rather than local",
   NULL
 } ,

 {  9, May, 2013, RCR, "afni_proc.py", MINOR, TYPE_NEW_OPT,
   "added options -write_3dD_script and -write_3dD_prefix",
   NULL
 } ,

 {  8, May, 2013, RCR, "1d_tool.py", MINOR, TYPE_NEW_OPT,
   "added options -rank, -rank_style, -reverse_rank",
   NULL
 } ,

 {  6, May, 2013, RCR, "afni_proc.py", MINOR, TYPE_ENHANCE,
   "added -regress_anaticor example; opt implies -mask_segment_anat/_erode",
   NULL
 } ,

 {  6, May, 2013, RCR, "3dinfo", MINOR, TYPE_NEW_OPT,
   "added option -slice_timing",
   NULL
 } ,

 {  6, May, 2013, RCR, "1d_tool.py", MICRO, TYPE_NEW_OPT,
   "added option -transpose_write",
   NULL
 } ,

 {  3, May, 2013, RCR, "afni_proc.py", MINOR, TYPE_NEW_OPT,
   "added options -regress_anaticor and -mask_segment_erode",
   "Use the -regress_anaticor option to regress the WMeLocal time series.\n"
   "This is the ANATICOR method of HJ Jo."
 } ,

 {  1, May, 2013, RCR, "1d_tool.py", MICRO, TYPE_ENHANCE,
   "added -help example for -show_trs_uncensored",
   NULL
 } ,

 { 29, Apr, 2013, RCR, "gen_ss_review_scripts.py", MICRO, TYPE_ENHANCE,
   "set AFNI_NO_OBLIQUE_WARNING in scripts",
   NULL
 } ,

 { 26, Apr, 2013, RCR, "1d_tool.py", MINOR, TYPE_NEW_OPT,
   "added -show_trs_censored/_uncensored (mostly for X-matrix datasets)",
   NULL
 } ,

 { 24, Apr, 2013, RCR, "@move.to.series.dirs", MINOR, TYPE_NEW_PROG,
   "partition a list of DICOM files by series number",
   "Done for I Shapira."
 } ,

 { 24, Apr, 2013, RCR, "3dinfo", MINOR, TYPE_BUG_FIX,
   "allow -space for nifti; actually exit if -view and result exists",
   "Thanks to I Schwabacher for noting the problem and fix."
 } ,

 { 24, Apr, 2013, RCR, "@2dwarper.Allin", MINOR, TYPE_BUG_FIX,
   "did not set 'ver' before goto START",
   "Thanks to I Schwabacher for noting the problem and fix."
 } ,

 { 24, Apr, 2013, RCR, "1d_tool.py", MICRO, TYPE_NEW_OPT,
   "added -censor_next_TR",
   "Sticking with backward diff for deriv, as it makes sense for censoring."
 } ,

 { 23, Apr, 2013, RCR, "afni_proc.py", MINOR, TYPE_ENHANCE,
   "added eroded ROIs for -regress_ROI: WMe, GMe, CSFe",
   NULL
 } ,

 { 22, Apr, 2013, RCR, "auto_warp.py", MINOR, TYPE_GENERAL,
   "modified afni_base.afni_name.new() with 2 cases of parse_pref=1",
   "This is currently the only application of that parameter."
 } ,

 { 17, Apr, 2013, RCR, "3dAFNItoNIFTI", MINOR, TYPE_BUG_FIX,
   "fixed old use of use of strcat() after strdup()",
   "Thanks to B Benson and J Stoddard for noting the problem."
 } ,

 { 16, Apr, 2013, RCR, "3dmaskave", MINOR, TYPE_NEW_OPT,
   "added -sumsq (sum squares) and -enorm (Euclidean norm) options",
   NULL
 } ,

 { 16, Apr, 2013, RCR, "3dmaxima", MINOR, TYPE_BUG_FIX,
   "modernize dataset coordinate reporting, using proper signs",
   "Thanks to G Pagnoni for reporting the issue."
 } ,

 { 15, Apr, 2013, RCR, "afni_proc.py", MICRO, TYPE_ENHANCE,
   "added RESTING STATE NOTE to help",
   NULL
 } ,

 { 15, Apr, 2013, RCR, "3dSurf2Vol", MICRO, TYPE_BUG_FIX,
   "fixed crash when a surface was not found (struct init)",
   "Thanks to H Yang for noting the problem."
 } ,

 {  9, Apr, 2013, RCR, "afni_proc.py", MINOR, TYPE_BUG_FIX,
   "fixed computed fitts for REML case (was from 3dDeconvolve)",
   "Thanks to G Pagnoni for noting the problem."
 } ,

 {  5, Apr, 2013, RCR, "uber_subject.py", MINOR, TYPE_ENHANCE,
   "added Help web link to class handouts",
   NULL
 } ,

 {  5, Apr, 2013, RCR, "afni_proc.py", MINOR, TYPE_MODIFY,
   "revert -save_orig_skullstrip to -save_skullstrip",
   "This should have no effect on results, except for rename of anat_strip\n"
   "to anat_ns.  It also gets around a temporary name change from AEA.py."
 } ,

 { 27, Mar, 2013, RCR, "1d_tool.py", MINOR, TYPE_NEW_OPT,
   "added -show_group_labels, -label_prefix_keep/_drop",
   "Option -label_prefix_drop can be used to remove bandpass regs for 3dRSFC."
 } ,

 {  8, Mar, 2013, RCR, "3dTcat", MINOR, TYPE_NEW_OPT,
   "added -TR and -tpattern options",
   NULL
 } ,

 {  7, Mar, 2013, RCR, "file_tool", MINOR, TYPE_ENHANCE,
   "handle -prefix and -overwrite for -show_bad_backslash",
   "The combination can be used to 'fix' bad files."
 } ,

 { 27, Feb, 2013, RCR, "python-general", MICRO, TYPE_NEW_OPT,
   "added Ziad's apsearch global options: -all_opts, -h_find, -h_view",
   NULL
 } ,

 { 21, Feb, 2013, RCR, "afni_proc.py", MICRO, TYPE_MODIFY,
   "small help update to include tshift block in example 5c",
   "Thanks to J Gonzalez bringing it up."
 } ,

 { 14, Feb, 2013, RCR, "afni_proc.py", MICRO, TYPE_BUG_FIX,
   "handle surface data in -move_preproc_files",
   "Thanks to P Molfese for reporting the error."
 } ,

 { 13, Feb, 2013, RCR, "uber_subject.py", MICRO, TYPE_ENHANCE,
   "inform user of subj_dir when writing AP command",
   NULL
 } ,

 { 13, Feb, 2013, RCR, "unix_tutorial", MAJOR, TYPE_NEW_PROG,
   "added tutorial to CVS tree, with processed files under AFNI_data6",
   NULL
 } ,

 { 12, Feb, 2013, RCR, "afni_util.py", MICRO, TYPE_BUG_FIX,
   "updated duplicate dataset error message to match older code updates",
   "Thanks to HJ Jo for reporting the error."
 } ,

 { 12, Feb, 2013, RCR, "@update.afni.binaries", MICRO, TYPE_BUG_FIX,
   "if 'afni -ver' fails from libraries and $status not set, check $package",
   NULL
 } ,

 { 11, Feb, 2013, RCR, "file_tool", MICRO, TYPE_ENHANCE,
   "help updates",
   NULL
 } ,

 {  5, Feb, 2013, RCR, "afni_proc.py", MICRO, TYPE_MODIFY,
   "updates to the help introduction",
   NULL
 } ,

 {  5, Feb, 2013, RCR, "python-general", MICRO, TYPE_BUG_FIX,
   "fixed (unused) cols_by_label_list functions",
   "Fix by I Schwabacher, who is actually using the function."
 } ,

 { 31, Jan, 2013, RCR, "uber_proc.py", MICRO, TYPE_BUG_FIX,
   "fixed blist error that had not been converted to bdict",
   "Thanks to Piero C. for reporting the error."
 } ,

 { 30, Jan, 2013, RCR, "python-general", MINOR, TYPE_ENHANCE,
   "added less biased correlations and various gcor utility functions",
   NULL
 } ,

 { 24, Jan, 2013, RCR, "Dimon", MINOR, TYPE_ENHANCE,
   "be able to process a run of AFNI volumes (-file_type AFNI)",
   "added for Der-Yow Chen and Cecil Yen"
 } ,

 { 24, Jan, 2013, RCR, "3dinfo", MICRO, TYPE_MODIFY,
   "get -orient output via new THD_fill_orient_str_3",
   NULL
 } ,

 { 22, Jan, 2013, RCR, "Dimon", MINOR, TYPE_NEW_OPT,
   "added -file_type, in prep for reading AFNI/NIfTI images",
   NULL
 } ,

 { 18, Jan, 2013, RCR, "@compute_gcor", MINOR, TYPE_NEW_PROG,
   "compute GCOR = global correlation of a dataset",
   NULL
 } ,

 { 18, Jan, 2013, RCR, "3dDeconvolve", MICRO, TYPE_BUG_FIX,
   "when jobs=1, only warn for -virtvec if the option was used",
   "The result was just a warning which did not affect processing.\n"
   "Thanks to J Britton and E Ronkin for reporting the warning."
 } ,

 { 16, Jan, 2013, RCR, "1d_tool.py", MINOR, TYPE_NEW_OPT,
   "added option -show_gcor (and _all and _doc)",
   "compute GCOR (average correlation) on 1D files"
 } ,

 { 16, Jan, 2013, RCR, "realtime_receiver.py", MINOR, TYPE_NEW_OPT,
   "added option -dc_params",
   "To go with new scripts AFNI_data6/realtime.demos/demo.2.fback.*."
 } ,

 { 9, Jan, 2013, RCR, "afni_proc.py", MINOR, TYPE_NEW_OPT,
   "added option -regress_compute_gcor",
   "If errts and EPI mask exist, GCOR is computed by default."
 } ,

 { 7, Jan, 2013, RCR, "3dTstat", MINOR, TYPE_NEW_OPT,
   "added option -l2norm, to compute L2 norm",
   NULL
 } ,

 { 2, Jan, 2013, RCR, "3dCM", MICRO, TYPE_BUG_FIX,
   "in THD_cmass(), if mask is NOT set, clear data value",
   "Found with dglen.  This is an old bug, ick."
 } ,

 { 31, Dec, 2012, RCR, "afni-general", MICRO, TYPE_BUG_FIX,
   "is_in_labels(): search for longest match",
   "To fix failure in the case of both label and labelSUFFIX existing."
 } ,

 { 28, Dec, 2012, RCR, "suma-general", MICRO, TYPE_BUG_FIX,
   "mri_polyfit() now takes exar paramter, pass NULL",
   NULL
 } ,

 { 21, Dec, 2012, RCR, "@update.afni.binaries", MINOR, TYPE_BUG_FIX,
   "change check for recur download by looking for known string in script",
   "Thanks to S Lowell for reporting the error."
 } ,

 { 20, Dec, 2012, RCR, "uber_subject.py", MINOR, TYPE_BUG_FIX,
   "remove -volreg_tlrc_warp in case of no tlrc block",
   "Thanks to P Taylor for reporting the error."
 } ,

 { 19, Dec, 2012, RCR, "afni_restproc.py", MINOR, TYPE_GENERAL,
   "Update from Rayus for handling .nii files.",
   NULL
 } ,

 { 18, Dec, 2012, RCR, "afni-general", MINOR, TYPE_BUG_FIX,
   "have THD_subbrick_minmax fall back to THD_slow_minmax_dset if no STAT",
   "This is a fix for 3dSkullStrip on NIfTI dsets.\n"
   "Thanks to kelvin for reporting the error."
 } ,

 { 5, Dec, 2012, RCR, "serial_helper", MICRO, TYPE_GENERAL,
   "added useless string specifier in snprintf to block compier warnings",
   "Requested by Y Halchenko."
 } ,

 { 29, Nov, 2012, RCR, "afni-general", MINOR, TYPE_MODIFY,
   "add -f to 'tcsh -c' for getting output from commands",
   "Thanks to P Molfese for the suggestion to avoid .cshrc text output."
 } ,

 { 26, Nov, 2012, RCR, "align_epi_anat.py", MINOR, TYPE_NEW_OPT,
   "added -save_script option",
   "added script history in afni_com class"
 } ,

 { 15, Nov, 2012, RCR, "3dTqual", MINOR, TYPE_NEW_OPT,
   "added -mask option",
   "Requested by evangelou."
 } ,

 { 14, Nov, 2012, RCR, "make_random_timing.py", MINOR, TYPE_BUG_FIX,
   "fixed check for random space in -max_consec case",
   "Thanks to Kristina for reporting the error."
 } ,

 { 13, Nov, 2012, RCR, "afni-general", MINOR, TYPE_BUG_FIX,
   "fixed fopen_maybe to check for .1D suffix on file streams",
   "Suffix might get added by EDIT_dset_items.\n"
   "Thanks to I Schwabacher for reporting the error."
 } ,

 { 23, OCT, 2012, RCR, "to3d", MINOR, TYPE_BUG_FIX,
   "forgot to leave show_size_n_offset set",
   "Thanks to J Jarcho for reporting the to3d failure."
 } ,

 { 19, OCT, 2012, RCR, "file_tool", MINOR, TYPE_ENHANCE,
   "added test for BOM bytes (byte order mark)",
   NULL
 } ,

 { 18, OCT, 2012, RCR, "file_tool", MINOR, TYPE_ENHANCE,
   "added convenience option -test",
   NULL
 } ,

 { 18, OCT, 2012, RCR, "uber_ttest.py", MINOR, TYPE_BUG_FIX,
   "small updates to correspond with library changes",
   NULL
 } ,

 { 17, OCT, 2012, RCR, "afni_proc.py", MICRO, TYPE_MODIFY,
   "removed unneeded -set_tr from 1d_tool.py -censor_motion",
   NULL
 } ,

 { 17, OCT, 2012, RCR, "dicom_hdr", MINOR, TYPE_NEW_OPT,
   "added -no_length option, which helps when running diffs on output",
   NULL
 } ,

 { 16, OCT, 2012, RCR, "uber_subject.py", MINOR, TYPE_NEW_OPT,
   "added analysis type and processing block list",
   NULL
 } ,

 { 12, OCT, 2012, RCR, "afni_proc.py", MICRO, TYPE_ENHANCE,
   "included tshift block in example #9 - resting state analysis",
   "Thanks to D Drake for reminding me to add it."
 } ,

 { 12, OCT, 2012, RCR, "afni-general", MINOR, TYPE_ENHANCE,
   "added byte-swapping for complex numbers in thd_niml.c",
   NULL
 } ,

 { 12, OCT, 2012, RCR, "@RetinoProc", MICRO, TYPE_BUG_FIX,
   "set AEA_opt in quotes, as it might be a list",
   NULL
 } ,

 {  5, OCT, 2012, RCR, "1d_tool.py", MINOR, TYPE_NEW_OPT,
   "added option -quick_censor_count",
   NULL
 } ,

 {  5, OCT, 2012, RCR, "dicom_hinfo", MINOR, TYPE_NEW_OPT,
   "added option -no_name",
   NULL
 } ,

 {  3, OCT, 2012, RCR, "afni-general", MINOR, TYPE_ENHANCE,
   "dashed parameters are now illegal for many options in many python programs",
   "Affects programs:\n"
   "   1d_tool.py, afni_proc.py, gen_group_command.py, make_random_timing.py,\n"
   "   make_stim_times.py, option_list.py, timing_tool.py"
 } ,

 {  2, OCT, 2012, RCR, "uber_subject.py", MINOR, TYPE_ENHANCE,
   "added stim_type column to stim table",
   "This corresponds to the afni_proc.py option -regress_stim_types."
 } ,

 {  2, OCT, 2012, RCR, "model_conv_diffgamma", MICRO, TYPE_GENERAL,
   "small help update",
   NULL
 } ,

 {  1, OCT, 2012, RCR, "afni_proc.py", MINOR, TYPE_ENHANCE,
   "added 'file' to list of -stim_types parameters",
   "The 'file' type would imply -stim_file in 3dDeconvolve, not timing."
 } ,

 { 26, SEP, 2012, RCR, "@update.afni.binaries", MINOR, TYPE_NEW_OPT,
   "added -apsearch; verify download for recursive step",
   NULL
 } ,

 { 26, SEP, 2012, RCR, "nifti_tool", MINOR, TYPE_BUG_FIX,
   "changed ana originator field from char to short",
   NULL
 } ,

 { 25, SEP, 2012, RCR, "afni_proc.py", MINOR, TYPE_BUG_FIX,
   "use errts_REML to compute blur if 3dD_stop; apply compute_fitts if no reml",
   "Thanks to P Molfese for reporting the problem."
 } ,

 { 21, SEP, 2012, RCR, "3dNLfim", MICRO, TYPE_GENERAL,
   "added ConvDiffGam to help",
   NULL
 } ,

 { 20, SEP, 2012, RCR, "3dClustSim", MICRO, TYPE_GENERAL,
   "added a note to the help about computing blur estimates",
   "Requested by J Weisberg."
 } ,

 { 20, SEP, 2012, RCR, "afni-general", MINOR, TYPE_ENHANCE,
   "added some projection function to python libraries",
   NULL
 } ,

 { 13, SEP, 2012, RCR, "@update.afni.binaries", MINOR, TYPE_ENHANCE,
   "download and run the current version on the web site",
   "Good idea, Bob."
 } ,

 { 13, SEP, 2012, RCR, "afni_util", MINOR, TYPE_ENHANCE,
   "can call list functions via -listfunc (to avoid input formatting)",
   "Also, use -join after the LISTFUNC to remove list format on output, e.g.\n"
   "\ncd AFNI_data6\n"
   "afni_util.py -listfunc list_minus_glob_form -join group_results/OLSQ*.HEAD"
 } ,

 { 6, SEP, 2012, RCR, "afni-general", MINOR, TYPE_ENHANCE,
   "if varying facs/types on NIfTI write, write floats instead of failing",
   NULL
 } ,

 { 6, SEP, 2012, RCR, "gen_ss_review_scripts.py", MICRO, TYPE_MODIFY,
   "print missing xmat error w/out debug, as it is fatal",
   NULL
 } ,

 { 6, SEP, 2012, RCR, "afni-general", MINOR, TYPE_NEW_OPT,
   "apply global opt -pad_to_node when going through AFNI format in thd_niml.c",
   NULL
 } ,

 { 4, SEP, 2012, RCR, "afni_proc.py", MINOR, TYPE_NEW_OPT,
   "added option -regress_ROI",
   "This allows for tissue-based regression, with ROI averages from any of:\n"
   "     brain (from full_mask), GM, WM and CSF (from Classes_resam)\n"
   "The 'mask' block is required for all ROIs, and option -mask_segment_anat\n"
   "is required for the latter 3."
 } ,

 { 4, SEP, 2012, RCR, "gen_group_command.py", MICRO, TYPE_BUG_FIX,
   "fixed error message in case of different group sizes",
   "Error pointed out by Priyank."
 } ,

 { 31, AUG, 2012, RCR, "3dTstat", MINOR, TYPE_NEW_OPT,
   "added option -signed_absmax",
   "Requested by P Hamilton."
 } ,

 { 30, AUG, 2012, RCR, "1d_tool.py", MICRO, TYPE_MODIFY,
   "display -show_mmms output to 4 places",
   NULL
 } ,

 { 24, AUG, 2012, RCR, "column_cat", MAJOR, TYPE_NEW_PROG,
   "like 'cat', except horizontally (see recent Unix command, 'paste')",
   NULL
 } ,

 { 23, AUG, 2012, RCR, "gen_ss_review_scripts.py", MINOR, TYPE_NEW_OPT,
   "can pass -censor_dset",
   NULL
 } ,

 { 21, AUG, 2012, RCR, "slow_surf_clustsim.py", MICRO, TYPE_NEW_OPT,
   "added 'sigma' uvar, for passing to SurfSmooth",
   NULL
 } ,

 { 17, AUG, 2012, RCR, "3dGroupInCorr", MICRO, TYPE_BUG_FIX,
   "pass 'batch mode' var to SUMA_init_GISET_setup to preserve dset",
   NULL
 } ,

 { 16, AUG, 2012, RCR, "gen_group_command.py", MICRO, TYPE_MODIFY,
   "show datasets names when a 'labels not unique' error occurs",
   NULL
 } ,

 { 14, AUG, 2012, RCR, "afni_proc.py", MINOR, TYPE_MODIFY,
   "match default class order for 3dSeg; copy labeltable into resampled dset",
   NULL
 } ,

 { 10, AUG, 2012, RCR, "afni_restproc.py", MINOR, TYPE_GENERAL,
   "Updates from Rayus.",
   "Fixed bugs with -outcensor and -snr.\n"
   "Added -bpassregs and -keepuncensored.\n"
   "Use variable detrending for -tsnr."
 } ,

 {  9, AUG, 2012, RCR, "afni_general", MICRO, TYPE_BUG_FIX,
   "definition after ENTRY in mri_genalign_util.c",
   NULL
 } ,

 {  8, AUG, 2012, RCR, "Dimon", MINOR, TYPE_NEW_OPT,
   "added -use_slice_loc; fixed app of use_last_elem in mri_read_dicom",
   "g_info.use_last_elem has usurped the lone global"
 } ,

 {  8, AUG, 2012, RCR, "afni_proc.py", MICRO, TYPE_BUG_FIX,
   "do not update tlrc anat with strip if passed in",
   NULL
 } ,

 {  8, AUG, 2012, RCR, "slow_surf_clustsim.py", MICRO, TYPE_BUG_FIX,
   "currently need to pass -sv even for -on_surface; get rid of this later",
   NULL
 } ,

 { 31, JUL, 2012, RCR, "afni_proc.py", MINOR, TYPE_MODIFY,
   "have -mask_segment_anat default to no (libgsl is not quite so common)",
   NULL
 } ,

 { 31, JUL, 2012, RCR, "afni-general", MINOR, TYPE_ENHANCE,
   "speed up reading NIfTI files with long histories (THD_dblkatr_from_niml)",
   "Thanks to J Gonzalez for reporting the problem."
 } ,

 { 31, JUL, 2012, RCR, "3dresample", MINOR, TYPE_BUG_FIX,
   "update IJK_TO_DICOM and _REAL at end of resample library function",
   "Thanks to I Schwabacher for reporting the IJK_TO_DICOM discrepancy."
 } ,

 { 30, JUL, 2012, RCR, "afni_proc.py", MINOR, TYPE_ENHANCE,
   "if surface analysis, create run_suma script",
   NULL
 } ,

 { 30, JUL, 2012, RCR, "1d_tool.py", MINOR, TYPE_NEW_OPT,
   "added -show_mmms",
   "Display min, mean, max, stdev of each column."
 } ,

 { 26, JUL, 2012, RCR, "afni_proc.py", MINOR, TYPE_NEW_OPT,
   "added -mask_segment_anat and -mask_rm_segsy",
   "If anat is stripped, create segmented anat unless user says not to."
 } ,

 { 26, JUL, 2012, RCR, "3dttest++", MINOR, TYPE_BUG_FIX,
   "K text columns (after label) would result in K lost float columns",
   "Thanks to Phoebe of Harvard for reporting the problem."
 } ,

 { 26, JUL, 2012, RCR, "realtime_receiver.py", MINOR, TYPE_NEW_OPT,
   "added -show_comm_times option to show communication times",
   "Added for J Evans (and to get it off an ancient todo list)."
 } ,

 { 23, JUL, 2012, RCR, "afni-general", MICRO, TYPE_ENHANCE,
   "allow programs to read auto-tcat datasets using filelist:DSETS.txt",
   "If DSETS.txt contains a list of datasets, they will be read in using\n"
   "THD_open_tcat(), as if they were listed separated by spaces.\n\n"
   "Added for C Connolly."
 } ,

 { 20, JUL, 2012, RCR, "apsearch", MICRO, TYPE_MODIFY,
   "exclude README.* from program list",
   "Executable README files can be troublesome..."
 } ,

 { 17, JUL, 2012, RCR, "gen_ss_review_scripts.py", MINOR, TYPE_MODIFY,
   "added checks for volreg and uncensored X-mat; get view from volreg",
   NULL
 } ,

 { 17, JUL, 2012, RCR, "slow_surf_clustsim.py", MICRO, TYPE_MODIFY,
   "removed -Niter opt from SurfSmooth (let it decide)",
   NULL
 } ,

 { 11, JUL, 2012, RCR, "afni_proc.py", MINOR, TYPE_ENHANCE,
   "fill gaps and holes in anatomical masks",
   "(now requires AFNI from 7 May, 2012)"
 } ,

 { 10, JUL, 2012, RCR, "afni_proc.py", MICRO, TYPE_ENHANCE,
   "let the user know whether 3dClustSim will be run",
   NULL
 } ,

 { 9, JUL, 2012, RCR, "@auto_tlrc", MICRO, TYPE_MODIFY,
   "escape (unalias) every 'rm' command",
   NULL
 } ,

 { 9, JUL, 2012, RCR, "align_epi_anat.py", MICRO, TYPE_MODIFY,
   "escape (unalias) every 'rm' command",
   NULL
 } ,

 { 29, JUN, 2012, RCR, "Makefile.INCLUDE", MICRO, TYPE_MODIFY,
   "moved ptaylor_install dependency from 'vastness' to 'install'",
   NULL
 } ,

 { 29, JUN, 2012, RCR, "prompt_user", MICRO, TYPE_NEW_OPT,
   "if MESSAGE is '-', read from stdin",
   NULL
 } ,

 { 29, JUN, 2012, RCR, "@Install_RSFMRI_Motion_Group_Demo", MINOR, TYPE_NEW_PROG,
   "program is for installing demo of RSFMR on big and small motion groups",
   NULL
 } ,

 { 28, JUN, 2012, RCR, "afni_proc.py", MICRO, TYPE_BUG_FIX,
   "fixed help error regarding IM",
   "Thanks to I Blair for reporting it."
 } ,

 { 27, JUN, 2012, RCR, "3dTstat", MICRO, TYPE_NEW_OPT,
   "added -nzmedian, requested on message board",
   NULL
 } ,

 { 25, JUN, 2012, RCR, "gen_group_command.py", MICRO, TYPE_ENHANCE,
   "added help for -factors and 3dANOVA3 -type 4 examples",
   NULL
 } ,

 { 25, JUN, 2012, RCR, "gen_ss_review_scripts.py", MICRO, TYPE_BUG_FIX,
   "fixed uninitialized cpad1,2 in the case of no censoring",
   NULL
 } ,

 { 22, JUN, 2012, RCR, "gen_group_command.py", MINOR, TYPE_NEW_OPT,
   "added commands 3dANOVA2 and 3dANOVA3; added option -factors",
   "Need to add help for -factors (i.e. for 3dANOVA3 -type 4)."
 } ,

 { 20, JUN, 2012, RCR, "plug_realtime", MICRO, TYPE_BUG_FIX,
   "comment out plot_ts_setthik() type calls for now",
   "When registering, finalize_dset() will result in white image window.\n"
   "Thanks to V Roopchansingh for reporting the problem."
 } ,

 { 15, JUN, 2012, RCR, "GIFTI", MINOR, TYPE_MODIFY,
   "make num_dim violation a warning, because of mris_convert",
   NULL
 } ,

 { 15, JUN, 2012, RCR, "afni_proc.py", MINOR, TYPE_NEW_OPT,
   "added -regress_censor_extern",
   NULL
 } ,

 { 14, JUN, 2012, RCR, "gen_ss_review_scripts.py", MICRO, TYPE_BUG_FIX,
   "use afni -com instead of plugout_drive (for case of multiple users)",
   "Thanks to V Razdan and N Adleman for reporting the issue."
 } ,

 { 6, JUN, 2012, RCR, "afni_proc.py", MICRO, TYPE_BUG_FIX,
   "look for input of EPI datasets in standard space and NIfTI format",
   NULL
 } ,

 { 5, JUN, 2012, RCR, "3dmask_tool", MICRO, TYPE_BUG_FIX,
   "need to explicitly set DSET_BRICK_TYPE() on some systems",
   NULL
 } ,

 { 5, JUN, 2012, RCR, "afni_proc.py", MINOR, TYPE_MODIFY,
   "warn users if married types and files do not seem to match",
   NULL
 } ,

 { 3, JUN, 2012, RCR, "afni_proc.py", MICRO, TYPE_MODIFY,
   "for resting state analysis, suggest -regress_censor_motion 0.2",
   "Suggest a more strict limit for resting state than for task analysis."
 } ,

 { 3, JUN, 2012, RCR, "uber_subject.py", MICRO, TYPE_ENHANCE,
   "for variable updates: actually show list if it is short enough",
   NULL
 } ,

 { 25, MAY, 2012, RCR, "uber_subject.py", MINOR, TYPE_ENHANCE,
   "display modified options and subject defaults",
   NULL
 } ,

 { 22, MAY, 2012, RCR, "uber_subject.py", MINOR, TYPE_NEW_OPT,
   "added regress_bandpass and regress_mot_deriv (probably for resting state)",
   NULL
 } ,

 { 21, MAY, 2012, RCR, "afni_proc.py", MINOR, TYPE_NEW_OPT,
   "added the long-desired-but-not-so-needed -regress_stim_types option",
   "This allows users to specify -stim_times/_AM1/_AM2/_IM."
 } ,

 { 19, MAY, 2012, RCR, "afni_proc.py", MICRO, TYPE_ENHANCE,
   "added help examples for resting state analysis",
   NULL
 } ,

 { 19, MAY, 2012, RCR, "afni-general", MICRO, TYPE_ENHANCE,
   "allow for auto-tcat of 1D inputs that are separated by spaces",
   "For E Demir to use in 3dDeconovolve."
 } ,

 { 16, MAY, 2012, RCR, "@GetAfniOrient", MICRO, TYPE_MODIFY,
   "suppress 3dinfo version text",
   NULL
 } ,

 { 16, MAY, 2012, RCR, "@auto_tlrc", MICRO, TYPE_MODIFY,
   "do not ask for user input, even if centers are off by 80+ mm",
   NULL
 } ,

 { 11, MAY, 2012, RCR, "gen_ss_review_scripts.py", MINOR, TYPE_ENHANCE,
   "also output average censored per-TR motion",
   NULL
 } ,

 { 10, MAY, 2012, RCR, "afni_proc.py", MINOR, TYPE_ENHANCE,
   "allow processing of more than 99 runs",
   NULL
 } ,

 { 10, MAY, 2012, RCR, "gen_ss_review_scripts.py", MINOR, TYPE_ENHANCE,
   "allow for a wider range of file names",
   "- handle case of more than 99 runs\n"
   "- look for files of the form *_rall.1D, as well as *.rall.1D"
 } ,

 { 7, MAY, 2012, RCR, "3dmask_tool", MINOR, TYPE_ENHANCE,
   "replaced THD_mask_erode with new THD_mask_erode_sym",
   "This change should make dilate and erosion operations symmetric."
 } ,

 { 7, MAY, 2012, RCR, "1d_tool.py", MINOR, TYPE_NEW_OPT,
   "added weighted_enorm method for -collapse_cols; added -weight_vec",
   NULL
 } ,

 { 4, MAY, 2012, RCR, "afni_restproc.py", MINOR, TYPE_BUG_FIX,
   "submitting updates from Rayus",
   "Updates are in changelog."
 } ,

 { 3, MAY, 2012, RCR, "1d_tool.py", MINOR, TYPE_NEW_OPT,
   "added -backward_diff and -forward_diff",
   "Note, -backward_diff is the same as -derivative."
 } ,

 { 2, MAY, 2012, RCR, "afni-general", MICRO, TYPE_ENHANCE,
   "added AFNI_PATH_SPACES_OK, for input of datasets with spaces in path",
   "Added for V Roopchansingh."
 } ,

 { 1, MAY, 2012, RCR, "gen_ss_review_scripts.py", MINOR, TYPE_ENHANCE,
   "added -prefix option; added censor coloring to 1dplot commands",
   NULL
 } ,

 { 1, MAY, 2012, RCR, "1d_tool.py", MINOR, TYPE_ENHANCE,
   "added -looks_like_AM",
   NULL
 } ,

 { 1, MAY, 2012, RCR, "make_random_timing.py", MINOR, TYPE_ENHANCE,
   "allowed -ordered_stimuli and -max_consec, together",
   "Requested by Liat."
 } ,

 { 30, APR, 2012, RCR, "afni_restproc.py", MAJOR, TYPE_NEW_PROG,
   "this program is by Rayus Kuplicki, please contact him for information",
   NULL
 } ,

 { 27, APR, 2012, RCR, "3dmask_tool", MAJOR, TYPE_NEW_PROG,
   "a program to manipulate mask datasets",
   NULL
 } ,

 { 24, APR, 2012, RCR, "afni-general", MINOR, TYPE_ENHANCE,
   "if surface data with generic prefix, append surf-type suffix",
   "Done to fix ANOVA commands on surface.\n"
   "Thanks to R Ray for bringing this up."
 } ,

 { 17, APR, 2012, RCR, "afni-general", MINOR, TYPE_ENHANCE,
   "added atlas/ROI label use with <> range selectors (MCW_get_angle_range)",
   NULL
 } ,

 { 16, APR, 2012, RCR, "afni_proc.py", MICRO, TYPE_NEW_OPT,
   "added -regress_bandpass, for bandpass filtering via regression",
   NULL
 } ,

 { 13, APR, 2012, RCR, "@radial_correlate.py", MICRO, TYPE_ENHANCE,
   "accept +tlrc datasets",
   NULL
 } ,

 { 12, APR, 2012, RCR, "gen_ss_review_scripts.py", MICRO, TYPE_BUG_FIX,
   "backport to python 2.2",
   NULL
 } ,

 { 12, APR, 2012, RCR, "afni_proc.py", MINOR, TYPE_BUG_FIX,
   "backport to python 2.2",
   "For files that should work on 2.2, avoid sum() and enumerate().\n"
   "Thanks to L Broster for reporting problems on python 2.2."
 } ,

 { 8, APR, 2012, RCR, "make_random_timing.py", MINOR, TYPE_ENHANCE,
   "-ordered_stimuli now takes labels",
   NULL
 } ,

 { 4, APR, 2012, RCR, "afni-general", MINOR, TYPE_MODIFY,
   "if prefix shows STORAGE_UNDEFINED, use BRIK only if not potential surface",
   NULL
 } ,

 { 3, APR, 2012, RCR, "plug_realtime", MICRO, TYPE_MODIFY,
   "always print the name of the mask dataset in use (via GUI or env)",
   NULL
 } ,

 { 30, MAR, 2012, RCR, "plug_realtime", MICRO, TYPE_MODIFY,
   "let user know when AFNI_REALTIME_Mask_Dset is applied",
   NULL
 } ,

 { 30, MAR, 2012, RCR, "@auto_tlrc", MICRO, TYPE_NEW_OPT,
   "added option -inweight\n",
   "Added for S Horovitz and S Tinaz."
 } ,

 { 22, MAR, 2012, RCR, "plug_realtime", MINOR, TYPE_ENHANCE,
   "apply AFNI_REALTIME_SHOW_TIMES in non-RT feedback case",
   NULL
 } ,

 { 22, MAR, 2012, RCR, "Dimon", MICRO, TYPE_ENHANCE,
   "if RT comm fails with afni, show iochan_error_string()",
   "It occasionally fails at TR=0.125 s."
 } ,

 { 21, MAR, 2012, RCR, "afni_proc.py", MICRO, TYPE_ENHANCE,
   "use run_lengths for TR list; removed path from external motion file",
   NULL
 } ,

 { 21, MAR, 2012, RCR, "gen_ss_review_scripts.py", MICRO, TYPE_ENHANCE,
   "look for more motion files; minor changes to output format",
   NULL
 } ,

 { 21, MAR, 2012, RCR, "3dcalc", MICRO, TYPE_ENHANCE,
   "added -help description to -help output",
   "To get apsearch to enable <tab> completion of -help option."
 } ,

 { 15, MAR, 2012, RCR, "plug_realtime", MINOR, TYPE_ENHANCE,
   "added AFNI_REALTIME_Mask_Dset for per-run control over Mask",
   "Also added some missing vars to README.environment.\n"
   "Done for J Evans."
 } ,

 { 14, MAR, 2012, RCR, "Dimon", MINOR, TYPE_NEW_OPT,
   "added -num_chan and -max_quiet_trs; default sleep = 1.1*TR, max of 2",
   "Added for J Evans and V Roopchansingh."
 } ,

 { 14, MAR, 2012, RCR, "afni_proc.py", MICRO, TYPE_BUG_FIX,
   "test for global timing before local, as it looks like bad local",
   "Thanks to P Pallett for reporting the problem."
 } ,

 { 13, MAR, 2012, RCR, "lib_qt_gui.py", MICRO, TYPE_MODIFY,
   "has main, so added trivial -help option",
   NULL
 } ,

 { 12, MAR, 2012, RCR, "@SUMA_AlignToExperiment", MICRO, TYPE_NEW_OPT,
   "added -overwrite_resp, so that processing does not have to stop and wait",
   "Also, used 'find' grab *.nii, to fix the failure reported by R Ray.\n"
   "Forgot to put this in with the afni_proc.py change..."
 } ,

 {  9, MAR, 2012, RCR, "afni_proc.py", MICRO, TYPE_BUG_FIX,
   "added $hemi to rm.mean dset during scaling; added -overwrite_resp to SATE",
   "Surface analysis would fail on 2nd hemi, as rm.mean dset would exist."
   "Also, added new '-overwrite_resp S' to @SUMA_AlignToExperiement command."
 } ,

 {  7, MAR, 2012, RCR, "@update.afni.binaries", MINOR, TYPE_ENHANCE,
   "existing package and install dir no longer required for -defaults",
   NULL
 } ,

 {  7, MAR, 2012, RCR, "GIFTI", MICRO, TYPE_BUG_FIX,
   "fixed sizeof in memset of gim (noted by B Cox)",
   NULL
 } ,

 {  6, MAR, 2012, RCR, "uber_subject.py", MICRO, TYPE_MODIFY,
   "move nokia help to -help_install_nokia (since it is not recommended)",
   NULL
 } ,

 {  5, MAR, 2012, RCR, "apsearch", MICRO, TYPE_MODIFY,
   "do not set shell variables",
   NULL
 } ,

 {  5, MAR, 2012, RCR, "uber_proc.py", MICRO, TYPE_MODIFY,
   "trivially apply -help option, for apsearch",
   NULL
 } ,

 {  5, MAR, 2012, RCR, "afni-general", MINOR, TYPE_BUG_FIX,
   "EDIT_empty: only propagate writable storage_modes",
   "Added is_writable_storage_mode and DSET_STORAGE_MODE.\n"
   "Thanks to Eli for reporting the problem."
 } ,

 {  2, MAR, 2012, RCR, "afni_proc.py", MINOR, TYPE_MODIFY,
   "fixed $runs in multi-run ricor",
   "Thanks to I Mukai for reporting the problem."
 } ,

 { 27, FEB, 2012, RCR, "@update.afni.binaries", MINOR, TYPE_ENHANCE,
   "made a little more intelligent, e.g. make one backup by default",
   "Note: can run this without any existing AFNI binaries, e.g.\n"
   "      @update.afni.binaries -bindir ~/abin -package linux_openmotif"
 } ,

 { 24, FEB, 2012, RCR, "1d_tool.py", MINOR, TYPE_MODIFY,
   "added -moderate_mask, fixed -extreme_mask help",
   "Thanks to R Kuplicki for reporting the help inconsistency."
 } ,

 { 22, FEB, 2012, RCR, "afni-general", MINOR, TYPE_MODIFY,
   "moved GLOBAL_browser def from afni.h to thd_ttatlas_query.c",
   "- declared in TTQ.h\n"
   "- deleted #include thd_atlas.h from most .c files\n"
   "- #include thd_atlas.h in mrilib.h"
 } ,

 { 22, FEB, 2012, RCR, "1d_tool.py", MINOR, TYPE_NEW_OPT,
   "added -randomize_trs and -seed",
   "Affected 1d_tool.py, afni_util.py, lib_afni1D.py and lib_textdata.py."
 } ,

 { 21, FEB, 2012, RCR, "@update.afni.binaries", MICRO, TYPE_ENHANCE,
   "if destination directory is not writable, let the user know",
   NULL
 } ,

 { 16, FEB, 2012, RCR, "Dimon", MINOR, TYPE_NEW_OPT,
   "more quick termination updates",
   "- added -max_images\n"
   "- do not init vol search state to 2, would limit volumes to 40\n"
   "- include fl_start in no_wait test\n"
   "- look for new vol worth of images, but no volume match"
 } ,

 { 14, FEB, 2012, RCR, "Dimon", MINOR, TYPE_MODIFY,
   "if -no_wait, terminate on volume_match failure",
   "For F Ye."
 } ,

 { 14, FEB, 2012, RCR, "uber_ttest.py", MINOR, TYPE_ENHANCE,
   "release version 1.0: help, copy tables, scripts imply -no_gui",
   NULL
 } ,

 { 10, FEB, 2012, RCR, "uber_ttest.py", MINOR, TYPE_ENHANCE,
   "added 'paired' toggle box to GUI",
   NULL
 } ,

 { 10, FEB, 2012, RCR, "afni_proc.py", MICRO, TYPE_NEW_OPT,
   "added -check_results_dir for Z Saad",
   "Also, changed -tcat_outlier_warn_limit to -tcat_preSS_warn_limit."
 } ,

 { 10, FEB, 2012, RCR, "gen_ss_review_scripts.py", MICRO, TYPE_MODIFY,
   "make tcat files optional; apply prefix to 'basic' commands in driver",
   NULL
 } ,

 { 10, FEB, 2012, RCR, "slow_surf_clustsim.py", MICRO, TYPE_MODIFY,
   "tiny help update, as enforced by H Jo",
   NULL
 } ,

 {  6, FEB, 2012, RCR, "Dimon", MINOR, TYPE_ENHANCE,
   "added -no_wait option: never wait for new data",
   "Also, suppress new glob warnings.\n"
   "Done for F Ye and others."
 } ,

 {  6, FEB, 2012, RCR, "to3d", MICRO, TYPE_MODIFY,
   "tiny help update, as enforced by D Glen",
   NULL
 } ,

 {  6, FEB, 2012, RCR, "3dsvm", MICRO, TYPE_MODIFY,
   "applied Makefile.INCLUDE updates for J Lisinski and S LaConte",
   NULL
 } ,

 {  3, FEB, 2012, RCR, "align_epi_anat.py", MICRO, TYPE_BUG_FIX,
   "updated @AddEdge command to match change to afni_base:shell_com",
   "Done with D Glen."
 } ,

 {  2, FEB, 2012, RCR, "uber_ttest.py", MINOR, TYPE_ENHANCE,
   "added basic 3dMEMA capabilities",
   "This affected afni_util.py, ask_me.py, gui_uber_ttest.py, lib_qt_gui.py\n"
   "     lib_subjects.py, lib_uber_ttest.py, uber_subject.py, uber_ttest.py."
 } ,

 {  1, FEB, 2012, RCR, "gen_ss_review_scripts.py", MICRO, TYPE_ENHANCE,
   "check for pre-steady state outlier warnings",
   NULL
 } ,

 {  1, FEB, 2012, RCR, "afni_proc.py", MINOR, TYPE_ENHANCE,
   "check for pre-steady state outlier counts",
   "Added option -tcat_outlier_warn_limit."
 } ,

 { 31, JAN, 2012, RCR, "gen_ss_review_scripts.py", MINOR, TYPE_ENHANCE,
   "look for aligned anat _al_junk/keep",
   NULL
 } ,

 { 31, JAN, 2012, RCR, "to3d", MINOR, TYPE_BUG_FIX,
   "also update check for '### ASCCONV BEGIN' in to3d...",
   "Problem noted by J Lewis."
 } ,

 { 31, JAN, 2012, RCR, "afni_proc.py", MINOR, TYPE_NEW_OPT,
   "added -regress_apply_ricor",
   NULL
 } ,

 { 30, JAN, 2012, RCR, "afni_proc.py", MINOR, TYPE_MODIFY,
   "ricor block: no longer apply in later 3dDeconvolve",
   "The regressors for slice #0 from the ricor block were being applied in\n"
   "the final regression (to remove motion) for consistency in degrees of\n"
   "freedom.  But we might rather not do that, particularly since DOF are\n"
   "not important when proceeding with just correlation coefficients."
 } ,

 { 30, JAN, 2012, RCR, "uber_ttest.py", MICRO, TYPE_MODIFY,
   "all python files use '/usr/bin/env python' instead of '/usr/bin/python'",
   "modified afni_base.py, gui_uber_align_test.py, gui_uber_subj.py,\n"
   "         uber_skel.py, @DoPerRoi.py, gui_uber_skel.py, gui_uber_ttest.py,\n"
   "         uber_ttest.py"
 } ,

 { 28, JAN, 2012, RCR, "gen_ss_review_scripts.py", MICRO, TYPE_BUG_FIX,
   "look for TSNR* in case of surf analysis",
   NULL
 } ,

 { 28, JAN, 2012, RCR, "afni_proc.py", MINOR, TYPE_ENHANCE,
   "updates for surf analysis of subject FT under AFNI_data6",
   "  - added -atlas_followers to @SUMA_AlignToExperiment\n"
   "  - if surf analysis: no scaling mask (e.g. extents)\n"
   "  - updated help example #8 for surf analysis of AFNI_data6 subject FT"
 } ,

 { 27, JAN, 2012, RCR, "to3d", MINOR, TYPE_BUG_FIX,
   "fix inf loop if some sSliceArray entries not set",
   "Also, now there might be junk between ASCCONV BEGIN and ###, grrrrr...\n"
   "Problem noted by J Lewis."
 } ,

 { 25, JAN, 2012, RCR, "Dimon", MINOR, TYPE_BUG_FIX,
   "back out overzealous -quit changes for now",
   NULL
 } ,

 { 20, JAN, 2012, RCR, "to3d", MINOR, TYPE_MODIFY,
   "mri_read_dicom: if there is no VALID vrCode, skip explicitVR",
   "Done for Chad N."
 } ,

 { 19, JAN, 2012, RCR, "Dimon", MINOR, TYPE_MODIFY,
   "made -quit more aggressive",
   NULL
 } ,

 { 18, JAN, 2012, RCR, "afni_proc.py", MINOR, TYPE_MODIFY,
   "force anat variable (and children) to be in AFNI format after 3dcopy",
   "Appropriate, and for compatibility with an afni_name.pv change."
 } ,

 { 17, JAN, 2012, RCR, "Dimon", MINOR, TYPE_MODIFY,
   "-gert_create_dataset now implies -GERT_Reco and -quit",
   "For Ziad and Daniel."
 } ,

 { 12, JAN, 2012, RCR, "afni_proc.py", MINOR, TYPE_BUG_FIX,
   "fixed ricor block 3dcalc loop for varying run lengths",
   NULL
 } ,

 { 11, JAN, 2012, RCR, "afni-general", MINOR, TYPE_BUG_FIX,
   "dx and dy were reversed in mri_read_dicom.c",
   "Thanks to P Kaskan and F Ye for bringing this up."
 } ,

 { 28, NOV, 2011, RCR, "1dnorm", MICRO, TYPE_BUG_FIX,
   "re-enabled use of '-' for stdin/stdout",
   "Requested by R Birn."
 } ,

 { 22, NOV, 2011, RCR, "uber_subject.py", MINOR, TYPE_NEW_OPT,
   "allow for passing variables directly, not via -svar",
   NULL
 } ,

 { 21, NOV, 2011, RCR, "quick.alpha.vals.py", MINOR, TYPE_NEW_PROG,
   "a very simple program to tabulate the output from slow_surf_clustsim.py",
   "This ought to be improved, but at least it is now distributed..."
 } ,

 { 21, NOV, 2011, RCR, "uber_subject.py", MICRO, TYPE_ENHANCE,
   "small update to help text",
   NULL
 } ,

 { 21, NOV, 2011, RCR, "gen_ss_review_scripts.py", MICRO, TYPE_BUG_FIX,
   "fixed -ynames in plot of motion/outliers",
   NULL
 } ,

 { 17, NOV, 2011, RCR, "@ROI_Corr_Mat", MICRO, TYPE_BUG_FIX,
   "fix complaint about unknown options for non-macs",
   NULL
 } ,

 { 17, NOV, 2011, RCR, "afni", MINOR, TYPE_BUG_FIX,
   "if dset+orig is anat/func and dset+tlrc is func/anat, 'BAD dataset', man",
   "Altered logic in thd_initsess.c (done with dglen)."
 } ,

 { 17, NOV, 2011, RCR, "3drefit", MICRO, TYPE_BUG_FIX,
   "changing 'type' should have an effect even if not a bucket",
   "Done with dglen."
 } ,

 {  9, NOV, 2011, RCR, "afni_proc.py", MINOR, TYPE_MODIFY,
   "-surf_blur_fwhm is no longer valid, please use -blur_size",
   NULL
 } ,

 {  8, NOV, 2011, RCR, "adwarp", MICRO, TYPE_ENHANCE,
   "added a help example for writing anat+tlrc.BRIK",
   NULL
 } ,

 {  7, NOV, 2011, RCR, "afni_proc.py", MINOR, TYPE_NEW_OPT,
   "added -blur_to_fwhm and -blur_opts_B2FW",
   "Added for E Nelson and J Jarcho."
 } ,

 {  4, NOV, 2011, RCR, "3dSurf2Vol", MINOR, TYPE_ENHANCE,
   "added 'mode' mapping function",
   "Requested by R Mruczek.  Also done for Z Puckett."
 } ,

 {  3, NOV, 2011, RCR, "@2dwarper.Allin", MINOR, TYPE_NEW_OPT,
   "added -prefix option; allow for 3dAllin failures; copy time info",
   "Updates by N Mei and A Messinger."
 } ,

 {  2, NOV, 2011, RCR, "Dimon", MINOR, TYPE_ENHANCE,
   "allow -save_file_list to apply even with -infile_list",
   NULL
 } ,

 {  2, NOV, 2011, RCR, "afni_proc.py", MINOR, TYPE_ENHANCE,
   "if using TENT, run 'timing_tool.py -warn_tr_stats'",
   "Warnings are also saved in out.TENT_warn.txt."
 } ,

 {  2, NOV, 2011, RCR, "gen_ss_review_scripts.py", MINOR, TYPE_ENHANCE,
   "added out.TENT_warn.txt to warning file review",
   NULL
 } ,

 { 31, OCT, 2011, RCR, "timing_tool.py", MINOR, TYPE_NEW_OPT,
   "added -show_tr_stats and -warn_tr_stats options",
   NULL
 } ,

 { 25, OCT, 2011, RCR, "timing_tool.py", MINOR, TYPE_ENHANCE,
   "process married files with current operations",
   "1. AfniMarriedTiming inherits from AfniData (instead of local copies)\n"
   "2. add all AfniTiming methods to AfniMarriedTiming (as married timing)\n"
   "3. rename AfniMarriedTiming back to AfniTiming (but now married)"
 } ,

 { 25, OCT, 2011, RCR, "gen_ss_review_scripts.py", MINOR, TYPE_ENHANCE,
   "look for more file name variants, including with '_' separators",
   "Added for J Weisberg."
 } ,

 { 20, OCT, 2011, RCR, "afni_general", MINOR, TYPE_MODIFY,
   "changed most resampling programs to deoblique inputs upon read",
   "THD_open*_dataset() was followed by THD_make_cardinal().\n"
   "modified: 3dresample, 3dfractionize, 3drotate, adwarp, 3dLRflip\n"
   "          3dZeropad, 3dZcat, 3dAutobox\n"
   "not (yet) modified: 3dWarp(Drive), 3dAllineate"
 } ,

 { 19, OCT, 2011, RCR, "@2dwarper.Allin", MICRO, TYPE_NEW_OPT,
   "added a -mask option",
   "Added for A Messinger."
 } ,

 { 19, OCT, 2011, RCR, "GIFTI", MINOR, TYPE_ENHANCE,
   "can read/write ascii COMPLEX64, COMPLEX128, RGB24",
   "Requested by H Breman, J Mulders and N Schmansky."
 } ,

 { 18, OCT, 2011, RCR, "uber_subject.py", MINOR, TYPE_NEW_OPT,
   "added blur size control; removed requirement of stim timing files",
   NULL
 } ,

 { 18, OCT, 2011, RCR, "@radial_correlate", MICRO, TYPE_ENHANCE,
   "require enough volumes per dataset, store file name correspondence",
   NULL
 } ,

 { 17, OCT, 2011, RCR, "afni_proc.py", MICRO, TYPE_ENHANCE,
   "added -help for new -surf_* options, along with example #8",
   NULL
 } ,

 { 17, OCT, 2011, RCR, "@update.afni.binaries", MICRO, TYPE_MODIFY,
   "abin now has subdir (funstuff), so change 'mv' to 'rsync'",
   NULL
 } ,

 { 14, OCT, 2011, RCR, "afni_proc.py", MAJOR, TYPE_NEW_OPT,
   "now processes surface data",
   "- added 'surf' processing block, and corresponding '-surf_*' options:\n"
   "   -surf_anat, -surf_spec, -surf_anat_aligned, -surf_anat_has_skull,\n"
   "   -surf_A, -surf_B, -surf_blur_fwhm\n"
   "- compute errts and TSNR by default (had required option or blur est)"
 } ,

 { 14, OCT, 2011, RCR, "uber_subject.py", MICRO, TYPE_ENHANCE,
   "small -help_install update",
   NULL
 } ,

 { 14, OCT, 2011, RCR, "gen_ss_review_scripts.py", MINOR, TYPE_ENHANCE,
   "allow modest handling of surface results",
   NULL
 } ,

 {  6, OCT, 2011, RCR, "3dMean", MICRO, TYPE_BUG_FIX,
   "linux_xorg7_64 had optimizer error (and crashed), so altered loop method",
   "Thanks to P Kim for reporting the problem."
 } ,

 {  5, OCT, 2011, RCR, "uber_subject.py", MICRO, TYPE_BUG_FIX,
   "do not re-create proc script on proc execution",
   NULL
 } ,

 {  4, OCT, 2011, RCR, "afni_proc.py", MICRO, TYPE_NEW_OPT,
   "added -anat_has_skull option",
   NULL
 } ,

 {  4, OCT, 2011, RCR, "gen_ss_review_scripts.py", MINOR, TYPE_ENHANCE,
   "changed basic script outputs",
   "- added 'max censored displacement', 'final anat dset' and\n"
   "        'final voxel resolution' to basic script\n"
   "- removed 'num stim files found'"
 } ,

 {  4, OCT, 2011, RCR, "to3d", MICRO, TYPE_MODIFY,
   "explicitly warn about illegal '/' characters in output filename",
   NULL
 } ,

 {  3, OCT, 2011, RCR, "afni_proc.py", MICRO, TYPE_MODIFY,
   "changed default polort time back to TR*NT, to match 3dDeconvolve",
   NULL
 } ,

 {  3, OCT, 2011, RCR, "1d_tool.py", MINOR, TYPE_NEW_OPT,
   "added -censor_infile (e.g. to remove TRs from motion params)",
   "Added for N Adleman."
 } ,

 {  3, OCT, 2011, RCR, "afni-general", MICRO, TYPE_ENHANCE,
   "update ADN_ONE_STEP to ten million, allowing that many output sub-bricks",
   "This affects programs like 3dbucket, when the output has many volumes.\n"
   "Done for HJ Jo, J Gonzalez-Castillo, M Robinson."
 } ,

 { 22, SEP, 2011, RCR, "uber_ttest.py", MAJOR, TYPE_NEW_PROG,
   "a graphical program for running either 3dttest++ or 3dMEMA",
   "Still under destruction."
 } ,

 { 22, SEP, 2011, RCR, "afni_util.py", MINOR, TYPE_ENHANCE,
   "various updates",
   "- updated quotize_list\n"
   "- added nuke_final_whitespace, flist_to_table_pieces, get_ids_from_dsets"
 } ,

 { 22, SEP, 2011, RCR, "gen_ss_review_scripts.py", MINOR, TYPE_MODIFY,
   "added check_for_file and for_dset, updated find_x_mat, enorm, view_stats",
   NULL
 } ,

 { 22, SEP, 2011, RCR, "uber_align_test.py", MICRO, TYPE_MODIFY,
   "moved get_def_tool_path to library",
   NULL
 } ,

 { 22, SEP, 2011, RCR, "uber_subject.py", MINOR, TYPE_MODIFY,
   "altered spacing and made other minor changes",
   NULL
 } ,

 {  7, SEP, 2011, RCR, "Makefile.INCLUDE", MICRO, TYPE_MODIFY,
   "added @radial_correlate to the install scripts (forgot earlier)",
   NULL
 } ,

 {  6, SEP, 2011, RCR, "Dimon", MICRO, TYPE_NEW_OPT,
   "added -fast option, short for: -sleep_init 50 -sleep_vol 50",
   NULL
 } ,

 {  1, SEP, 2011, RCR, "afni_util.py", MICRO, TYPE_BUG_FIX,
   "get_default_polort: run time should be TR * (NT-1)",
   "This was changed back to TR*NT, to match 3dDeconvolve (3 Oct, 2011)."
 } ,

 {  1, SEP, 2011, RCR, "@radial_correlate", MINOR, TYPE_NEW_PROG,
   "compute voxelwise EPI correlations with local spherical averages",
   NULL
 } ,

 { 31, AUG, 2011, RCR, "afni_proc.py", MICRO, TYPE_MODIFY,
   "if censoring motion or outliers, add options to gen_ss_r command",
   NULL
 } ,

 { 30, AUG, 2011, RCR, "Dimon", MICRO, TYPE_BUG_FIX,
   "update volume delta to mean dz",
   "From text in DICOM files, initial dz values may not be sufficiently\n"
   "accurate, leaing to 'volume toasted' errors.\n"
   "Thanks to B Benson for reporting the problem."
 } ,

 { 19, AUG, 2011, RCR, "3dDeconvolve", MINOR, TYPE_MODIFY,
   "added the ability to output 1D sresp datasets",
   "Requested by S Baum."
 } ,

 { 17, AUG, 2011, RCR, "gen_ss_review_scripts.py", MICRO, TYPE_BUG_FIX,
   "fixed some final anat dset assignments",
   NULL
 } ,

 { 15, AUG, 2011, RCR, "afni-general", MICRO, TYPE_BUG_FIX,
   "altered SUMA_ParseFname for parsing of relative pathnames",
   "Thanks to Ryan of Princeton for reporting the problem."
 } ,

 { 12, AUG, 2011, RCR, "gen_ss_review_scripts.py", MICRO, TYPE_MODIFY,
   "gave volreg 3dAllineate command priority for final anat",
   NULL
 } ,

 {  4, AUG, 2011, RCR, "afni-general", MICRO, TYPE_MODIFY,
   "wrote loc_strcpy(/cat)_realloc for MCW_file_expand",
   "This is to allow for long sub-brick selectors."
 } ,

 {  3, AUG, 2011, RCR, "align_epi_anat.py", MICRO, TYPE_NEW_OPT,
   "added -save_orig_skullstrip, to avoid oblique transforms",
   "This was added for afni_proc.py."
 } ,

 {  3, AUG, 2011, RCR, "afni_proc.py", MINOR, TYPE_BUG_FIX,
   "changed aea.py -save_skullstrip to -save_orig_skullstrip",
   "The -save_skullstrip dataset might have an oblique transformation\n"
   "applied (which would throw off EPI if it is then sent to standard\n"
   "space).  Apply the new option to grab a simple skull-stripped anat.\n"
   "Thanks to A Ellenstein for reporting it and Z Saad for help understanding."
 } ,

 {  2, AUG, 2011, RCR, "gen_ss_review_scripts.py", MICRO, TYPE_MODIFY,
   "added control var out_prefix, a prefix for output files",
   NULL
 } ,

 {  2, AUG, 2011, RCR, "uber_skel.py", MICRO, TYPE_MODIFY,
   "main class inherits object - for older versions of python",
   NULL
 } ,

 {  2, AUG, 2011, RCR, "uber_align_test.py", MICRO, TYPE_MODIFY,
   "main class inherits object - for older versions of python",
   NULL
 } ,

 { 29, JUL, 2011, RCR, "3dUniformize", MINOR, TYPE_BUG_FIX,
   "fixed checks against lower_limit in option processing (since -1 init)",
   "Thanks to A Waite for reporting the problem and cause in the code."
 } ,

 { 29, JUL, 2011, RCR, "make_pq_script.py", MINOR, TYPE_MODIFY,
   "changes to handle python 2.4, where shell output has extra blank lines",
   NULL
 } ,

 { 29, JUL, 2011, RCR, "slow_surf_clustsim.py", MINOR, TYPE_ENHANCE,
   "z.max files are now named by p-value",
   "And suggest a quick.alpha.vals.py command."
 } ,

 { 26, JUL, 2011, RCR, "afni_proc.py", MINOR, TYPE_ENHANCE,
   "if e2a, update current anat to skull-stripped anat from align block",
   "This would avoid a second skull-strip step in @auto_tlrc."
 } ,

 { 25, JUL, 2011, RCR, "slow_surf_clustsim.py", MINOR, TYPE_ENHANCE,
   "added keepblocks var, to limit kept intermediate datasets",
   NULL
 } ,

 { 22, JUL, 2011, RCR, "slow_surf_clustsim.py", MINOR, TYPE_BUG_FIX,
   "after blur, rescale noise to be normally distributed",
   NULL
 } ,

 { 21, JUL, 2011, RCR, "gen_ss_review_scripts.py", MINOR, TYPE_MODIFY,
   "changed TR counts to come via awk instead of grep",
   NULL
 } ,

 { 21, JUL, 2011, RCR, "edt_blur.c", MICRO, TYPE_BUG_FIX,
   "fixed nz/sigmay typo, found by Patryk (on message board)",
   NULL
 } ,

 { 20, JUL, 2011, RCR, "afni_proc.py", MICRO, TYPE_BUG_FIX,
   "fixed aea.py -epi_base when: aea.py, -volreg_a2 last, variable run lens",
   "thanks to S Brislin and S White for reporting the problem"
 } ,

 { 20, JUL, 2011, RCR, "make_pq_script.py", MINOR, TYPE_NEW_PROG,
   "program will generate a script to produce a p-value/q-value curve pair",
   NULL
 } ,

 { 15, JUL, 2011, RCR, "@update.afni.binaries", MICRO, TYPE_ENHANCE,
   "applied -d as -defaults",
   NULL
 } ,

 { 15, JUL, 2011, RCR, "afni_proc.py", MICRO, TYPE_ENHANCE,
   "save output from ss_review in out.ss_review.$subj.txt",
   NULL
 } ,

 { 14, JUL, 2011, RCR, "gen_ss_review_scripts.py", MINOR, TYPE_ENHANCE,
   "added 'max motion displacement' to basic script",
   NULL
 } ,

 { 14, JUL, 2011, RCR, "1d_tool.py", MINOR, TYPE_NEW_OPT,
   "added -show_max_displace, for maximum motion displacement",
   NULL
 } ,

 { 14, JUL, 2011, RCR, "slow_surf_clustsim.py", MICRO, TYPE_ENHANCE,
   "show date per iter block and add ./ to 3dcalc prefix",
   NULL
 } ,

 { 13, JUL, 2011, RCR, "afni_proc.py", MINOR, TYPE_ENHANCE,
   "run gen_ss_review_scripts.py and any resulting 'basic' review script",
   NULL
 } ,

 { 13, JUL, 2011, RCR, "gen_group_command.py", MICRO, TYPE_NEW_OPT,
   "added -exit0 and babbled about possible artifact tests",
   NULL
 } ,

 { 11, JUL, 2011, RCR, "gen_group_command.py", MINOR, TYPE_BUG_FIX,
   "fixed case of partial path match to dsets",
   "Problem found by J Jarcho."
 } ,

 { 11, JUL, 2011, RCR, "gen_ss_review_scripts.py", MAJOR, TYPE_NEW_PROG,
   "for generating single subject review scripts",
   "To be run by the afni_proc.py proc script or directly by users."
 } ,

 { 8, JUL, 2011, RCR, "slow_surf_clustsim.py", MINOR, TYPE_MODIFY,
   "added -on_surface, which might not end up being so useful",
   NULL
 } ,

 { 6, JUL, 2011, RCR, "uber_align_test.py", MICRO, TYPE_MODIFY,
   "test use of SUBJ.set_var_with_defs",
   NULL
 } ,

 { 6, JUL, 2011, RCR, "afni_proc.py", MICRO, TYPE_GENERAL,
   "create anat_final dset, as one that is aligned with the stats",
   "Also, suggest use of uber_subject.py in the -ask_me dialog."
 } ,

 { 5, JUL, 2011, RCR, "afni-general", MINOR, TYPE_ENHANCE,
   "minor enhancements to 5 python files (prep for gen_ss_review_scripts.py)",
   NULL
 } ,

 { 30, JUN, 2011, RCR, "afni_proc.c", MICRO, TYPE_MODIFY,
   "renamed aligned anat output (from align_epi_anat.py)",
   "This should make it clear whether or not the output anat should be used"
 } ,

 { 27, JUN, 2011, RCR, "gen_group_command.py", MINOR, TYPE_NEW_OPT,
   "added -dset_index0_list/-dset_index1_list options, etc.",
   "- ttest++ and MEMA commands now apply directories to datasets\n"
   "- changed Subject.atrs to be VarsObject instance, not dictionary\n"
 } ,

 { 27, JUN, 2011, RCR, "afni_util.py", MICRO, TYPE_MODIFY,
   "changed decode_1D_ints to take imax param",
   "Affects 1d_tool.py, xmat_tool.py and any utilities using lib_afni1D.py.\n"
   "Also added restrict_by_index_lists()."
 } ,

 { 27, JUN, 2011, RCR, "thd_table.c", MICRO, TYPE_MODIFY,
   "output warning hint on single column covariate file",
   NULL
 } ,

 { 24, JUN, 2011, RCR, "slow_surf_clustsim.py", MAJOR, TYPE_NEW_PROG,
   "a temporary program until we do this in C",
   NULL
 } ,

 { 20, JUN, 2011, RCR, "afni_util.py", MINOR, TYPE_NEW_OPT,
   "added eta2 function (alongside '3ddot -doeta2')",
   NULL
 } ,

 { 17, JUN, 2011, RCR, "SUMA_MiscFunc.c", MICRO, TYPE_BUG_FIX,
   "set 0-length BmP array to matching length 3",
   NULL
 } ,

 { 16, JUN, 2011, RCR, "3ddot", MINOR, TYPE_NEW_OPT,
   "added -doeta2 via new THD_eta_squared_masked",
   "Added for Shinchan."
 } ,

 { 16, JUN, 2011, RCR, "3dAutoTcorrelate", MICRO, TYPE_BUG_FIX,
   "allowed very small datasets",
   NULL
 } ,

 { 15, JUN, 2011, RCR, "gen_group_command.py", MINOR, TYPE_ENHANCE,
   "if constant dset names, extract SIDs from dir names",
   "Done for R Momenan."
 } ,

 { 8, JUN, 2011, RCR, "make_random_timing.py", MICRO, TYPE_BUG_FIX,
   "fixed print and added min_rest to durations in test of -tr_locked",
   NULL
 } ,

 { 3, JUN, 2011, RCR, "afni_proc.py", MICRO, TYPE_NEW_OPT,
   "added -volreg_compute_tsnr/-regress_compute_tsnr",
   "Volreg TSNR is no longer the default, but regress TSNR is."
 } ,

 { 3, JUN, 2011, RCR, "Makefile", MINOR, TYPE_NEW_OPT,
   "removed -lpng from Makefile.macosx_10.6_Intel_64",
   "We added -lpng because we were compiling our own OpenMotif\n"
   "(configure option?), but fink's version does not need it."
 } ,

 { 2, JUN, 2011, RCR, "afni_proc.py", MINOR, TYPE_NEW_OPT,
   "compute TSNR datasets (added -compute_tsnr); added -regress_make_cbucket",
   NULL
 } ,

 { 2, JUN, 2011, RCR, "afni_proc.py", MINOR, TYPE_NEW_OPT,
   "de-meaned motion regressors is now the default",
   "- added -regress_apply_mot_types to specify motion types for regression\n"
   "- added -regress_no_motion_demean and -regress_no_motion_deriv\n"
   "- by default, demean and deriv motion parameters are created\n"
   "- by default, demean motion parameters are applied in the regression\n"
   "  (replacing the original 'basic' parameters, which should have no\n"
   "  change in betas of interest, just the constant polort betas)"
 } ,

 { 27, MAY, 2011, RCR, "afni_proc.py", MINOR, TYPE_MODIFY,
   "re-work of motion, as prep for more motion options",
   "- replaced -volreg_regress_per_run with -regress_motion_per_run\n"
   "- made uniq_list_as_dsets() a warning, not an error (for J Britton)"
 } ,

 { 27, MAY, 2011, RCR, "1d_tool.py", MINOR, TYPE_NEW_OPT,
   "added -split_into_pad_runs (for regress motion per run)",
   NULL
 } ,

 { 25, MAY, 2011, RCR, "timing_tool.py", MINOR, TYPE_NEW_OPT,
   "added -global_to_local and -local_to_global for G Chen",
   NULL
 } ,

 { 24, MAY, 2011, RCR, "1dplot", MINOR, TYPE_BUG_FIX,
   "fixed plotting of varying length time series",
   NULL
 } ,

 { 20, MAY, 2011, RCR, "uber_subject.py", MINOR, TYPE_MODIFY,
   "execute via /usr/bin/env python",
   "Help now suggests fink as primary Mac source for PyQt4."
 } ,

 { 20, MAY, 2011, RCR, "uber_align_test.py", MINOR, TYPE_MODIFY,
   "execute via /usr/bin/env python",
   NULL
 } ,

 { 16, MAY, 2011, RCR, "uber_align_test.py", MINOR, TYPE_ENHANCE,
   "could be used as a release version",
   " - added 'check center dist' button, to display the current distance\n"
   " - added menu item to show afni command for viewing results\n"
   " - added menu items to show python and shell command windows\n"
   " - added much more help, including main and section buttons\n"
   " - added browsing of align_epi_anat.py help"
 } ,

 { 16, MAY, 2011, RCR, "afni_util.py", MICRO, TYPE_ENHANCE,
   "added exec_tcsh_command function",
   NULL
 } ,

 { 16, MAY, 2011, RCR, "@Center_Distance", MICRO, TYPE_ENHANCE,
   "return something to $status, so we can detect success or failure",
   NULL
 } ,

 { 13, MAY, 2011, RCR, "uber_align_test.py", MINOR, TYPE_ENHANCE,
   "added working GUI (for options, GUI help still needs ... help)",
   NULL
 } ,

 { 12, MAY, 2011, RCR, "uber_skel.py", MAJOR, TYPE_NEW_PROG,
   "A working skeleton for future uber programs.",
   "This is based on uber_align_test.py, version 0.2."
 } ,

 { 12, MAY, 2011, RCR, "uber_align_test.py", MINOR, TYPE_ENHANCE,
   "many small updates",
   "This set of 3 files was broken off set uber_skel.py, meant to be a\n"
   "resonable starting point for future uber programs."
 } ,

 { 11, MAY, 2011, RCR, "uber_align_test.py", MAJOR, TYPE_ENHANCE,
   "added basic graphical interface, still need to add variable fields",
   "o  also made single cost_list\n"
   "o  also added -help_howto_program, which might move to a skeleton program"
 } ,

 { 11, MAY, 2011, RCR, "uber_subject.py", MICRO, TYPE_ENHANCE,
   "small help/todo update",
   NULL
 } ,

 { 9, MAY, 2011, RCR, "to3d", MICRO, TYPE_ENHANCE,
   "applied formal parsing for CSA Image Header Info for Siemens slice timing",
   "Process field (0x0029 1010) as little-endian CSA1 or 2 header, tags\n"
   "and items.  Get slice times from MosaicRefAcqTimes item.\n"
   "Thanks to I Souheil for finding NiBabel CSA format description."
 } ,

 { 4, MAY, 2011, RCR, "to3d", MICRO, TYPE_BUG_FIX,
   "fixed case of simult tpattern (so time_dep, but ui.tpattern is not set)",
   "Problem noted by J Ostuni."
 } ,

 { 2, MAY, 2011, RCR, "Dimon", MINOR, TYPE_BUG_FIX,
   "added nul-termination and a.b[.d]+ rules for checking Siemens slice times",
   "Problem noted by D Kravitz and S Lee."
 } ,

 { 29, APR, 2011, RCR, "afni_proc.py", MICRO, TYPE_MODIFY,
   "check that processing blocks are unique",
   NULL
 } ,

 { 28, APR, 2011, RCR, "uber_align_test.py", MAJOR, TYPE_NEW_PROG,
   "for testing EPI/anat alignment with various align_epi_anat.py options",
   "This is a command-line version, with a GUI to come soon."
 } ,

 { 28, APR, 2011, RCR, "uber_subject.py", MINOR, TYPE_NEW_OPT,
   "reconcile LUS.py with LS.py in prep for uber_align_test.py",
   NULL
 } ,

 { 28, APR, 2011, RCR, "afni_proc.py", MINOR, TYPE_NEW_OPT,
   "added -align_epi_strip_method",
   NULL
 } ,

 { 25, APR, 2011, RCR, "Imon", MINOR, TYPE_MODIFY,
   "Imon is getting phased out of the distribution (see 'Dimon -use_imon')",
   "Requires compiling alterations to be put back in (if anyone wants it)."
 } ,

 { 25, APR, 2011, RCR, "plug_realtime", MINOR, TYPE_ENHANCE,
   "have Dimon send 'TPATTERN explicit' with slice timing to RT plugin",
   NULL
 } ,

 { 24, APR, 2011, RCR, "@Align_Centers", MINOR, TYPE_ENHANCE,
   "allow -base dset to be in PATH, AFNI_PLUGINPATH, etc.",
   NULL
 } ,

 { 22, APR, 2011, RCR, "afni_proc.py", MINOR, TYPE_BUG_FIX,
   "if manual tlrc and -volreg_tlrc_adwarp, also transform extents mask",
   "Noted by J Britton.\n"
   "Also, if -regress_reml_exec, insert 3dClustSim table in stats_REML.\n"
   "Noted by R Momenan."
 } ,

 { 15, APR, 2011, RCR, "Dimon", MINOR, TYPE_ENHANCE,
   "added FROM_IMAGE as default Siemens slice pattern in to3d command",
   NULL
 } ,

 { 15, APR, 2011, RCR, "dicom_hdr", MINOR, TYPE_NEW_OPT,
   "added -slice_times and -slice_times_verb, to show siemens slice timing",
   NULL
 } ,

 { 14, APR, 2011, RCR, "thd_atlas.c", MICRO, TYPE_BUG_FIX,
   "for solaris, apply #def strcasestr strstr",
   NULL
 } ,

 { 13, APR, 2011, RCR, "to3d", MINOR, TYPE_NEW_OPT,
   "added FROM_IMAGE timing pattern (for Siemens mosaic images)",
   NULL
 } ,

 { 11, APR, 2011, RCR, "uber_subject.py", MICRO, TYPE_BUG_FIX,
   "fixed lost warnings for no sid/gid",
   NULL
 } ,

 { 8, APR, 2011, RCR, "Makefile", MICRO, TYPE_MODIFY,
   "removed -lf2c from Makefile.INCLUDE, added to LLIBS in Makefile.*",
   "Also removed redundant -lmri from many Makefiles and Makefile.INCLUDE."
 } ,

 { 7, APR, 2011, RCR, "uber_subject.py", MICRO, TYPE_MODIFY,
   "backports for Ubuntu 9",
   "requested by J Bodurka"
 } ,

 { 6, APR, 2011, RCR, "uber_subject.py", MICRO, TYPE_MODIFY,
   "make table size depend on font",
   NULL
 } ,

 { 5, APR, 2011, RCR, "howto", MINOR, TYPE_ENHANCE,
   "updated the class setup and basic Linux instructions for PyQt4",
   NULL
 } ,

 { 5, APR, 2011, RCR, "python_module_test.py", MICRO, TYPE_NEW_OPT,
   "added PyQt4 to test list",
   NULL
 } ,

 { 29, MAR, 2011, RCR, "uber_subject.py", MICRO, TYPE_ENHANCE,
   "changed subject directory to group.GROUP/subj.SUBJ",
   NULL
 } ,

 { 24, MAR, 2011, RCR, "uber_subject.py", MINOR, TYPE_ENHANCE,
   "added align and tlrc option boxes, adjusted spacing",
   NULL
 } ,

 { 23, MAR, 2011, RCR, "uber_subject.py", MINOR, TYPE_ENHANCE,
   "moved gltsym box to below stim, save AP output, small mac install update",
   NULL
 } ,

 { 22, MAR, 2011, RCR, "uber_subject.py", MINOR, TYPE_ENHANCE,
   "processing status, clear options/fields menu items, etc...",
   NULL
 } ,

 { 22, MAR, 2011, RCR, "to3d", MINOR, TYPE_BUG_FIX,
   "mri_read_dicom: if there is no vrCode, skip explicitVR",
   NULL
 } ,

 { 21, MAR, 2011, RCR, "uber_subject.py", MINOR, TYPE_ENHANCE,
   "many updates, including extra regress options box",
   NULL
 } ,

 { 20, MAR, 2011, RCR, "uber_subject.py", MAJOR, TYPE_ENHANCE,
   "handle symbolic GLTs, etc.",
   NULL
 } ,

 { 15, MAR, 2011, RCR, "afni_proc.py", MICRO, TYPE_MODIFY,
   "changed uncensored Xmat to X.nocensor.1D",
   NULL
 } ,

 { 15, MAR, 2011, RCR, "uber_subject.py", MICRO, TYPE_ENHANCE,
   "added -regress_make_ideal_sum, subject variables, GUI text changes",
   NULL
 } ,

 { 14, MAR, 2011, RCR, "afni_proc.py", MICRO, TYPE_MODIFY,
   "if no mask but extents, apply in scale step",
   NULL
 } ,

 { 14, MAR, 2011, RCR, "uber_subject.py", MICRO, TYPE_ENHANCE,
   "a handful of minor updates",
   NULL
 } ,

 {  9, MAR, 2011, RCR, "uber_subject.py", MICRO, TYPE_ENHANCE,
   "updates to uber_subject.py, how could I possibly remember what they are...",
   NULL
 } ,

 {  9, MAR, 2011, RCR, "make_random_timing.py", MICRO, TYPE_BUG_FIX,
   "fixed bug writing comment text in 3dD script",
   "Problem noted by Z Saad and P Kaskan."
 } ,

 {  8, MAR, 2011, RCR, "uber_subject.py", MINOR, TYPE_ENHANCE,
   "uber_subject.py command menu item, ...",
   NULL
 } ,

 {  7, MAR, 2011, RCR, "afni_proc.py", MICRO, TYPE_ENHANCE,
   "make proc script executable",
   NULL
 } ,

 {  7, MAR, 2011, RCR, "uber_subject.py", MINOR, TYPE_ENHANCE,
   "updates: command and pycommand windows, new Process classes, ...",
   NULL
 } ,

 {  3, MAR, 2011, RCR, "uber_subject.py", MINOR, TYPE_ENHANCE,
   "updates: control vars, subj dir, view actions, result vars, ...",
   NULL
 } ,

 {  2, MAR, 2011, RCR, "uber_subject.py", MINOR, TYPE_ENHANCE,
   "many updates, including write and exec of proc script",
   "There is still much to do before first release version."
 } ,

 { 22, FEB, 2011, RCR, "uber_subject.py", MINOR, TYPE_MODIFY,
   "added interfaces for 'expected' option",
   NULL
 } ,

 { 17, FEB, 2011, RCR, "3dDeconvolve", MICRO, TYPE_MODIFY,
   "make -CENSORTR run: warning more clear",
   NULL
 } ,

 { 17, FEB, 2011, RCR, "3dROIstats", MICRO, TYPE_MODIFY,
   "make unknown option error more clear",
   NULL
 } ,

 { 16, FEB, 2011, RCR, "uber_subject.py", MINOR, TYPE_MODIFY,
   "epi or stim list from command line can init order/labels; file reorg",
   "Also, initiated regression testing tree."
 } ,

 { 16, FEB, 2011, RCR, "howto", MINOR, TYPE_MODIFY,
   "updated the main page and basic Linux instructions",
   NULL
 } ,

 { 15, FEB, 2011, RCR, "uber_subject.py", SUPER, TYPE_NEW_PROG,
   "added CLI (command-line interface), generates basic afni_proc.py script",
   "Many enhancements yet to come."
 } ,

 { 14, FEB, 2011, RCR, "uber_proc.py", MINOR, TYPE_GENERAL,
   "moved uber program into main repository",
   NULL
 } ,

 { 12, FEB, 2011, RCR, "afni_util.py", MINOR, TYPE_ENHANCE,
   "updates for uber_subject.py",
   NULL
 } ,

 { 11, FEB, 2011, RCR, "lib_subjects.py", MICRO, TYPE_ENHANCE,
   "more updates for uber_subject.py",
   NULL
 } ,

 { 1, FEB, 2011, RCR, "afni_util.py", MINOR, TYPE_ENHANCE,
   "updates for parsing a stim file list",
   NULL
 } ,

 { 31, JAN, 2011, RCR, "afni_util.py", MICRO, TYPE_ENHANCE,
   "updates for uber_subj.py",
   NULL
 } ,

 { 25, JAN, 2011, RCR, "lib_subjects.py", MICRO, TYPE_ENHANCE,
   "updates to the VarsObject class",
   NULL
 } ,

 { 19, JAN, 2011, RCR, "lib_subjects.py", MINOR, TYPE_ENHANCE,
   "many updates to the VarsObject class",
   NULL
 } ,

 { 13, JAN, 2011, RCR, "afni_proc.py", MICRO, TYPE_MODIFY,
   "small changes to warnings for missing stimulus files",
   NULL
 } ,

 { 13, JAN, 2011, RCR, "Dimon", MINOR, TYPE_NEW_OPT,
   "added -gert_write_as_nifti and -gert_create_dataset",
   "requested by V Roopchansingh"
 } ,

 { 10, JAN, 2011, RCR, "3dttest", MICRO, TYPE_GENERAL,
   "fail with error message when -set2 is not the final option",
   "It had already been assumed to be the final option."
 } ,

 {  7, JAN, 2011, RCR, "rickr/Makefile", MICRO, TYPE_BUG_FIX,
   "Dimon: forgot to reconcile use of expat (with LGIFTI)",
   NULL
 } ,

 {  6, JAN, 2011, RCR, "afni-general", MICRO, TYPE_BUG_FIX,
   "ComputeObliquity() mosaic shift should be dcK*(nK-1)/2 in each direction",
   NULL
 } ,

 {  4, JAN, 2011, RCR, "Dimon", MAJOR, TYPE_ENHANCE,
   "version 3.0 : handle Siemens Mosaic formatted files",
   "- depend on libmri, return MRI_IMARR from mri_read_dicom, changes\n"
   "  for oblique and mosaic processing\n"
   "- mri_read_dicom.c: g_info (process control), g_image_info (Dimon)\n"
   "  replaced DEBUG_ON/debugprint with g_info.verb, many small changes\n"
   "- mri_dicom_elist.h: merged with dimon_afni.h\n"
   "- mcw_glob.[ch]: control sort direction via rglob_set_sort_dir()"
 } ,

 {  4, JAN, 2011, RCR, "afni", MICRO, TYPE_GENERAL,
   "do not open default windows in case of real-time",
   NULL
 } ,

 { 23, DEC, 2010, RCR, "to3d", MINOR, TYPE_NEW_OPT,
   "added -use_old_mosaic_code",
   "This is phase 1 of dealing with Siemens mosaic format in Dimon.\n"
   "Siemens mosaic functions we moved to new mri_process_siemens.c,\n"
   "with the ability to use the old code preserved with this option."
 } ,

 { 16, DEC, 2010, RCR, "@ANATICOR", MICRO, TYPE_GENERAL,
   "HJ change: small updates to the help",
   "changes were submitted for Hang Joon Jo"
 } ,

 { 16, DEC, 2010, RCR, "afni_proc.py", MINOR, TYPE_ENHANCE,
   "updates to file type (looks like) errors and warnings",
   NULL
 } ,

 { 16, DEC, 2010, RCR, "1d_tool.py", MINOR, TYPE_ENHANCE,
   "updates to file type (looks like) errors and warnings",
   NULL
 } ,

 { 15, DEC, 2010, RCR, "timing_tool.py", MINOR, TYPE_ENHANCE,
   "use lib_textdata.py for reading timing files, allow empty file",
   "empty file update for C Deveney"
 } ,

 { 14, DEC, 2010, RCR, "afni_proc.py", MINOR, TYPE_BUG_FIX,
   "fixed problem with timing file tests on 'empty' files with '*'",
   "problem noted by C Deveney and R Momenan"
 } ,

 { 30, NOV, 2010, RCR, "afni_history", MINOR, TYPE_NEW_OPT,
   "added option -final_sort_by_prog",
   NULL
 } ,

 { 22, NOV, 2010, RCR, "afni_proc.py", MICRO, TYPE_GENERAL,
   "small improvements to line wrapping",
   NULL
 } ,

 { 19, NOV, 2010, RCR, "timing_tool.py", MINOR, TYPE_NEW_OPT,
   "add -write_all_rest_times, moved write_to_timing_file to afni_util.py",
   "option added for J Poore"
 } ,

 { 18, NOV, 2010, RCR, "afni_proc.py", MICRO, TYPE_BUG_FIX,
   "fixed stim_files to stim_times conversion after multi_basis change",
   "problem noted by M Weber"
 } ,

 { 18, NOV, 2010, RCR, "make_stim_times.py", MICRO, TYPE_BUG_FIX,
   "fix for '*' in max 1 stim per run case",
   NULL
 } ,

 { 10, NOV, 2010, RCR, "afni_proc.py", MICRO, TYPE_GENERAL,
   "added new NOTE sections for ANAT/EPI ALIGNMENT to -help output",
   NULL
 } ,

 {  8, NOV, 2010, RCR, "gen_group_command.py", MAJOR, TYPE_NEW_OPT,
   "can now generate 3dttest++ commands",
   NULL
 } ,

 {  4, NOV, 2010, RCR, "afni_proc.py", MICRO, TYPE_MODIFY,
   "use X.uncensored.xmat.1D instead of X.full_length.xmat.1D",
   NULL
 } ,

 {  4, NOV, 2010, RCR, "afni_proc.py", MINOR, TYPE_NEW_OPT,
   "added regress_basis_multi, -regress_no_ideal_sum",
   "One can specify either one basis function or one per stim_times file."
 } ,

 {  4, NOV, 2010, RCR, "1d_tool.py", MICRO, TYPE_BUG_FIX,
   "fixed print problem in -show_indices",
   "Problem noted by Mingbo Cai."
 } ,

 {  2, NOV, 2010, RCR, "3dTstat", MINOR, TYPE_ENHANCE,
   "allow single volume input for functions mean, max, min, sum",
   "Other functions can be added to this list as needed."
 } ,

 { 29, OCT, 2010, RCR, "1d_tool.py", MINOR, TYPE_NEW_OPT,
   "added -show_indices_baseline, _motion and _interest",
   NULL
 } ,

 { 28, OCT, 2010, RCR, "3dMean", MICRO, TYPE_BUG_FIX,
   "do not proceed in case of no input datasets",
   NULL
 } ,

 { 27, OCT, 2010, RCR, "file_tool", MINOR, TYPE_NEW_OPT,
   "added -show_bad_char and -show_bad_all",
   NULL
 } ,

 { 26, OCT, 2010, RCR, "gen_group_command.py", MINOR, TYPE_NEW_OPT,
   "solidified 3dMEMA commands",
   "This is now used to generate AFNI_data6/group_results/s4.3dMEMA.V-A."
 } ,

 { 25, OCT, 2010, RCR, "gen_group_command.py", MAJOR, TYPE_NEW_PROG,
   "a program to generate group commands (3dMEMA for now)",
   "Commands to come: 3dttest(++), 3dANOVA*, GroupANA."
 } ,

 { 21, OCT, 2010, RCR, "timing_tool.py", MICRO, TYPE_NEW_OPT,
   "added -shift_to_run_offset",
   NULL
 } ,

 { 20, OCT, 2010, RCR, "afni_proc.py", MINOR, TYPE_NEW_OPT,
   "added -tcat_remove_last_trs, -ricor_regs_rm_nlast",
   "Added for J Czarapata."
 } ,

 { 20, OCT, 2010, RCR, "Dimon", MINOR, TYPE_NEW_OPT,
   "added -sort_by_acq_time for -dicom_org on Philips data",
   "Added for Manjula."
 } ,

 { 20, OCT, 2010, RCR, "thd_niftiwrite.c", MICRO, TYPE_BUG_FIX,
   "brick stats to intent codes was off by 1 index",
   "Problem noted by P Kohn."
 } ,

 { 16, OCT, 2010, RCR, "timing_tool.py", MICRO, TYPE_BUG_FIX,
   "fixed timing_to_1D fractions",
   NULL
 } ,

 { 15, OCT, 2010, RCR, "timing_tool.py", MINOR, TYPE_NEW_OPT,
   "added -multi_timing_to_events, -multi_timing_to_event_pair, -per_run",
   "- Modified timing_tool.py, lib_timing.py, lib_textdata.py, afni_util.py.\n"
   "- Added for N Adleman."
 } ,

 { 12, OCT, 2010, RCR, "3dREMLfit", MICRO, TYPE_GENERAL,
   "small help update to clarify slice-based regressor warnings",
   "Requested by D Handwerker."
 } ,

 { 17, SEP, 2010, RCR, "3dttest++", MINOR, TYPE_BUG_FIX,
   "init workspace with 0",
   "Trouble noted by M Choi"
 } ,

 { 10, SEP, 2010, RCR, "@SUMA_Make_Spec_FS", MICRO, TYPE_BUG_FIX,
   "removed extra endif's in case of $label_dir",
   NULL
 } ,

 {  8, SEP, 2010, RCR, "afni_util.py", MICRO, TYPE_ENHANCE,
   "added wildcard construction functions",
   NULL
 } ,

 {  1, SEP, 2010, RCR, "afni_proc.py", MICRO, TYPE_MODIFY,
   "tiny changes to help output (e.g. 3dAllineate options)",
   NULL
 } ,

 { 30, AUG, 2010, RCR, "3dVol2Surf", MICRO, TYPE_BUG_FIX,
   "check for -sv dataset before proceeding",
   NULL
 } ,

 { 30, AUG, 2010, RCR, "@CheckForAfniDset", MICRO, TYPE_BUG_FIX,
   "replaced use of {$var} with ${var}",
   "Problem noted by R Mruczek."
 } ,

 { 25, AUG, 2010, RCR, "make_random_timing.py", MICRO, TYPE_MODIFY,
   "update polort and write -nodata TR using 3 decimal places",
   NULL
 } ,

 { 18, AUG, 2010, RCR, "@build_afni_Xlib", MICRO, TYPE_NEW_OPT,
   "added -lib32 for building 32-bit on a 64-bit Linux box",
   NULL
 } ,

 { 18, AUG, 2010, RCR, "afni-general", MINOR, TYPE_MODIFY,
   "changed Makefile.linux_openmp (and _64) building on F10 (was F12)",
   NULL
 } ,

 { 17, AUG, 2010, RCR, "afni_proc.py", MICRO, TYPE_NEW_OPT,
   "allowed married timing files",
   "Also, delete output script on failure (have -keep_script_on_err option)."
 } ,

 { 16, AUG, 2010, RCR, "lib_textdata.py", MINOR, TYPE_ENHANCE,
   "new module to deal with reading/writing 1D/timing/married text files",
   "heading towards handling married timing in afni_proc.py"
 } ,

 { 16, AUG, 2010, RCR, "make_stim_times.py", MICRO, TYPE_MODIFY,
   "use lib_textdata.py for I/O",
   NULL
 } ,

 { 16, AUG, 2010, RCR, "timing_tool.py", MICRO, TYPE_MODIFY,
   "use lib_textdata.py for I/O",
   NULL
 } ,

 { 16, AUG, 2010, RCR, "lib_afni1D.py", MICRO, TYPE_MODIFY,
   "use lib_textdata.py for I/O (deleted read_1D_file)",
   NULL
 } ,

 { 16, AUG, 2010, RCR, "afni_xmat.py", MICRO, TYPE_MODIFY,
   "use lib_textdata.py for I/O (deleted read_1D_file)",
   NULL
 } ,

 { 16, AUG, 2010, RCR, "afni_util.py", MICRO, TYPE_MODIFY,
   "rewrote and moved text data I/O routines into lib_textdata.py",
   NULL
 } ,

 { 13, AUG, 2010, RCR, "Makefile.INCLUDE", MICRO, TYPE_GENERAL,
   "explicitly link the math library for the balloon target",
   NULL
 } ,

 {  5, AUG, 2010, RCR, "afni-general", MICRO, TYPE_GENERAL,
   "do not let THD_write_3dim_dataset fail silently",
   NULL
 } ,

 {  4, AUG, 2010, RCR, "afni_proc.py", MINOR, TYPE_NEW_OPT,
   "added -regress_CS_NN, default to 123",
   "Also, changed -niml to -both so that 1D files are output, and changed\n"
   "the prefix to ClustSim (from rm.CS) so those files are not deleted.\n"
   "If ClustSim is explicitly requested, require blur estimation."
 } ,

 {  3, AUG, 2010, RCR, "afni_history", MICRO, TYPE_BUG_FIX,
   "fixed -check_date test to see if version is current",
   "This problem affects afni_proc.py script execution."
 } ,

 {  2, AUG, 2010, RCR, "afni_proc.py", MINOR, TYPE_NEW_OPT,
   "check that stim_file/_time files match datasets, and that dsets exist",
   "- default is to check that files are appropriate for the input data\n"
   "- default is to check that input datasets exist\n"
   "- added options -test_stim_files and -test_for_dsets\n"
   "- afni_proc.py now depends on lib_afni1D"
 } ,

 {  2, AUG, 2010, RCR, "1d_tool.py", MICRO, TYPE_NEW_OPT,
   "small looks_like text change and remove TR from look_like_1D",
   NULL
 } ,

 { 30, JUL, 2010, RCR, "1d_tool.py", MINOR, TYPE_NEW_OPT,
   "added options to evaluate whether a file is valid as 1D or stim_times",
   "Added -looks_like_1D, -looks_like_local_times, -looks_like_global_times\n"
   "and -looks_like_test_all.\n"
   "The main purpose is to have tests that afni_proc.py can apply."
 } ,

 { 28, JUL, 2010, RCR, "zfun.c", MICRO, TYPE_BUG_FIX,
   "fixed small typos in the case of HAVE_ZLIB not being defined",
   "- zzb64_to_array (return) and array_to_zzb64 (missing arg)"
 } ,

 { 27, JUL, 2010, RCR, "thd_table.c", MICRO, TYPE_BUG_FIX,
   "strtod typo",
   NULL
 } ,

 { 27, JUL, 2010, RCR, "afni-general", MINOR, TYPE_ENHANCE,
   "propagate storage_mode in THD_open_tcat",
   "This is for non-AFNI formatted datasets, and fixes the problem where\n"
   "3dDeconvolve would not propagate nnodes/node_list of surface datasets.\n"
   "Problem noted by N Oosterhof."
 } ,

 { 23, JUL, 2010, RCR, "afni-general", MINOR, TYPE_ENHANCE,
   "added Makefile.linux_openmp (and _64) for building with OpenMP support",
   "Those distribution binaries will be built on a 64-bit Fedora 12 system."
 } ,

 { 22, JUL, 2010, RCR, "afni_proc.py", MINOR, TYPE_NEW_OPT,
   "added options -regress_run_clustsim and -regress_opts_CS",
   "This is to apply 3dClustSim results for multiple comparison correction\n"
   "to the stats dataset output from 3dDeconvolve."
 } ,

 { 20, JUL, 2010, RCR, "xmat_tool.py", MICRO, TYPE_MODIFY,
   "made small improvement out text formatting for cormat and cosmat", 
   NULL
 } ,

 { 19, JUL, 2010, RCR, "afni_proc.py", MINOR, TYPE_NEW_OPT,
   "added -check_afni_version and -requires_afni_version",
   "This will allow the processing script to verify that the AFNI version\n"
   "is recent enough for the enclosed commands."
 } ,

 { 19, JUL, 2010, RCR, "@DriveAfni", MICRO, TYPE_NEW_OPT,
   "added -help", 
   NULL
 } ,

 { 19, JUL, 2010, RCR, "afni_history", MINOR, TYPE_NEW_OPT,
   "added -check_date, to verify whether the distribution is current",
   NULL
 } ,

 { 19, JUL, 2010, RCR, "3dFWHMx", MICRO, TYPE_BUG_FIX,
   "fixed -arith mean",
   NULL
 } ,

 { 16, JUL, 2010, RCR, "afni", MICRO, TYPE_BUG_FIX,
   "added legendre to forced_loads array for plugin use",
   NULL
 } ,

 { 16, JUL, 2010, RCR, "3dMean", MINOR, TYPE_NEW_OPT,
   "added -mask_union and -mask_inter, for creation of mask datasets",
   NULL
 } ,

    { 14, JUL, 2010, RCR, "afni_proc.py", MINOR, TYPE_ENHANCE,
   "added -mask_test_overlap and -regress_cormat_warnigns",
   "Unless the user sets these options to 'no', the processing script\n"
   "will now use 3dABoverlap to evaluate the anat/EPI mask overlap, and\n"
   "1d_tool.py to check the X-matrix for large pairwise correlations\n"
   "between any two regressors."
 } ,

 { 14, JUL, 2010, RCR, "3dABoverlap", MICRO, TYPE_ENHANCE,
   "added -no_automask to allow mask datasets as input",
   NULL
 } ,

 { 14, JUL, 2010, RCR, "Makefile.linux_gcc33_64", MICRO, TYPE_MODIFY,
   "use staic link of SUMA programs to Motif, as AFNI programs already do",
   NULL
 } ,

 { 13, JUL, 2010, RCR, "plug_realtime", MINOR, TYPE_ENHANCE,
   "added channel list selection, for choosing which channels to merge",
   NULL
 } ,

 { 12, JUL, 2010, RCR, "timing_tool.py", MINOR, TYPE_NEW_OPT,
   "added -truncate_times and -round_times for S Durgerian",
   NULL
 } ,

 { 11, JUL, 2010, RCR, "timing_tool.py", MINOR, TYPE_ENHANCE,
   "show TR offset stats if -tr and -show_isi_stats",
   NULL
 } ,

 { 7, JUL, 2010, RCR, "NIFTI", MICRO, TYPE_BUG_FIX,
   "fixed znzread/write to again return nmembers",
   "Also, added M Hanke's update to CMakeLists.txt for new realease number."
 } ,

 { 7, JUL, 2010, RCR, "nifti_tool", MICRO, TYPE_BUG_FIX,
   "fixed nt_read_bricks bsize computation for large files",
   NULL
 } ,

 { 7, JUL, 2010, RCR, "NIFTI", MINOR, TYPE_BUG_FIX,
   "fixes for large files (noted/investigated by M Hanke and Y Halchenko)",
   "- fixed znzread/write, noting example by M Adler\n"
   "- changed nifti_swap_* routines/calls to take size_t"
 } ,

 { 28, JUN, 2010, RCR, "GIFTI", MICRO, TYPE_ENHANCE,
   "applied CMakeLists.txt update from M Hanke for Debian release",
   NULL
 } ,

 { 28, JUN, 2010, RCR, "GIFTI", MICRO, TYPE_MODIFY,
   "the most significant dimension cannot be 1",
   "Requested by N Schmansky"
 } ,

 { 28, JUN, 2010, RCR, "3dAutoTcorrelate", MINOR, TYPE_NEW_OPT,
   "added -eta2 (Cohen eta squared) for HJ Jo",
   "Also added -mask and -mask_only_targets."
 } ,

 { 22, JUN, 2010, RCR, "afni_proc.py", MINOR, TYPE_NEW_OPT,
   "3dToutcount detrending now defaults to Legendre polynomials",
   "  Using Legendre polynomials, 3dToutcount polort can exceed 3\n"
   "  (limit noted by I Mukai and K Bahadur).\n"
   "  Added options -outlier_legendre and -outlier_polort."
 } ,

 { 22, JUN, 2010, RCR, "3dToutcount", MINOR, TYPE_NEW_OPT,
   "added -legendre option, which also allows polort > 3",
   NULL
 } ,

 { 17, JUN, 2010, RCR, "afni_proc.py", MICRO, TYPE_ENHANCE,
   "apply default polort in 3dToutcount",
   NULL
 } ,

 { 17, JUN, 2010, RCR, "3dTcat", MICRO, TYPE_ENHANCE,
   "removed sub-brick length limit",
   NULL
 } ,

 { 10, JUN, 2010, RCR, "afni_proc.py", MICRO, TYPE_BUG_FIX,
   "fixed copying EPI and anat as NIFTI",
   NULL
 } ,

 { 8, JUN, 2010, RCR, "timing_tool.py", MICRO, TYPE_BUG_FIX,
   "fixed partitioning without zeros",
   NULL
 } ,

 { 8, JUN, 2010, RCR, "afni_proc.py", MINOR, TYPE_NEW_OPT,
   "added -regress_censor_outliers and -regress_skip_first_outliers",
   NULL
 } ,

 { 4, JUN, 2010, RCR, "afni_proc.py", MINOR, TYPE_NEW_OPT,
   "moved outlier counting outside of tshift block",
   "- if only one regressor, use 1dcat for 'sum' ideal\n"
   "- added -count_outliers, default to 'yes'\n"
   "- outlier counting is now at end of tcat block"
 } ,

 { 4, JUN, 2010, RCR, "3dToutcount", MICRO, TYPE_NEW_OPT,
   "added -fraction to output fraction of bad voxels, instead of count",
   "This will be used by afni_proc.py for censoring."
 } ,

 { 3, JUN, 2010, RCR, "plug_realtime", MAJOR, TYPE_ENHANCE,
   "added ability to register merged data and possibly all channels",
   "Via MergeRegister, one can request to register the ChannelMerge dataset.\n"
   "The individual channels can also be 'registered' via the same parameters\n"
   "as the ChannelMerge dataset.\n"
   "Requested by J Hyde, A Jesmanowicz, D Ward of MCW."
 } ,

 { 3, JUN, 2010, RCR, "afni_history", MICRO, TYPE_ENHANCE,
   "added TYPE_ENHANCE, often a more appropriate term",
   NULL
 } ,

 { 1, JUN, 2010, RCR, "afni_util.py", MINOR, TYPE_ENHANCE,
   "added variance and t-test routines (1-sample, paired, pooled, unpooled)",
   NULL
 } ,

 { 27, MAY, 2010, RCR, "afni_proc.py", MINOR, TYPE_BUG_FIX,
   "fixed use of -volreg_regress_per_run and -regress_censor_motion pair",
   "Problem found by D Drake."
 } ,

 { 20, MAY, 2010, RCR, "Makefile.NIH.CentOS.5.3_64", MICRO, TYPE_MODIFY,
   "update CCOLD to compile with gcc verion 3.4",
   NULL
 } ,

 { 19, MAY, 2010, RCR, "Makefile.*", MINOR, TYPE_BUG_FIX,
   "add CCOLD to all for compiling nifticdf.o on linux_xorg7_64 using gcc v3",
   "This is a bug in the gcc compiler code, not in AFNI.  So the workaround\n"
   "is to compile nifticdf.o with a different version of the compiler.\n"
   "\n"
   "The gcc compiler versions 4.1-4.3 (at least) had an optimization bug\n"
   "when compiling nifticdf.o.  The result was an inaccurate conversion\n"
   "from F-stats to p-values (in some cases).\n"
   "Test with the command:     cdf -t2p fift 1.0 10 100\n"
   "   good result: 0.448817, bad result: 0.0472392\n"
   "Problem found by L Thomas and B Bones."
 } ,

 { 13, MAY, 2010, RCR, "3dbucket", MICRO, TYPE_GENERAL,
   "tiny help update to clarify -glueto and -aglueto",
   NULL
 } ,

 { 13, MAY, 2010, RCR, "ui_xmat.py", MICRO, TYPE_GENERAL,
   "tiny update: check for set_afni_xmat() failure",
   NULL
 } ,

 { 12, MAY, 2010, RCR, "afni_proc.py", MINOR, TYPE_NEW_OPT,
   "added -regress_censor_first_trs for A Barbey",
   "This is needed when also using -regress_censor_motion."
 } ,

 { 12, MAY, 2010, RCR, "1d_tool.py", MINOR, TYPE_NEW_OPT,
   "added -censor_first_trs, to mix with -censor_motion results",
   NULL
 } ,

 { 10, MAY, 2010, RCR, "ktaub.c", MICRO, TYPE_BUG_FIX,
   "allow for build on SOLARIS_OLD",
   NULL
 } ,

 { 6, MAY, 2010, RCR, "Dimon", MINOR, TYPE_ENHANCE,
   "allow negatives in -sort_by_num_suffix, look for '0054 1330' in sorting",
   NULL
 } ,

 { 1, MAY, 2010, RCR, "make_random_timing.py", MINOR, TYPE_NEW_OPT,
   "added -max_consec for Liat of Cornell",
   NULL
 } ,

 { 29, APR, 2010, RCR, "@DriveAfni", MICRO, TYPE_ENHANCE,
   "minor updates",
   NULL
 } ,

 { 28, APR, 2010, RCR, "NIFTI", MICRO, TYPE_ENHANCE,
   "added NIFTI_ECODE_CARET for J. Harwell",
   NULL
 } ,

 { 26, APR, 2010, RCR, "afni_proc.py", MINOR, TYPE_NEW_OPT,
   "added -regress_opts_reml",
   NULL
 } ,

 { 26, APR, 2010, RCR, "3dDeconvolve", MINOR, TYPE_ENHANCE,
   "add $* to end of 3dREMLfit script command, for additional arguments",
   "Finally getting around to afni_proc.py option -regress_opts_reml..."
 } ,

 { 28, MAR, 2010, RCR, "afni_proc.py", MICRO, TYPE_ENHANCE,
   "applied fitts computation to REML case",
   NULL
 } ,

 { 25, MAR, 2010, RCR, "1d_tool.py", MICRO, TYPE_ENHANCE,
   "small help update",
   NULL
 } ,

 { 25, MAR, 2010, RCR, "afni_proc.py", MICRO, TYPE_ENHANCE,
   "small help update describing help sections",
   NULL
 } ,

 { 25, MAR, 2010, RCR, "plug_crender", MICRO, TYPE_GENERAL,
   "changed name in plugin list to original 'Render Dataset'",
   "Also changed plug_render to 'Render [old]', though it is no longer\n"
   "built by default."
 } ,

 { 25, MAR, 2010, RCR, "3dcopy", MICRO, TYPE_GENERAL,
   "on failure, warn user that sub-brick selection is not allowed",
   "Requested by T Nycum."
 } ,

 { 23, MAR, 2010, RCR, "afni_proc.py", MINOR, TYPE_NEW_OPT,
   "added -regress_compute_fitts option, to save memory in 3dDeconvolve",
   NULL
 } ,

 { 19, MAR, 2010, RCR, "afni_util.py", MICRO, TYPE_MODIFY,
   "round to 3 bits below 4 (above, truncate to int)",
   NULL
 } ,

 { 19, MAR, 2010, RCR, "3dfractionize", MICRO, TYPE_GENERAL,
   "added 3dAllineate example of inverse tlrc warp",
   NULL
 } ,

 { 18, MAR, 2010, RCR, "afni_proc.py", MINOR, TYPE_MODIFY,
   "handle args with '\\n' in them (probably from quoted newlines)",
   NULL
 } ,

 { 18, MAR, 2010, RCR, "afni_proc.py", MICRO, TYPE_GENERAL,
   "small updates to help for alignment options",
   NULL
 } ,

 { 17, MAR, 2010, RCR, "timing_tool.py", MINOR, TYPE_BUG_FIX,
   "fixed timing_to_1D when some runs are empty",
   "Problem found by L Thomas and B Bones."
 } ,

 { 16, MAR, 2010, RCR, "3dAttribute", MICRO, TYPE_ENHANCE,
   "set_dataset_attributes() on read - so can use on non-AFNI datasets",
   NULL
 } ,

 { 16, MAR, 2010, RCR, "3dbucket", MINOR, TYPE_BUG_FIX,
   "fixed getting incorrect FDR curves (noted by D Glen)",
   NULL
 } ,

 { 16, MAR, 2010, RCR, "NIFTI", MICRO, TYPE_ENHANCE,
   "added NIFTI_ECODE_VOXBO for D. Kimberg",
   NULL
 } ,

 { 11, MAR, 2010, RCR, "3dsvm_common.c", MICRO, TYPE_GENERAL,
   "some compilers choke on mid-block variable definitions",
   NULL
 } ,

 {  9, MAR, 2010, RCR, "3dNotes", MICRO, TYPE_GENERAL,
   "send -help output to stdout, not stderr (req by T Nycum)",
   NULL
 } ,

 {  9, MAR, 2010, RCR, "thd_gifti.c", MICRO, TYPE_MODIFY,
   "init ptr and clear accidental debug output",
   NULL
 } ,

 {  8, MAR, 2010, RCR, "afni_proc.py", MICRO, TYPE_GENERAL,
   "modified option order in some help examples",
   NULL
 } ,

 {  8, MAR, 2010, RCR, "thd_gifti.c", MICRO, TYPE_MODIFY,
   "corresponding update of lt->index to lt->key",
   NULL
 } ,

 {  8, MAR, 2010, RCR, "GIFTI", MINOR, TYPE_MODIFY,
   "GIfTI LabelTable format change: Index to Key",
   "modified gifti_xml.[ch], gifti_io.[ch]"
 } ,

 {  5, MAR, 2010, RCR, "thd_gifti.c", MICRO, TYPE_MODIFY,
   "try to read gifti UINT32 as INT32 (for FreeSurfer aparc files)",
   NULL
 } ,

 {  4, MAR, 2010, RCR, "GIFTI", MINOR, TYPE_MODIFY,
   "minor changes (also see NITRC IDs 4619 and 4644)",
   " - for integers, make default approx test to be equality\n"
   " - small changes to zlib failure strings\n"
   " - cast to avoid compile warning on some systems\n"
   " - made NITRC gifti.dtd link that will not change"
 } ,

 {  3, MAR, 2010, RCR, "afni_proc.py", MICRO, TYPE_MODIFY,
   "when censoring, create uncensored ideals and sum",
   NULL
 } ,

 { 20, FEB, 2010, RCR, "timing_tool.py", MINOR, TYPE_NEW_OPT,
   "added -timing_to_1D, -tr and -min_frac for PPI scripting (and B Benson)",
   NULL
 } ,

 { 18, FEB, 2010, RCR, "SUMA_Makefile_NoDev", MICRO, TYPE_GENERAL,
   "added '--includedir /usr/local/netpbm' for libgts.a build on new Linux",
   NULL
 } ,

 { 5, FEB, 2010, RCR, "GIFTI", MINOR, TYPE_MODIFY,
   "thd_gifti: if LabelTable use INTENT_LABEL, suma_gifti.c: no normals",
   "done with Ziad"
 } ,

 { 21, JAN, 2010, RCR, "afni_proc.py", MICRO, TYPE_NEW_OPT,
   "added -tlrc_opts_at; made tiny mod to scaling operation",
   NULL
 } ,

 { 15, JAN, 2010, RCR, "afni_proc.py", MICRO, TYPE_NEW_OPT,
   "added -regress_fout yes/no option for G. Pagnoni",
   NULL
 } ,

 { 14, JAN, 2010, RCR, "3dVol2Surf", MINOR, TYPE_BUG_FIX,
   "Fixed crash w/labels on '-map_func seg_vals' -> NIML",
   "Problem found by Swaroop at Dartmouth."
 } ,

 { 12, JAN, 2010, RCR, "2dImReg", MICRO, TYPE_BUG_FIX,
   "Fixed crash if ny > nx.  Go back to failure and ponder fix.",
   NULL
 } ,

 { 7, JAN, 2010, RCR, "afni-general", MICRO, TYPE_BUG_FIX,
   "stdint.h should not be included on a SOLARIS_OLD system",
   NULL
 } ,

 { 6, JAN, 2010, RCR, "thd_intlist.c", MINOR, TYPE_BUG_FIX,
   "fixed sub-brick selection of datasets without labels (e.g. NIfTI)",
   NULL
 } ,

 { 24, DEC, 2009, RCR, "gifti_tool", MINOR, TYPE_NEW_OPT,
   "added -approx_gifti option",
   NULL
 } ,

 { 24, DEC, 2009, RCR, "GIFTI", MINOR, TYPE_ENHANCE,
   "added approximate difference functions",
   "- added gifti_approx_gifti_images, DA_pair, labeltables, diff_offset\n"
   "- added gifti_triangle_diff_offset\n"
   "- gifti_compare_coordsys takes comp_data param"
 } ,

 {  8, DEC, 2009, RCR, "GIFTI", MINOR, TYPE_ENHANCE,
   "added ability to read/write GIFTI LabelTables with colors in thd_gifti.c",
   NULL
 } ,

 {  4, DEC, 2009, RCR, "3dWarp", MICRO, TYPE_GENERAL,
   "add help example of going from +tlrc space to +orig space",
   NULL
 } ,

 { 30, NOV, 2009, RCR, "afni-general", MINOR, TYPE_BUG_FIX,
   "afni crashes on short ANALYZE file from double fclose()",
   NULL
 } ,

 { 16, NOV, 2009, RCR, "afni_proc.py", MINOR, TYPE_ENHANCE,
   "allow motion censoring with varying run lengths",
   "Also, if a max is applied in scaling, explicitly limit to [0,max].\n"
 } ,

 { 16, NOV, 2009, RCR, "1d_tool.py", MINOR, TYPE_ENHANCE,
   "allow motion censoring with varying run lengths",
   NULL
 } ,

 {  4, NOV, 2009, RCR, "Dimon", MICRO, TYPE_MODIFY,
   "small change to check on sort problems",
   NULL
 } ,

 { 27, OCT, 2009, RCR, "GIFTI", MINOR, TYPE_ENHANCE,
   "added support for optional LabelTable RGBA attributes",
   NULL
 } ,

 { 23, OCT, 2009, RCR, "1d_tool.py", MINOR, TYPE_NEW_OPT,
   "added -censor_fill and -censor_fill_par",
   "These options are to zero-pad TRs that were censored by 3dDeconvolve."
 } ,

 { 19, OCT, 2009, RCR, "afni_proc.py", MINOR, TYPE_NEW_OPT,
   "added options for using 3dBlurInMask, instead of 3dmerge",
   "- added -blur_in_mask, -blur_in_automask and -blur_opts_BIM\n"
   "- added -sep_char and -subj_curly"
 } ,

 { 16, OCT, 2009, RCR, "1d_tool.py", MICRO, TYPE_NEW_OPT,
   "added -demean, to demean motion parameters, for example",
   "The polort 0 values should be more accurate baseline constants.\n"
   "Useful for creating a proper polort baseline w/3dSynthesize."
 } ,

 { 14, OCT, 2009, RCR, "3dTcat", MICRO, TYPE_ENHANCE,
   "allow creation of single volume dataset",
   "as requested by N Vack (among many others)"
 } ,

 { 6, OCT, 2009, RCR, "1d_tool.py", MICRO, TYPE_NEW_OPT,
   "added -set_run_lengths option, for varying run lengths",
   "Added for motion censoring and run padding."
 } ,

 { 2, OCT, 2009, RCR, "1d_tool.py", MICRO, TYPE_ENHANCE,
   "also output cosines with -show_cormat_warnings",
   NULL
 } ,

 { 1, OCT, 2009, RCR, "@Reorder", MICRO, TYPE_MODIFY,
   "minor changes:",
   "- changed warnings on varying incidence counts (JB's woriding)\n"
   "- discard indices which are not valid sub-bricks\n"
   "- do not call 3dTstat if only one sub-brick"
 } ,

 { 1, OCT, 2009, RCR, "afni-general", MICRO, TYPE_GENERAL,
   "9/29, defined isblank() in case of SOLARIS_OLD ... and then removed it",
   NULL
 } ,

 { 29, SEP, 2009, RCR, "@Reorder", MINOR, TYPE_NEW_PROG,
   "script version of reorder plugin, for J. Bjork",
   NULL
 } ,

 { 16, SEP, 2009, RCR, "timing_tool.py", MICRO, TYPE_NEW_OPT,
   "added -scale_data for J Meltzer",
   NULL
 } ,

 { 16, SEP, 2009, RCR, "plug_vol2surf", MICRO, TYPE_ENHANCE,
   "can init debug level via AFNI_DEBUG_PLUG_VOL2SURF",
   NULL
 } ,

 { 16, SEP, 2009, RCR, "3ddot", MINOR, TYPE_BUG_FIX,
   "de-meaning data causes permission-based seg fault, apply means upon read",
   "Problem found by Giuseppe Pagnoni."
 } ,

 {  8, SEP, 2009, RCR, "realtime_receiver.py", MICRO, TYPE_MODIFY,
   "bind to open host, so a /etc/hosts entry is not required",
   NULL
 } ,

 {  4, SEP, 2009, RCR, "plug_realtime", MINOR, TYPE_ENHANCE,
   "registration can now be consistent across runs",
   "Reg Base can be 'Current': to set the base volume from the current run\n"
   "(call this the old way), 'Current & Keep': use current run, but then\n"
   "store that base and apply it to future runs, 'External Dataset': fix the\n"
   "base from some chosen dataset.\n"
   "\n"
   "Using 'Current & Keep' makes sense for realtime registration.\n"
 } ,

 {  4, SEP, 2009, RCR, "@update.afni.binaries", MICRO, TYPE_NEW_OPT,
   "if wget fails, try curl; added -curl and -testing options",
   NULL
 } ,

 { 28, AUG, 2009, RCR, "afni_util.py", MICRO, TYPE_BUG_FIX,
   "fixed make_CENSORTR_string, comma delimitation needs run: prefix",
   NULL
 } ,

 { 27, AUG, 2009, RCR, "afni_proc.py", MICRO, TYPE_BUG_FIX,
   "fixed motion_ prefix in '3dDeconvolve -censor'",
   "Problem found by B Bones."
 } ,

 { 27, AUG, 2009, RCR, "afni_proc.py", MICRO, TYPE_NEW_OPT,
   "added -regress_local_times, -regress_global_times",
   "Since the -local_times and -global_times options in 3dDeconvolve must be\n"
   "processed before the stimuli they refer to, it does nothing to pass them\n"
   "via -regress_opts_3dD.  Hence, the options are needed.\n"
 } ,

 { 26, AUG, 2009, RCR, "afni_proc.py", MICRO, TYPE_MODIFY,
   "in scaling block, explicitly remove any negative data values",
   NULL
 } ,

 { 25, AUG, 2009, RCR, "afni_proc.py", MINOR, TYPE_ENHANCE,
   "if volreg block, always create motion_${subj}_enorm.1D",
   NULL
 } ,

 { 25, AUG, 2009, RCR, "1d_tool.py", MICRO, TYPE_ENHANCE,
   "with -censor_motion, also output PREFIX_enorm.1D",
   NULL
 } ,

 { 21, AUG, 2009, RCR, "afni_proc.py", MINOR, TYPE_NEW_OPT,
   "added -regress_censor_motion and -regress_censor_prev",
   "Motivated by L Thomas and B Bones."
 } ,

 { 21, AUG, 2009, RCR, "1d_tool.py", MICRO, TYPE_NEW_OPT,
   "added -show_censor_count",
   NULL
 } ,

 { 20, AUG, 2009, RCR, "1d_tool.py", MINOR, TYPE_NEW_OPT,
   "added motion censoring options",
   "Added -censor_motion, -censor_prev_TR,  -collapse_cols, -extreme_mask,\n"
   "      -set_tr, -write_censor and -write_CENSORTR.\n"
   "Also modified afni_util.py, lib_afni1D.py and option_list.py."
 } ,

 { 14, AUG, 2009, RCR, "afni_proc.py", MINOR, TYPE_NEW_OPT,
   "added -align_epi_ext_dset, to align anat to external EPI",
   "This may be important for multi-channel coil EPI data with low internal\n"
   "structural contrast.  Users might align to the first (pre-steady-state)\n"
   "TR, even though that volume is not used in the analysis."
 } ,

 { 13, AUG, 2009, RCR, "afni_proc.py", MINOR, TYPE_NEW_OPT,
   "added -volreg_tlrc_adwarp, to apply a manual Talairach transformation",
   NULL
 } ,

 { 10, AUG, 2009, RCR, "afni_proc.py", MINOR, TYPE_MODIFY,
   "truncate min dim to 3 sig bits for -volreg_tlrc_warp/-volreg_align_e2s",
   "The old default was 2 bits, -volreg_warp_dxyz overrides."
 } ,

 { 10, AUG, 2009, RCR, "3dSurf2Vol", MINOR, TYPE_ENHANCE,
   "allow processing of -overwrite and AFNI_DECONFLICT",
   NULL
 } ,

 {  6, AUG, 2009, RCR, "afni_proc.py", MINOR, TYPE_BUG_FIX,
   "fixed problems found by I Mukai and K Bahadur",
   "- fixed -volreg_align_to base as applied in align_epi_anat.py\n"
   "- fixed blur 'averages' computation when only one run"
 } ,

 {  4, AUG, 2009, RCR, "realtime_receiver.py", MINOR, TYPE_ENHANCE,
   "added basic demo interface and itemized exception traps",
   NULL
 } ,

 { 31, JUL, 2009, RCR, "prompt_user", MICRO, TYPE_ENHANCE,
   "apply some escape sequences, mostly to display newlines",
   NULL
 } ,

 { 29, JUL, 2009, RCR, "afni_proc.py", MINOR, TYPE_BUG_FIX,
   "fixed creation of extents mask when only 1 run",
   NULL
 } ,

 { 28, JUL, 2009, RCR, "3dREMLfit", MINOR, TYPE_MODIFY,
   "if known, require proper slice regressor ordering in -slibase* opts\n",
   NULL
 } ,

 { 27, JUL, 2009, RCR, "afni_proc.py", MINOR, TYPE_BUG_FIX,
   "use -slibase_sm instead of -slibase in 3dREMLfit",
   NULL
 } ,

 { 27, JUL, 2009, RCR, "1d_tool.py", MINOR, TYPE_NEW_OPT,
   "added -show_labels and -show_label_ordering",
   NULL
 } ,

 { 27, JUL, 2009, RCR, "3dREMLfit", MINOR, TYPE_NEW_OPT,
   "added -slibase_sm, for slice-major ordering of regressors",
   "RetroTS and afni_proc.py were incorrectly using this ordering.\n"
   "** Analysis done prior to this probably needs to be re-done."
 } ,

 { 27, JUL, 2009, RCR, "plug_realtime", MICRO, TYPE_ENHANCE,
   "added Y/N AFNI_REALTIME_reset_output_index, to start each dset at 001",
   "Also, changed prefix separator to double underscore '__'.",
 } ,

 { 27, JUL, 2009, RCR, "afni-general", MICRO, TYPE_GENERAL,
   "added SOLARIS_OLD atanhf #define to machdep.h",
   NULL
 } ,

 { 23, JUL, 2009, RCR, "afni_run_R", MINOR, TYPE_ENHANCE,
   "allow any number of args, but where first is program, last is output",
   NULL
 } ,

 { 23, JUL, 2009, RCR, "timing_tool.py", MINOR, TYPE_NEW_OPT,
   "added -partition option",
   NULL
 } ,

 { 22, JUL, 2009, RCR, "realtime_receiver.py", MAJOR, TYPE_NEW_PROG,
   "python replacement for serial helper",
   "New 'data_choice' options can be added to compute_data_for_serial_port\n"
   "for sending results of a different computation to the serial port."
 } ,

 { 16, JUL, 2009, RCR, "@update.afni.binaries", MICRO, TYPE_MODIFY,
   "check for 'wget' and whine to user if missing",
   NULL
 } ,

 { 14, JUL, 2009, RCR, "make_random_timing.py", MINOR, TYPE_NEW_OPT,
   "added -max_rest, to limit the maximum duration of rest periods",
   NULL
 } ,

 { 7, JUL, 2009, RCR, "afni_proc.py", MICRO, TYPE_GENERAL,
   "warn users to modify script for _AM1 in case of basis function dmBLOCK",
   NULL
 } ,

 { 26, JUN, 2009, RCR, "afni_proc.py", MICRO, TYPE_MODIFY,
   "comment changes and mod to afni_util.py for line wrapping",
   NULL
 } ,

 { 25, JUN, 2009, RCR, "Dimon", MINOR, TYPE_BUG_FIX,
   "fixed dz sent to RT plugin for oblique datasets",
   NULL
 } ,

 { 25, JUN, 2009, RCR, "3dretroicor", MICRO, TYPE_BUG_FIX,
   "pass MRI_IMAGE structs without const",
   NULL
 } ,

 { 24, JUN, 2009, RCR, "afni-general", MINOR, TYPE_BUG_FIX,
   "applied print changes from B Feige (26 files):",
   "3dfim.c afni.c afni_niml.c mri_free.c mrilib.h 3dmatmult.c NLfit_model.c\n"
   "suma_datasets.h gifti/gifti_tool.c rickr/serial_helper.c\n"
   "SUMA/  SUMA_3dSurfMask.c SUMA_ConvertSurface.c SUMA_CreateIcosahedron.c\n"
   "       SUMA_Load_Surface_Object.c SUMA_MapIcosahedron.c SUMA_NikoMap.c\n"
   "       SUMA_ParseCommands.h SUMA_SphericalMapping.c\n"
   "       SUMA_Surf2VolCoord_demo.c SUMA_Surface_IO.c SUMA_SurfWarp.c\n"
   "       SUMA_compare_surfaces.c SUMA_xColBar.c\n"
   "svm/3dsvm.c svm/3dsvm_common.c volpack/vp_octree.c"
 } ,

 { 23, JUN, 2009, RCR, "NIFTI", MINOR, TYPE_BUG_FIX,
   "added 4 checks of alloc() returns",
   NULL
 } ,

 { 17, JUN, 2009, RCR, "make_random_timing.py", MINOR, TYPE_NEW_OPT,
   "added -make_3dd_contrasts and used general accuracy in block durations",
   NULL
 } ,

 { 17, JUN, 2009, RCR, "afni_proc.py", MAJOR, TYPE_NEW_OPT,
   "version 2.0 : call e2a alignment and warp to standard space ready",
   "- mask warped EPI by its extents (at volreg step)\n"
   "- added -volreg_no_extent_mask, to block this masking\n"
   "- added 'extents' to list of mask in -mask_apply\n"
   "- change block dividers to more visual '===' with block names"
 } ,

 { 15, JUN, 2009, RCR, "3dmerge", MINOR, TYPE_ENHANCE,
   "allowed short/byte datasets to use FIR blur, so no Fourier interpolation",
   "Also added Y/N AFNI_BLUR_INTS_AS_OLD env var to use previous method."
 } ,

 { 12, JUN, 2009, RCR, "xmat_tool.py", MICRO, TYPE_GENERAL,
   "used some wx IDs, per Daniel's suggestion",
   NULL
 } ,

 { 11, JUN, 2009, RCR, "afni_proc.py", MINOR, TYPE_NEW_OPT,
   "added masking abilities",
   "- in mask block, try to create anat and group masks\n"
   "- added -mask_apply option, for choosing mask to apply to regression\n"
   "- added -align_opts_aea, for extra opts to align_epi_anat.py"
 } ,

 { 8, JUN, 2009, RCR, "afni_proc.py", MICRO, TYPE_NEW_OPT,
   "added -despike_mask, fixed missing block warning, reordered terminal opts",
   NULL
 } ,

 { 8, JUN, 2009, RCR, "afni_base.py", MICRO, TYPE_GENERAL,
   "added many afni_name descripts to __doc__ lines, check error in dset_dims",
   NULL
 } ,

 { 3, JUN, 2009, RCR, "3dcopy", MICRO, TYPE_MODIFY,
   "changed 'missing dataset' ERROR to 'missing view dataset' WARNING",
   NULL
 } ,

 { 29, MAY, 2009, RCR, "afni_proc.py", MINOR, TYPE_NEW_OPT,
   "added -execute and now fail if block options have no corresponding blocks",
   NULL
 } ,

 { 29, MAY, 2009, RCR, "@build_afni_Xlib", MICRO, TYPE_MODIFY,
   "added -m64 if building for lib64 on a mac, fixed CFLAGS to allow a list",
   NULL
 } ,

 { 29, MAY, 2009, RCR, "afni_util.py", MICRO, TYPE_MODIFY,
   "improved line wrapping",
   NULL
 } ,

 { 28, MAY, 2009, RCR, "strblast", MINOR, TYPE_BUG_FIX,
   "partial words had resulted in skipping ahead",
   "found by R Notestine of UCSD"
 } ,

 { 28, MAY, 2009, RCR, "afni_proc.py", MINOR, TYPE_GENERAL,
   "example updates for AFNI_data4 and new options",
   NULL
 } ,

 { 27, MAY, 2009, RCR, "afni_proc.py", MINOR, TYPE_NEW_OPT,
   "updates for alignment/warp/varying run lengths",
   "- added -volreg_warp_dxyz option\n"
   "- if align a2e, add -no_ss to @auto_tlrc\n"
   "- for varying run lengths, fixed application of '-volreg_align_to last'\n"
   "  and the -regress_est_blur_* options\n"
   "  (blur estimation loops were modified for this)\n"
   "- warping to new grid truncates to 2 significant bits (if < 2 mm)"
 } ,

 { 21, MAY, 2009, RCR, "afni_proc.py", MINOR, TYPE_NEW_OPT,
   "added 'align' processing block and -volreg_align_e2a option",
   NULL
 } ,

 { 19, MAY, 2009, RCR, "3dbucket", MICRO, TYPE_GENERAL,
   "suggest -overwrite if -glueto is not allowed (for Mike B)",
   NULL
 } ,

 { 15, MAY, 2009, RCR, "afni_proc.py", MAJOR, TYPE_NEW_OPT,
   "added -volreg_tlrc_warp option: can warp to standard space at volreg step",
   NULL
 } ,

 { 15, MAY, 2009, RCR, "afni_util", MICRO, TYPE_NEW_OPT,
   "added get_truncated_grid_dim",
   NULL
 } ,

 { 14, MAY, 2009, RCR, "afni_proc.py", MICRO, TYPE_BUG_FIX,
   "no 'rm rm.*' if such files were not created",
   NULL
 } ,

 { 14, MAY, 2009, RCR, "3dDeconvolve", MICRO, TYPE_BUG_FIX,
   "fixed -glt_label > -num_glt error message and -dmbase def for polort >= 0",
   NULL
 } ,

 { 12, MAY, 2009, RCR, "afni_proc.py", MICRO, TYPE_BUG_FIX,
   "fixed 'cat' of 'across-runs' ricor regressors",
   NULL
 } ,

 { 8, MAY, 2009, RCR, "afni_proc.py", MICRO, TYPE_MODIFY,
   "tlrc (for anat) is now a processing block, for easy manipulation",
   NULL
 } ,

 { 8, MAY, 2009, RCR, "afni_proc.py", MICRO, TYPE_BUG_FIX,
   "small cut-n-paste errors in db_mod.py and afni_util.py",
   NULL
 } ,

 { 5, MAY, 2009, RCR, "@update.afni.binaries", MINOR, TYPE_NEW_PROG,
   "another script to update the AFNI package",
   NULL
 } ,

 { 5, MAY, 2009, RCR, "plug_render", MINOR, TYPE_MODIFY,
   "now built from plug_null.c, so it will no longer be available",
   NULL
 } ,

 { 1, MAY, 2009, RCR, "Makefile.linux_xorg7_64", MICRO, TYPE_MODIFY,
   "link to local libGLws.a, as with 32-bit xorg7 package",
   NULL
 } ,

 { 30, APR, 2009, RCR, "3dcalc", MINOR, TYPE_MODIFY,
   "changed atan2(y,x) to proceed if y OR x is non-zero",
   NULL
 } ,

 { 30, APR, 2009, RCR, "thd_niftiread", MINOR, TYPE_MODIFY,
   "be sure to warn users when nifti is converted to float (w/dglen)",
   NULL
 } ,

 { 30, APR, 2009, RCR, "vol2surf", MINOR, TYPE_NEW_OPT,
   "return a node v2s time series when afni changes xhair position",
   NULL
 } ,

 { 29, APR, 2009, RCR, "to3d", MINOR, TYPE_BUG_FIX,
   "when opening -geomparent, allow for known non-afni extensions",
   NULL
 } ,

 { 29, APR, 2009, RCR, "vol2surf", MICRO, TYPE_MODIFY,
   "prep to return node v2s time series to suma, just check-in for now",
   "modified: afni.h, afni_niml.c, afni_vol2surf.c, vol2surf.c, vol2surf.h"
 } ,

 { 28, APR, 2009, RCR, "NIFTI", MINOR, TYPE_MODIFY,
   "uppercase file extensions are now valid",
   NULL
 } ,

 { 27, APR, 2009, RCR, "3dresample", MICRO, TYPE_MODIFY,
   "show help if no arguments",
   NULL
 } ,

 { 23, APR, 2009, RCR, "3dresample", MICRO, TYPE_MODIFY,
   "small changes to help",
   NULL
 } ,

 { 23, APR, 2009, RCR, "afni_util.py", MICRO, TYPE_MODIFY,
   "moved function comments into the functions as docstrings",
   NULL
 } ,

 { 23, APR, 2009, RCR, "afni_proc.py", MINOR, TYPE_MODIFY,
   "updates to help and tcsh options",
   "- added -f as a recommended tcsh option\n"
   "- added help section 'SCRIPT EXECUTION NOTE'\n"
   "- reordered help: intro, BLOCKS, DEFAULTS, EXAMPLES, NOTEs, OPTIONS\n"
   "- shifted execution command to separate line"
 } ,

 { 17, APR, 2009, RCR, "GIFTI", MICRO, TYPE_MODIFY,
   "more -set_extern_filelist help, allow DA size to vary over external files",
   NULL
 } ,

 { 14, APR, 2009, RCR, "afni_util.py", MICRO, TYPE_BUG_FIX,
   "possible to have truncation cause a negative variance in stdev_ub",
   NULL
 } ,

 { 14, APR, 2009, RCR, "NIFTI", MINOR, TYPE_NEW_OPT,
   "added sample nifticlib program: clib_01_read_write.c",
   NULL
 } ,

 { 11, APR, 2009, RCR, "afni-general", MICRO, TYPE_NEW_OPT,
   "added calls to opts.check_special_opts() in 7 more python programs:",
   "gen_epi_review.py, make_random_timing.py, make_stim_times.py\n"
   "neuro_deconvolve.py, python_module_test.py, timing_tool.py, ui_xmat.py"
 } ,

 { 11, APR, 2009, RCR, "afni_proc.py", MINOR, TYPE_NEW_OPT,
   "added -volreg_regress_per_run",
   "This is to apply the motion parameters of each run as separate regressors."
 } ,

 { 11, APR, 2009, RCR, "option_list.py", MICRO, TYPE_NEW_OPT,
   "enhanced special option processing",
   "- added check_special_opts(), to be called before any processing\n"
   "- renamed -verbose_opts to -optlist_verbose\n"
   "- added -optlist_no_show_count"
 } ,

 { 11, APR, 2009, RCR, "eg_main_chrono.py", MICRO, TYPE_MODIFY,
   "removed -verbose opts (see -optlist_ options)",
   NULL
 } ,

 { 11, APR, 2009, RCR, "1d_tool.py", MINOR, TYPE_NEW_OPT,
   "added -derivative and -set_nruns, fixed -show_cormat_warnings typo",
   NULL
 } ,

 { 11, APR, 2009, RCR, "afni_proc.py", MICRO, TYPE_BUG_FIX,
   "fixed use of -regress_errts_prefix with blur est",
   NULL
 } ,

 { 10, APR, 2009, RCR, "Dimon", MINOR, TYPE_NEW_OPT,
   "added -use_last_elem option for setting DICOM elements",
   NULL
 } ,

 { 10, APR, 2009, RCR, "to3d", MINOR, TYPE_NEW_OPT,
   "added -use_last_elem option for setting DICOM elements",
   "Can also use AFNI_DICOM_USE_LAST_ELEMENT environment variable."
 } ,

 { 10, APR, 2009, RCR, "1d_tool.py", MINOR, TYPE_MODIFY,
   "fix for old versions of python, like on solaris",
   "Each of copy.deepcopy(), sum(), and sort(reverse=True) failed."
 } ,

 { 9, APR, 2009, RCR, "1d_tool.py", MINOR, TYPE_NEW_OPT,
   "added -show_cormat_warnings and -cormat_cutoff",
   NULL
 } ,

 { 9, APR, 2009, RCR, "afni_proc.py", MAJOR, TYPE_NEW_OPT,
   "'official' release with RETROICOR processing block: ricor",
   "o  added 'across-runs' ricor_regress_method\n"
   "o  added ricor information and usage to help (see 'RETROICOR NOTE')\n"
   "o  maintain unscaled shorts if they are input\n"
   "o  added -ricor_datum"
 } ,

 { 8, APR, 2009, RCR, "1d_tool.py", MINOR, TYPE_NEW_OPT,
   "added -show_rows_cols option",
   NULL
 } ,

 { 2, APR, 2009, RCR, "3dDeconvolve", MINOR, TYPE_MODIFY,
   "changed CHECK_NIFTI to CHECK_NEEDS_FLOATS, including other dset types",
   NULL
 } ,

 { 1, APR, 2009, RCR, "afni_proc.py", MINOR, TYPE_MODIFY,
   "added 'ricor' processing block, for RETROICOR regressor removal",
   NULL
 } ,

 { 1, APR, 2009, RCR, "afni_util.py", MICRO, TYPE_MODIFY,
   "slight change in add_line_wrapper()",
   NULL
 } ,

 { 31, MAR, 2009, RCR, "afni_proc.py", MINOR, TYPE_MODIFY,
   "small changes, and prep for retroicor",
   "- by default, the script will now terminate on any error\n"
   "- added -exit_on_error, -check_setup_errors\n"
   "- whine about block order problems"
 } ,

 { 31, MAR, 2009, RCR, "1d_tool.py", MINOR, TYPE_NEW_OPT,
   "added -pad_to_many_runs, -reverse",
   NULL
 } ,

 { 31, MAR, 2009, RCR, "afni_util.py", MICRO, TYPE_NEW_OPT,
   "added get_typed_dset_attr_list, enhanced decode_1D_ints",
   NULL
 } ,

 { 31, MAR, 2009, RCR, "option_list.py", MICRO, TYPE_NEW_OPT,
   "added global -verbose_opts option",
   NULL
 } ,

 { 26, MAR, 2009, RCR, "afni_proc.py", MICRO, TYPE_MODIFY,
   "added helpstr to options",
   NULL
 } ,

 { 26, MAR, 2009, RCR, "1d_tool.py", MICRO, TYPE_BUG_FIX,
   "small array fix for older python in write()",
   NULL
 } ,

 { 26, MAR, 2009, RCR, "option_list.py", MICRO, TYPE_MODIFY,
   "base 'name' size on max len in show()",
   NULL
 } ,

 { 25, MAR, 2009, RCR, "afni_proc.py", MINOR, TYPE_MODIFY,
   "+view now comes from data: so it works with +tlrc",
   NULL
 } ,

 { 24, MAR, 2009, RCR, "afni_proc.py", MINOR, TYPE_MODIFY,
   "by default now, no mask is applied in the scale and regression steps",
   "Also added -regress_apply_mask option."
 } ,

 { 20, MAR, 2009, RCR, "@build_afni_Xlib", MINOR, TYPE_NEW_PROG,
   "moved from X/@build.Xlib, for distribution",
   "and added to SCRIPTS for building afni_src.tgz in Makefile.INCLUDE"
 } ,

 { 19, MAR, 2009, RCR, "1d_tool.py", MAJOR, TYPE_NEW_PROG,
   "added lib_afni1D.py and 1d_tool.py",
   "This is a library and tool for manipulating 1D files.\n"
   "Many functions will still be added."
 } ,

 { 19, MAR, 2009, RCR, "afni_util.py", MINOR, TYPE_NEW_OPT,
   "a few additions and changes",
   "- allow container chars (e.g. []) in decode_1D_ints()\n"
   "- added is_valid_int_list()\n"
   "- changed str vars to istr (as str is a keyword)"
 } ,

 { 19, MAR, 2009, RCR, "eg_main_chrono.py", MINOR, TYPE_NEW_OPT,
   "added -verbose_opts option, for being verbose during option processing",
   NULL
 } ,

 { 18, MAR, 2009, RCR, "eg_main_chrono.py", MINOR, TYPE_NEW_PROG,
   "sample main python program using a library and chronological options",
   NULL
 } ,

 { 16, MAR, 2009, RCR, "3dBrickStat", MINOR, TYPE_BUG_FIX,
   "malloc extra val in case of percentile truncation",
   NULL
 } ,

 { 12, MAR, 2009, RCR, "afni_proc.py", MINOR, TYPE_MODIFY,
   "warn user about masking in orig space",
   "- if despiking and no regression mask, apply -nomask\n"
   "- added 'MASKING NOTE', to suggest no regression mask until group space"
 } ,

 { 12, MAR, 2009, RCR, "afni_proc.py", MINOR, TYPE_NEW_OPT,
   "added -regress_reml_exec and -regress_3dD_stop",
   "One can execute 3dREMLfit and/or 3dDeconvolve.  Error blur is from each."
 } ,

 { 10, MAR, 2009, RCR, "NIFTI", MICRO, TYPE_MODIFY,
   "added NIFTI_ECODEs 18-28 for the LONI MiND group",
   NULL
 } ,

 { 9, MAR, 2009, RCR, "3dcalc", MICRO, TYPE_MODIFY,
   "added edge/erode/dilate example to 3dcalc -help",
   NULL
 } ,

 { 9, MAR, 2009, RCR, "suma-general", MICRO, TYPE_MODIFY,
   "removed r_sprintf_long_to_hex from SUMA_Color.[ch]",
   NULL
 } ,

 { 9, MAR, 2009, RCR, "suma", MICRO, TYPE_NEW_OPT,
   "added -motif_ver option",
   NULL
 } ,

 { 6, MAR, 2009, RCR, "lesstif-general", MICRO, TYPE_MODIFY,
   "motif/lesstif : put AFNI_MOTIF_TYPE in Xm.h.in : see 'afni -motif_ver'",
   NULL
 } ,

 { 6, MAR, 2009, RCR, "3dDeconvolve", MINOR, TYPE_BUG_FIX,
   "if mri_automask_image() input is not really 3D, only apply clip",
   "3dD uses automask for misfit warning, let this apply to niml.dset"
 } ,

 { 5, MAR, 2009, RCR, "lesstif-general", MICRO, TYPE_MODIFY,
   "init for every assignable argument to XtVaGetValues (12 files)",
   NULL
 } ,

 { 5, MAR, 2009, RCR, "afni-general", MICRO, TYPE_MODIFY,
   "init for every assignable argument to XtVaGetValues (19 files)",
   NULL
 } ,

 { 5, MAR, 2009, RCR, "@build.Xlib", MICRO, TYPE_NEW_OPT,
   "change -noinstall option to -localinstall",
   NULL
 } ,

 { 5, MAR, 2009, RCR, "afni", MINOR, TYPE_BUG_FIX,
   "free vox_warp via KILL_list rather than directly when deleting dataset",
   "Fixes afni crash: set acpc markers -> acpc view -> orig view \n"
   "               -> new markers -> acpc view -> death ..."
 } ,

 { 4, MAR, 2009, RCR, "@build.Xlib", MICRO, TYPE_NEW_OPT,
   "added -noinstall option",
   NULL
 } ,

 { 4, MAR, 2009, RCR, "afni", MICRO, TYPE_NEW_OPT,
   "added -motif_ver option",
   NULL
 } ,

 { 4, MAR, 2009, RCR, "X-general", MINOR, TYPE_MODIFY,
   "added openmotif build tree, updated @build.Xlib and README under X",
   NULL
 } ,

 { 3, MAR, 2009, RCR, "afni-general", MICRO, TYPE_MODIFY,
   "modified Makefile.linux_xorg7 and _64 for local X builds",
   NULL
 } ,

 { 3, MAR, 2009, RCR, "xutil.c", MICRO, TYPE_MODIFY,
   "another probably useless init (being cautious)",
   NULL
 } ,

 { 3, MAR, 2009, RCR, "@build.Xlib", MINOR, TYPE_NEW_PROG,
   "this is a build script for the local X packages",
   NULL
 } ,

 { 27, FEB, 2009, RCR, "X-general", MINOR, TYPE_MODIFY,
   "added lesstif and libXt trees to cvs",
   NULL
 } ,

 { 20, FEB, 2009, RCR, "afni-general", MICRO, TYPE_BUG_FIX,
   "many inits to appease lesstif and Xt (w/Ziad)",
   NULL
 } ,

 { 13, FEB, 2009, RCR, "dmat44.c", MICRO, TYPE_BUG_FIX,
   "cut-and-paste error ...",
   NULL
 } ,

 { 13, FEB, 2009, RCR, "afni-general", MICRO, TYPE_MODIFY,
   "malloc changes: 5 more files",
   "Friday the 13th, oooooooo...  @ 18:31:30 EST: time will be 1234567890."
 } ,

 { 12, FEB, 2009, RCR, "afni-general", MICRO, TYPE_MODIFY,
   "added memsets following some malloc calls, or used calloc (14 files)",
   NULL
 } ,

 { 11, FEB, 2009, RCR, "3dDeconvolve", MICRO, TYPE_MODIFY,
   "removed duplicate -Rerrts option in output 3dREMLfit command",
   NULL
 } ,

 { 9, FEB, 2009, RCR, "xmat_tool.py", MINOR, TYPE_MODIFY,
   "random updates, plus those for Fedora 10",
   NULL
 } ,

 { 9, FEB, 2009, RCR, "python-general", MICRO, TYPE_GENERAL,
   "added new beginning-stage libraries lib_matplot.py and lib_wx.py",
   NULL
 } ,

 { 6, FEB, 2009, RCR, "NIFTI", MICRO, TYPE_MODIFY,
   "added NIFTI_ECODE_PYPICKLE for MH; imported HJ's cast changes",
   NULL
 } ,

 { 5, FEB, 2009, RCR, "make_random_timing.py", MICRO, TYPE_MODIFY,
   "added timing_tool.py use to sort times in example #7",
   NULL
 } ,

 { 4, FEB, 2009, RCR, "vol2surf", MINOR, TYPE_BUG_FIX,
   "fixed norm reversal application and norm dir check computation",
   "Thanks to Xiaopeng Zong for finding these problems."
 } ,

 { 4, FEB, 2009, RCR, "suma-general", MICRO, TYPE_MODIFY,
   "update SUMA_paperplane.c and Makefile.solaris28_gcc for v1280 builds",
   "Makefile now uses PREREQ=suma, gmake, -L/usr/dt/lib."
 } ,

 { 3, FEB, 2009, RCR, "afni-general", MICRO, TYPE_MODIFY,
   "fix machdep.h Makefile.solaris28_gcc for v1280 builds",
   NULL
 } ,

 { 7, JAN, 2009, RCR, "plug_crender", MICRO, TYPE_MODIFY,
   "if lesstif, set threshold slider bar width",
   NULL
 } ,

 { 2, JAN, 2009, RCR, "Makefile", MICRO, TYPE_MODIFY,
   "do not build balloon in Makefile.macosx_10.5_Intel_64 - libgsl is 32-bit",
   NULL
 } ,

 { 2, JAN, 2009, RCR, "afni_environ.c", MICRO, TYPE_BUG_FIX,
   "fixed bad lvalue when USE_TRACING is not defined",
   "also fixed define for USE_TRACING in solaris and cygwin Makefiles"
 } ,

 { 31, DEC, 2008, RCR, "afni", MINOR, TYPE_BUG_FIX,
   "fix for lesstif crash on 'where am i', along with ziad",
   NULL
 } ,

 { 24, DEC, 2008, RCR, "timing_tool.py", MICRO, TYPE_MODIFY,
   "redefine 'sum' for older python versions",
   "This also affects afni_util.py and make_random_timing.py."
 } ,

 { 15, DEC, 2008, RCR, "Makefile", MICRO, TYPE_MODIFY,
   "added USE_LESSTIF directive",
   "Modified Makefile.linux_xorg7[_64], Makefile.macosx_10.5_Intel[_64]."
 } ,

 { 10, DEC, 2008, RCR, "afni_proc.py", MINOR, TYPE_NEW_OPT,
   "added new options for extra stimuli, RONI and an external volreg base",
   "- allow NIfTI datasets as input (but process as AFNI)\n"
   "- added -regress_extra_stim_files and -regress_extra_stim_labels\n"
   "- added -regress_RONI and -volreg_base_dset (for Jill Weisberg)"
 } ,

 {  8, DEC, 2008, RCR, "xmat_tool.py", MICRO, TYPE_MODIFY,
   "allow -test_libs to proceed without numpy",
   NULL
 } ,

 {  8, DEC, 2008, RCR, "Makefile", MICRO, TYPE_GENERAL,
   "added Makefile.macosx_10.5_G4",
   NULL
 } ,

 {  4, DEC, 2008, RCR, "Makefile.INCLUDE", MINOR, TYPE_MODIFY,
   "added balloon target for M Belmonte",
   "Also modified Makefile.linux_xorg7_64 and macosx_10.4_G5/Intel and 5_Int*."
 } ,

 {  4, DEC, 2008, RCR, "balloon", MICRO, TYPE_NEW_PROG,
   "new program by M Belmonte",
   NULL
 } ,

 {  1, DEC, 2008, RCR, "timing_tool.py", MAJOR, TYPE_NEW_PROG,
   "a tool for manipulating and evaluating stimulus timing files",
   "This is useful for getting statistics on rest timing."
 } ,

 {  1, DEC, 2008, RCR, "option_list.py", MICRO, TYPE_MODIFY,
   "added 'opt' param to more get_* functions",
   NULL
 } ,

 {  1, DEC, 2008, RCR, "make_random_timing.py", MICRO, TYPE_MODIFY,
   "moved min_mean_max_stdev to afni_util.py and modified help examples",
   NULL
 } ,

 {  24, NOV, 2008, RCR, "Dimon", MINOR, TYPE_NEW_OPT,
   "added options -infile_list and -show_sorted_list",
   "The -show_sorted_list option will print a list of files by run/index."
 } ,

 {  21, NOV, 2008, RCR, "xmat_tool.py", MINOR, TYPE_NEW_OPT,
   "added Options menu, Show Cosmat and GUI help",
   "This is the initial release version, 1.0."
 } ,

 {  21, NOV, 2008, RCR, "xmat_tool.py", MINOR, TYPE_NEW_OPT,
   "added -test_libs option",
   NULL
 } ,

 {  21, NOV, 2008, RCR, "python_module_test.py", MINOR, TYPE_NEW_OPT,
   "removed 'R' from basic test list, and applied verb 2 to base usage",
   NULL
 } ,

 {  20, NOV, 2008, RCR, "plug_realtime", MINOR, TYPE_NEW_OPT,
   "incorporated real-time volume writing from V. Roopchansingh of MCW",
   NULL
 } ,

 {  18, NOV, 2008, RCR, "xmat_tool.py", MINOR, TYPE_NEW_OPT,
   "added -test, -show_col_types, -show_cosmat, -show_fit_ts, -cormat_cutoff",
   "also added the main help"
 } ,

 {  18, NOV, 2008, RCR, "afni_xmat.py", MICRO, TYPE_MODIFY,
   "added extra_cols param to make_show_conds_str",
   NULL
 } ,

 {  7, NOV, 2008, RCR, "xmat_tool.py", MINOR, TYPE_MODIFY,
   "more updates:",
   "- scipy is only tested for when necessary\n"
   "- compute norms locally if no scipy\n"
   "- solve_against_1D, linear_combo: return error string instead of code\n"
   "- added -chrono option, to make all options chronological\n"
   "  (so options are essentially scriptable)"
 } ,

 {  6, NOV, 2008, RCR, "xmat_tool.py", MINOR, TYPE_NEW_OPT,
   "pre-release updates:",
   "  - added many initial command-line options\n"
   "  - added plot_xmat_as_one toggle button\n"
   "  - added computation of cosine matrix and cosmat_warnings\n"
   "  - separated GUI code into new file gui_xmat.py"
 } ,

 {  6, NOV, 2008, RCR, "option_list.py", MICRO, TYPE_NEW_OPT,
   "added opt param to get_type_opt and get_type_list",
   "had to modify calls in make_random_timing.py and gen_epi_review.py"
 } ,

 {  6, NOV, 2008, RCR, "python_module_test.py", MINOR, TYPE_NEW_OPT,
   "added option -full_test",
   NULL
 } ,

 {  4, NOV, 2008, RCR, "plug_vol2surf", MICRO, TYPE_MODIFY,
   "fail if NIML output dataset does end in .niml.dset",
   NULL
 } ,

 {  4, NOV, 2008, RCR, "3dVol2Surf", MICRO, TYPE_MODIFY,
   "fail if NIML output dataset does end in .niml.dset",
   NULL
 } ,

 {  4, NOV, 2008, RCR, "vol2surf", MICRO, TYPE_MODIFY,
   "only complain about statsym_string in debug mode",
   NULL
 } ,

 { 31, OCT, 2008, RCR, "afni_util.py", MICRO, TYPE_MODIFY,
   "moved functions encode_1D_ints and decode_1D_ints here",
   NULL
 } ,

 { 31, OCT, 2008, RCR, "make_random_timing.py", MINOR, TYPE_NEW_OPT,
   "added -show_timing_stats option",
   "Also, made a small change affecting timing (old results will not match)."
 } ,

 { 29, OCT, 2008, RCR, "xmat_tool.py", MINOR, TYPE_MODIFY,
   "if the X-matrix has a constant regressor, do not de-mean it",
   "In such a case, the cormat would not exactly be a correlation matrix."
 } ,

 { 29, OCT, 2008, RCR, "python_module_test.py", MINOR, TYPE_NEW_PROG,
   "program to test python module imports (interface to module_test_lib.py)",
   NULL
 } ,

 { 28, OCT, 2008, RCR, "module_test_lib.py", MINOR, TYPE_NEW_PROG,
   "library to test python module imports",
   "One might want to apply this module at the top of any python file."
 } ,

 { 28, OCT, 2008, RCR, "xmat_tool.py", MICRO, TYPE_MODIFY,
   "use module_test_lib to test imports",
   NULL
 } ,

 { 27, OCT, 2008, RCR, "afni_proc.py", MINOR, TYPE_NEW_OPT,
   "added -regress_motion_file option",
   NULL
 } ,

 { 27, OCT, 2008, RCR, "make_random_timing.py", MINOR, TYPE_NEW_OPT,
   "added -offset option",
   NULL
 } ,

 { 27, OCT, 2008, RCR, "make_random_timing.py", MINOR, TYPE_BUG_FIX,
   "actually applied -min_rest, sorry...",
   NULL
 } ,

 { 24, OCT, 2008, RCR, "xmat_tool.py", SUPER, TYPE_NEW_PROG,
   "program to inspect a .xmat.1D X-matrix, possibly against a time series",
   "This is a Graphical tool for plotting a design matrix, reviewing\n"
   "condition numbers or the correlation matrix, and fitting to a 1D\n"
   "time series."
 } ,

 { 23, OCT, 2008, RCR, "Makefile.INCLUDE", MINOR, TYPE_BUG_FIX,
   "removed reference to cdflib, for 'make afni_src.tgz'",
   NULL
 } ,

 { 23, OCT, 2008, RCR, "afni_util.py", MICRO, TYPE_NEW_OPT,
   "added lists_are_same function",
   NULL
 } ,

 { 20, OCT, 2008, RCR, "afni_util.py", MINOR, TYPE_NEW_OPT,
   "added write_text_to_file function",
   NULL
 } ,

 { 20, OCT, 2008, RCR, "afni_driver.c", MINOR, TYPE_NEW_OPT,
   "added 'GETENV' to the list of DRIVE_AFNI commands",
   NULL
 } ,

 { 16, OCT, 2008, RCR, "thd_mastery", MICRO, TYPE_MODIFY,
   "THD_copy_dset_subs should not need to add a warp structure",
   NULL
 } ,

 { 14, OCT, 2008, RCR, "thd_mastery", MICRO, TYPE_MODIFY,
   "verify sub-brick list in THD_copy_dset_subs()",
   NULL
 } ,

 { 14, OCT, 2008, RCR, "afni_util.py", MICRO, TYPE_MODIFY,
   "added wrap string param to add_line_wrappers (to wrap with newlines)",
   NULL
 } ,

 { 8, OCT, 2008, RCR, "NIFTI", MICRO, TYPE_MODIFY,
   "allow cbl with indices in 0..nt*nu*nv*nw-1",
   NULL
 } ,

 { 7, OCT, 2008, RCR, "NIFTI", MICRO, TYPE_MODIFY,
   "added nifti_NBL_matches_nim() check for write_bricks()",
   NULL
 } ,

 { 2, OCT, 2008, RCR, "GIFTI", MICRO, TYPE_MODIFY,
   "minor changes",
   "- separate diffs in DAs from those in gifti_image\n"
   "- decode additional data types: INT8, UINT16, INT64\n"
   "- add link flags to libgiftiio_la target"
 } ,

 { 29, SEP, 2008, RCR, "3dmatmult", MAJOR, TYPE_NEW_PROG,
   "program to multiply AFNI datasets slice-by-slice as matrices",
   NULL
 } ,

 { 23, SEP, 2008, RCR, "afni_proc.py", MINOR, TYPE_NEW_OPT,
   "added -remove_preproc_files option (akin to -move_preproc_files)",
   NULL
 } ,

 { 23, SEP, 2008, RCR, "gen_epi_review.py", MINOR, TYPE_MODIFY,
   "in script, check for existence of given datasets\n",
   NULL
 } ,

 { 17, SEP, 2008, RCR, "make_stim_times.py", MINOR, TYPE_NEW_OPT,
   "added -labels option, for including labels in filenames",
   NULL
 } ,

 { 16, SEP, 2008, RCR, "3drefit", MINOR, TYPE_BUG_FIX,
   "allow attribute editing of NIfTI datasets",
   NULL
 } ,

 { 10, SEP, 2008, RCR, "plug_realtime", MICRO, TYPE_BUG_FIX,
   "re-added sending of magic_bye string on MP socket close",
   NULL
 } ,

 { 3, SEP, 2008, RCR, "plug_realtime", MICRO, TYPE_MODIFY,
   "moved drive_wait execution to RT_tell_afni",
   NULL
 } ,

 { 2, SEP, 2008, RCR, "GIFTI", MICRO, TYPE_MODIFY,
   "have distribution Makefiles build with GIFTI/expat/zlib",
   NULL
 } ,

 { 29, AUG, 2008, RCR, "vol2surf", MINOR, TYPE_MODIFY,
   "fill in COLMS_STATSYM attribute when writing .niml.dset dataset",
   NULL
 } ,

 { 26, AUG, 2008, RCR, "3dAllineate", MINOR, TYPE_BUG_FIX,
   "initialized ntask in all cases",
   NULL
 } ,

 { 22, AUG, 2008, RCR, "Dimon", MICRO, TYPE_NEW_OPT,
   "added -drive_wait option",
   NULL
 } ,

 { 22, AUG, 2008, RCR, "plug_realtime", MINOR, TYPE_NEW_OPT,
   "added DRIVE_WAIT command string",
   "The command will be executed after the first volume is processed,\n"
   "which is good for opening windows appropriate to a new dataset."
 } ,

 { 21, AUG, 2008, RCR, "afni", MINOR, TYPE_NEW_OPT,
   "added -disable_done option to safeguard real-time mode",
   NULL
 } ,

 { 21, AUG, 2008, RCR, "Dimon", MICRO, TYPE_MODIFY,
   "updated help and suggest -num_slices with -sleep_init",
   NULL
 } ,

 { 21, AUG, 2008, RCR, "afni-general", MINOR, TYPE_MODIFY,
   "in edt_dsetitems, if storage mode can be inferred from prefix, apply it",
   NULL
 } ,

 { 21, AUG, 2008, RCR, "ANOVA", MINOR, TYPE_MODIFY,
   "use DSET_BRIKNAME for dataset control, as that is updated for smode",
   NULL
 } ,

 { 18, AUG, 2008, RCR, "plug_realtime", MINOR, TYPE_MODIFY,
   "increase DRIVE_LIMIT to 4Kb, read env vars each run",
   "These variables can now be controlled through drive_afni 'SETENV'\n"
   "(either via 'plugout_drive' or 'Dimon -drive_afni'):\n"
   "    - AFNI_REALTIME_Mask_Vals  : specify what gets sent to serial_helper\n"
   "    - AFNI_REALTIME_SHOW_TIMES : specify whether to show data timestamps\n"
   "    - AFNI_REALTIME_SEND_VER   : specify whether to send comm version"
 } ,

 { 15, AUG, 2008, RCR, "afni", MINOR, TYPE_BUG_FIX,
   "init graph->grid_spacing, to prevent potential div by 0 via DRIVE",
   NULL
 } ,

 { 14, AUG, 2008, RCR, "Dimon", MICRO, TYPE_MODIFY,
   "moved num_slices check to separate function",
   NULL
 } ,

 { 14, AUG, 2008, RCR, "3dBrickStat", MINOR, TYPE_BUG_FIX,
   "do not automatically print -max along with -var",
   NULL
 } ,

 { 5, AUG, 2008, RCR, "to3d", MINOR, TYPE_BUG_FIX,
   "re-added the un16 fix from July 1",
   NULL
 } ,

 { 3, AUG, 2008, RCR, "nifti_tool", MINOR, TYPE_NEW_OPT,
   "added -help_ana, -disp_ana, -swap_as_analyze, -swap_as_nifti, -swap_as_old",
   NULL
 } ,

 { 3, AUG, 2008, RCR, "nifticlib", MINOR, TYPE_MODIFY,
   "added swap ability for ANALYZE 7.5 format, and made swapping complete",
   "- added nifti_analyze75 struct\n"
   "- modified swap_nifti_header to swap all fields (analyze or nifti)\n"
   "- added regression testing script c16.rand.swap\n"
   "These changes were motivated by C Burns."
 } ,

 { 31, JUL, 2008, RCR, "Dimon", MINOR, TYPE_NEW_OPT,
   "added -num_slices option, and full real-time example E",
   NULL
 } ,

 { 31, JUL, 2008, RCR, "serial_helper", MINOR, TYPE_NEW_OPT,
   "added HELLO version 2 to work as -disp_all",
   "See 'HELLO versions' from 'serial_helper -help' for details.\n"
   "See 'example E' from 'Dimon -help' for a complete testing example."
 } ,

 { 31, JUL, 2008, RCR, "plug_realtime", MINOR, TYPE_NEW_OPT,
   "enhancements to communication with serial helper",
   "- added 'Motion Only' to methods\n"
   "- parameter methods can easily be switched per run\n"
   "- SEND_VER replaces HELLO_VER as Y/N variable\n"
 } ,

 { 30, JUL, 2008, RCR, "plug_realtime", MINOR, TYPE_NEW_OPT,
   "added HELLO version 1 and show_times option",
   "These are set via AFNI_REALTIME_SEND_VER and AFNI_REALTIME_SHOW_TIMES."
 } ,

 { 30, JUL, 2008, RCR, "serial_helper", MINOR, TYPE_NEW_OPT,
   "added HELLO version 1 and -show_times option",
   NULL
 } ,

 { 29, JUL, 2008, RCR, "plug_realtime", MINOR, TYPE_MODIFY,
   "print more socket error info, send MP vals w/out mask",
   NULL
 } ,

 { 29, JUL, 2008, RCR, "serial_helper", MINOR, TYPE_MODIFY,
   "captured and output more signal and error info, flushed output buffer",
   NULL
 } ,

 { 28, JUL, 2008, RCR, "plug_realtime", MINOR, TYPE_BUG_FIX,
   "alter check for bad socket: use tcp_alivecheck over tcp_writecheck",
   NULL
 } ,

 { 25, JUL, 2008, RCR, "Dimon", MINOR, TYPE_MODIFY,
   "allow -sleep_vol to be very small without early run termination",
   NULL
 } ,

 { 23, JUL, 2008, RCR, "3dttest", MINOR, TYPE_NEW_OPT,
   "added -base1_dset option, where -base1 value can vary over voxels\n",
   "Added for M Beauchamp."
 } ,

 { 18, JUL, 2008, RCR, "3dNLfim", MINOR, TYPE_MODIFY,
   "listed signal and noise models in -help output",
   NULL
 } ,

 { 17, JUL, 2008, RCR, "3dNLfim", MINOR, TYPE_MODIFY,
   "warn the user if DSET_NVALS is not the same as DSET_NUMTIMES",
   "That would suggest the dataset has no time axis."
 } ,

 { 16, JUL, 2008, RCR, "serial_helper", MINOR, TYPE_NEW_OPT,
   "added -disp_all to give formatted display of 'all' mask data",
   "This was added for P Kundu.\n"
 } ,

 { 16, JUL, 2008, RCR, "plug_realtime", MINOR, TYPE_NEW_OPT,
   "added choice of 'Vals to Send' to serial_helper",
   "Can now send index,i,j,k,x,y,z,value for every value in mask."
 } ,

 { 14, JUL, 2008, RCR, "Dimon", MINOR, TYPE_NEW_OPT,
   "added -sleep_init, -sleep_vol, -sleep_frac",
   "These options control the timeout periods between data checks."
 } ,

 { 14, JUL, 2008, RCR, "plug_realtime", MINOR, TYPE_MODIFY,
   "terminate TCP transmission to serial_helper if mask is bad\n",
   NULL
 } ,

 { 14, JUL, 2008, RCR, "afni_history", MINOR, TYPE_MODIFY,
   "a single integer option is interpreted as with -past_entries",
   NULL
 } ,

 { 11, JUL, 2008, RCR, "Dimon", MICRO, TYPE_MODIFY,
   "include last 4 elements of obl_matrix, even though probably useless",
   NULL
 } ,

 { 10, JUL, 2008, RCR, "plug_realtime", MAJOR, TYPE_MODIFY,
   "receive oblique transform matrix via new OBLIQUE_XFORM interface",
   NULL
 } ,

 { 10, JUL, 2008, RCR, "Dimon", MAJOR, TYPE_MODIFY,
   "if the data is oblique, pass the transformation matrix to plug_realtime",
   NULL
 } ,

 {  9, JUL, 2008, RCR, "plug_realtime", MICRO, TYPE_MODIFY,
   "if user closes graph window, allow comm with serial_helper to proceed",
   NULL
 } ,

 {  7, JUL, 2008, RCR, "afni_util.py", MICRO, TYPE_MODIFY,
   "move extra newline from args_as_command to show_args_as_command",
   NULL
 } ,

 {  3, JUL, 2008, RCR, "plug_drawdset", MICRO, TYPE_BUG_FIX,
   "edt_dset_items.c: for .hdr, use .img brick file, storage_mode = BY_NIFTI",
   NULL
 } ,

 {  2, JUL, 2008, RCR, "Dimon", MICRO, TYPE_MODIFY,
   "provide suggestions in the case of a real-time TCP connection failure",
   NULL
 } ,

 {  1, JUL, 2008, RCR, "to3d", MINOR, TYPE_BUG_FIX,
   "fixed crash in case of mosaic and un16, no longer having im data",
   "Problem found by R. McColl."
 } ,

 {  1, JUL, 2008, RCR, "Makefile.INCLUDE", MINOR, TYPE_MODIFY,
   "modified the make system for building programs in the install directory",
   "- modified Makefile.INCLUDE's INFLAGS and ISFLAGS\n"
   "- modified SUMA_INPATH in SUMA_Makefile_NoDev.\n"
   "- removed 'rickr/' dirs from includes in mrilib.h, plug_crender.c and\n"
   "  3dAllineate.c\n\n"
   "Requested by V. Roopchansingh of MCW.\n"
 } ,

 { 30, JUN, 2008, RCR, "afni_proc.py", MINOR, TYPE_NEW_OPT,
   "added -gen_epi_review and -no_epi_review options",
   "By default, a drive_afni script to review EPI data is now generated."
 } ,

 { 30, JUN, 2008, RCR, "gen_epi_review.py", MINOR, TYPE_MODIFY,
   "make script executable, decrease sleep, add usage comment in script",
   NULL
 } ,

 { 27, JUN, 2008, RCR, "gen_epi_review.py", MAJOR, TYPE_NEW_PROG,
   "generate afni/drive_afni script to review initial EPI data",
   "This program was written to be called from the afni_proc.py output script."
 } ,

 { 27, JUN, 2008, RCR, "afni_util.py", MICRO, TYPE_MODIFY,
   "small modification to find_command_end",
   NULL
 } ,

 { 25, JUN, 2008, RCR, "afni_history", MINOR, TYPE_NEW_OPT,
   "added -past_entries option",
   NULL
 } ,

 { 25, JUN, 2008, RCR, "howto", MINOR, TYPE_MODIFY,
   "put disclaimers at the tops of HowTo #1, #2, and #5",
   "references to current AFNI class handouts were included"
 } ,

 { 24, JUN, 2008, RCR, "3dDeconvolve", MINOR, TYPE_MODIFY,
   "added the ability to output 1D iresp datasets",
   NULL
 } ,

 { 20, JUN, 2008, RCR, "libmri", MINOR, TYPE_MODIFY,
   "thd_niftiread: do not scale to float if scale=1 and inter=0",
   NULL
 } ,

 { 19, JUN, 2008, RCR, "file_tool", MICRO, TYPE_MODIFY,
   "removed printing of pointers in disp_ functions",
   NULL
 } ,

 { 19, JUN, 2008, RCR, "make_stim_times.py", MINOR, TYPE_MODIFY,
   "help update, added -show_valid_opts, use '*' as separator w/amplitudes",
   NULL
 } ,

 { 16, JUN, 2008, RCR, "file_tool", MINOR, TYPE_MODIFY,
   "show output for multiple bad files when using -show_bad_backslash",
   NULL
 } ,

 { 13, JUN, 2008, RCR, "3dclust", MINOR, TYPE_MODIFY,
   "in the help, Volume defaults to microliters, unless -dxyz=1 is used",
   NULL
 } ,

 { 13, JUN, 2008, RCR, "nifti_tool", MINOR, TYPE_NEW_OPT,
   "added -with_zlib, and ability to add extensions via 'file:FILENAME'",
   "extension update added for J. Gunter"
 } ,

 { 13, JUN, 2008, RCR, "nifticlib", MINOR, TYPE_NEW_OPT,
   "added nifti_compiled_with_zlib()",
   NULL
 } ,

 { 12, JUN, 2008, RCR, "neuro_deconvolve.py", MINOR, TYPE_NEW_PROG,
   "generate 3dTfitter script to deconvolve a BOLD signal into a neuro signal",
   NULL
 } ,

 { 12, JUN, 2008, RCR, "afni_util.py", MICRO, TYPE_NEW_OPT,
   "added get_dset_reps_tr, get_default_polort, get_dset_reps_tr, max_dim_1D",
   "also, updated find_last_space to deal with long strings"
 } ,

 { 12, JUN, 2008, RCR, "afni_proc.py", MICRO, TYPE_MODIFY,
   "shifted code to afni_util.get_dset_reps_tr and .get_default_polort",
   NULL
 } ,

 { 6, JUN, 2008, RCR, "plug_crender", MINOR, TYPE_BUG_FIX,
   "integral threshold was off by 1",
   NULL
 } ,

 { 6, JUN, 2008, RCR, "make_random_timing.py", MICRO, TYPE_MODIFY,
   "get_*_opt now returns an error code",
   NULL
 } ,

 { 2, JUN, 2008, RCR, "GIFTI", MICRO, TYPE_GENERAL,
   "added CMakeLists.txt and XMLCALL update from Simon Warfield",
   "also added LICENSE.gifti"
 } ,

 { 2, JUN, 2008, RCR, "model_demri_3", MICRO, TYPE_MODIFY,
   "small help update to clarify residual C curve input",
   NULL
 } ,

 { 29, MAY, 2008, RCR, "model_demri_3", MICRO, TYPE_BUG_FIX,
   "help update to clarify use of AFNI_MODEL_D3_R1I_DSET",
   NULL
 } ,

 { 22, MAY, 2008, RCR, "3dTshift", MINOR, TYPE_BUG_FIX,
   "with -rlt, slices without any time shift must still be processed",
   "problem noticed by Jie Huang"
 } ,

 { 21, MAY, 2008, RCR, "model_demri_3", MINOR, TYPE_BUG_FIX,
   "fixed incorrect scaling in Cp computation",
   "The error was introduced on April 8, 2008."
 } ,

 { 21, MAY, 2008, RCR, "make_stim_times.py", MICRO, TYPE_NEW_OPT,
   "added -amplitudes option (for Rutvik Desai)",
   NULL
 } ,

 { 18, MAY, 2008, RCR, "make_random_timing.py", MINOR, TYPE_NEW_OPT,
   "added options for TR-locking and storing '3dDeconvolve -nodata' examples",
   "- added shuffle() to replace that from random (cannot produce all perms)\n"
   "- added options -tr, -tr_locked and -save_3dd_cmd\n"
   "- changed -stim_time option to -stim_dur"
 } ,

 { 18, MAY, 2008, RCR, "afni_history", MICRO, TYPE_MODIFY,
   "sped up comparison (since histories have gotten long)",
   NULL
 } ,

 { 17, MAY, 2008, RCR, "afni_proc.py", MINOR, TYPE_MODIFY,
   "check result of 3dDeconvolve execution in output script",
   "If 3dDeconvolve fails, terminate the script so that the user can\n"
   "see what happened."
 } ,

 { 14, MAY, 2008, RCR, "model_demri_3", MINOR, TYPE_BUG_FIX,
   "fixed application of decay term",
   NULL
 } ,

 { 13, MAY, 2008, RCR, "GIFTI", MINOR, TYPE_NEW_OPT,
   "gifticlib-1.0.0: initial release",
   "includes support for (set/clear/read/write) external data files"
 } ,

 { 13, MAY, 2008, RCR, "gifti_tool", MINOR, TYPE_NEW_OPT,
   "added -set_extern_filelist option, and help for using external data files",
   NULL
 } ,

 { 9, MAY, 2008, RCR, "GIFTI", MINOR, TYPE_MODIFY,
   "gifticlib-0.0.18: giiCoordSystem is now an array of struct pointers",
   "modified GIFTI library, along with suma_gifti.c"
 } ,

 { 8, MAY, 2008, RCR, "model_demri_3", MINOR, TYPE_MODIFY,
   "updated help, NFIRST does not need to imply injection time",
   NULL
 } ,

 { 7, MAY, 2008, RCR, "option_list.py", MINOR, TYPE_NEW_OPT,
   "added get_type_list and other accessor functions",
   NULL
 } ,

 { 7, MAY, 2008, RCR, "plug_3Ddump_V2", MINOR, TYPE_BUG_FIX,
   "allow 4D datasets to be opened (so that buckets are again usable)",
   "PLUGIN_dset_check() now checks NVALS instead of NUM_TIMES..."
 } ,

 { 7, MAY, 2008, RCR, "make_random_timing.py", MAJOR, TYPE_NEW_PROG,
   "generate random stimulus timing files",
   "This generates random timing files suitable for use in 3dDeconvolve.\n"
   "The timing is not restricted to a TR grid, though that is possible.\n"
   "Consider use with '3dDeconvolve -nodata'."
 } ,

 { 1, MAY, 2008, RCR, "model_demri_3", MINOR, TYPE_BUG_FIX,
   "treat RESID_CT as Ct(t), not C(t)",
   NULL
 } ,

 { 30, APR, 2008, RCR, "make_stim_times.py", MICRO, TYPE_BUG_FIX,
   "replaced make_stim_files with make_stim_times.py in help",
   NULL
 } ,

 { 10, APR, 2008, RCR, "afni_proc.py", MICRO, TYPE_GENERAL,
   "updated the -help with information regarding runs of different lengths",
   NULL
 } ,

 {  8, APR, 2008, RCR, "2dImReg", MINOR, TYPE_BUG_FIX,
   "allow zero slices, passing input as result",
   "Choleski factorization would fail on an empty slice.  In this case,\n"
   "return the input slices as the result (instead of crashing).\n"
   "Done with D Glen."
 } ,

 {  8, APR, 2008, RCR, "3dNLfim", MICRO, TYPE_MODIFY,
   "only update output every 100 voxels",
   NULL
 } ,

 {  8, APR, 2008, RCR, "model_demri_3", MINOR, TYPE_NEW_ENV,
   "allow residual Ct values via AFNI_MODEL_D3_RESID_CT_DSET dataset",
   "e.g. setenv AFNI_MODEL_D3_RESID_CT_DSET residual_Ct+orig"
 } ,

 {  2, APR, 2008, RCR, "ANOVA", MINOR, TYPE_MODIFY,
   "extended maximum number of contrasts to 75",
   NULL
 } ,

 {  1, APR, 2008, RCR, "ANOVA", MINOR, TYPE_MODIFY,
   "increased internal memory for 3dbucket and 3drefit command creation",
   NULL
 } ,

 { 31, MAR, 2008, RCR, "ANOVA", MINOR, TYPE_MODIFY,
   "extended maximum number of means, diffs and contrasts to 50",
   NULL
 } ,

 { 28, MAR, 2008, RCR, "gifticlib", MICRO, TYPE_NEW_OPT,
   "added routines to copy MetaData",
   NULL
 } ,

 { 28, MAR, 2008, RCR, "gifti_tool", MINOR, TYPE_NEW_OPT,
   "added -copy_gifti_meta and -copy_DA_meta options",
   NULL
 } ,

 { 26, MAR, 2008, RCR, "gifticlib", MICRO, TYPE_MODIFY,
   "in compare, if comp_data is not set, state the fact",
   NULL
 } ,

 { 25, MAR, 2008, RCR, "GIFTI", MINOR, TYPE_MODIFY,
   "minor changes:",
   "  - NIFTI_INTENT_NONE is considered valid\n"
   "  - added compare_gifti_data functions\n"
   "  - LabelTables are now written using CDATA"
 } ,

 { 25, MAR, 2008, RCR, "gifti_tool", MINOR, TYPE_MODIFY,
   "the -compare_data option is not separate from -compare_gifti",
   NULL
 } ,

 { 24, MAR, 2008, RCR, "Dimon", MINOR, TYPE_NEW_OPT,
   "added GERT_Reco options (request of D Glen)",
   "  -gert_filename    : specify a name for the GERT_Reco script\n"
   "  -gert_nz          : override nz=1 in mosaic image files\n"
   "  -gert_to3d_prefix : specify a dataset prefix for the to3d command"
 } ,

 { 24, MAR, 2008, RCR, "@Align_Centers", MINOR, TYPE_BUG_FIX,
   "applied proper follower dataset orientation and floating point shifts",
   "The shift applied to the child datasets was based on the parent's\n"
   "orientation.  The shifts were also being truncated to integers.\n"
   "Changed with D Glen.\n"
 } ,

 { 18, MAR, 2008, RCR, "GIFTI", MINOR, TYPE_NEW_OPT,
   "added comparison functions to gifticlib",
   NULL
 } ,

 { 20, MAR, 2008, RCR, "GIFTI", MINOR, TYPE_NEW_ENV,
   "AFNI_WRITE_1D_AS_PREFIX allows writing 1D or surface data given the prefix",
   "For example, setting this to YES will allow writing surface data to NIfTI."
 } ,

 { 18, MAR, 2008, RCR, "gifti_tool", MINOR, TYPE_NEW_OPT,
   "added -compare_gifti option",
   "See 'gifti_tool -help' for details, including example #7."
 } ,

 { 17, MAR, 2008, RCR, "Dimon", MINOR, TYPE_MODIFY,
   "if 1 volume, GERT_Reco_dicom does not give (useless) timing to to3d",
   NULL
 } ,

 { 13, MAR, 2008, RCR, "3dmerge", MINOR, TYPE_GENERAL,
   "added some examples to the -help output",
   NULL
 } ,

 { 11, MAR, 2008, RCR, "model_demri_3", MINOR, TYPE_NEW_OPT,
   "added control of hematocrit via AFNI_MODEL_D3_HCT",
   NULL
 } ,

 { 10, MAR, 2008, RCR, "GIFTI", MINOR, TYPE_NEW_ENV,
   "AFNI_GIFTI_VERB sets the verbose level in the gifti I/O library",
   "The default is 1, 0 is quiet, and values go up to 7."
 } ,

 { 10, MAR, 2008, RCR, "GIFTI", MINOR, TYPE_GENERAL,
   "AFNI can read/write .gii.dset as with .gii",
   NULL
 } ,

 { 10, MAR, 2008, RCR, "Dimon", MINOR, TYPE_NEW_OPT,
   "applied -gert_outdir in the case of dicom images",
   NULL
 } ,

 { 10, MAR, 2008, RCR, "Dimon", MINOR, TYPE_MODIFY,
   "if only 1 run, GERT_Reco_dicom is named per run",
   NULL
 } ,

 { 10, MAR, 2008, RCR, "SUMA_SurfMeasures", MAJOR, TYPE_BUG_FIX,
   "averages did not include nodes lost to -cmask",
   "Noticed by M Beauchamp."
 } ,

 {  7, MAR, 2008, RCR, "make_stim_times.py", MINOR, TYPE_BUG_FIX,
   "properly ignore empty lines, and exit on short files",
   NULL
 } ,

 {  6, MAR, 2008, RCR, "GIFTI", MICRO, TYPE_MODIFY,
   "allow functional control over GIFTI encoding" ,
   NULL
 } ,

 {  5, MAR, 2008, RCR, "GIFTI", MINOR, TYPE_BUG_FIX,
   "fixed passing of INDEX_LIST" ,
   NULL
 } ,

 {  5, MAR, 2008, RCR, "GIFTI", MINOR, TYPE_MODIFY,
   "do not duplicate data when reading and writing GIFTI from AFNI",
   NULL
 } ,

 {  4, MAR, 2008, RCR, "3dTstat", MINOR, TYPE_NEW_OPT,
   "added -accumulate option, to output each partial sum" ,
   "for k = 0..N-1 : output[k] = sum(input[i]) over i = 0..k"
 } ,

 {  3, MAR, 2008, RCR, "website", MINOR, TYPE_MODIFY,
   "updated the AFNI History website pages, with a table of entries",
   NULL
 } ,

 { 29, FEB, 2008, RCR, "afni_history", MINOR, TYPE_NEW_OPT,
   "added a TYPE, -type, a new level, and a string to identify each level",
   NULL
 } ,

 { 28, FEB, 2008, RCR, "afni_history", MINOR, TYPE_NEW_OPT,
   "added -list_authors option and adjusted spacing",
   NULL
 } ,

 { 27, FEB, 2008, RCR, "afni_history", SUPER, TYPE_NEW_PROG,
   "program to display the history of AFNI updates" ,
   "This will be used to create a web page of AFNI updates.\n"
   "Please see 'afni_history -help' for more details."
 } ,

 { 27, FEB, 2008, RCR, "afni_proc.py", MINOR, TYPE_BUG_FIX,
   "fixed -regress_use_stim_files typo (was -regress_use_stim_times)", 
   NULL
 } ,

 { 26, FEB, 2008, RCR, "afni_history", MICRO, TYPE_GENERAL,
   "checked in initial afni_history files", 
   NULL
 } ,

 { 25, FEB, 2008, RCR, "plug_vol2surf", MAJOR, TYPE_BUG_FIX,
   "fixed application of cluster for sending data to suma",

   "Previously, clustering was only applied when the Olay and Thr sub-bricks\n"
   "were the same."
 } ,

 { 24, FEB, 2008, RCR, "GIFTI", MINOR, TYPE_MODIFY,
   "GIFTI library now considers MetaData without Value as valid",

   NULL
 } ,

 /* pre-afni_history updates, mostly new programs and data formats */

 { 21, FEB, 2008, RCR, "GIFTI", SUPER, TYPE_GENERAL,
   "AFNI programs can now read and write GIFTI datasets",

   "GIFTI datasets are for data in the surface domain, with file suffix .gii.\n"
   "Support must be requested at compile time, and it requires libexpat.\n"
   "Please see http://www.nitrc.org/projects/gifti for many details."
 } ,

 {  6, FEB, 2008, RCR, "3dbucket", MINOR, TYPE_GENERAL,
   "modified to copy FDR curves",
   NULL
 } ,

 {  22, JAN, 2008, RCR, "afni_proc.py", MINOR, TYPE_NEW_OPT,
   "added options to estimate smoothness in data for use in AlphaSim",
   "See help options -regress_est_blur_epits and -regress_est_blur_errts."
 } ,

 {  28, DEC, 2007, RCR, "gifti_tool", MAJOR, TYPE_NEW_PROG,
   "program to read and write GIFTI datasets",
   NULL
 } ,

 {   3, DEC, 2007, RCR, "GIFTI", MAJOR, TYPE_GENERAL,
   "initial release of gifti I/O C API",
   NULL
 } ,

 {  31, AUG, 2007, RCR, "DECONFLICT", MAJOR, TYPE_MODIFY,
   "modified default behavior of programs from deconflict to no overwrite",
   "See AFNI_DECONFLICT in README.environment."
 } ,

 {  31, AUG, 2007, RCR, "model_conv_diffgamma", MINOR, TYPE_NEW_PROG,
   "NLfim model to compute the convolution of the difference of gammas",
   NULL
 } ,

 {  30, JUL, 2007, RCR, "regression_tests", MAJOR, TYPE_GENERAL,
   "added setup for regression testing to NIFTI package",
   "This can be used as a template for testing any command-line programs."
 } ,

 {  20, DEC, 2006, RCR, "afni_proc.py", SUPER, TYPE_NEW_PROG,
   "program to write complete single subject FMRI processing script", 
   NULL
 } ,

 {  11, DEC, 2006, RCR, "make_stim_times.py", MINOR, TYPE_NEW_PROG,
   "program to convert stim_files to stim_times files",
   NULL
 } ,

 {  22, OCT, 2006, RCR, "model_demri_3", MAJOR, TYPE_NEW_PROG,
   "NLfim model for Dynamic Enhanced MRI", 
   NULL
 } ,

 {  12, OCT, 2006, RCR, "serial_writer", MINOR, TYPE_NEW_PROG,
   "program to send data from a file, pipe or made up to a given serial port",
   NULL
 } ,

 {   8, AUG, 2006, RCR, "C++", MINOR, TYPE_MODIFY,
   "afni program compiles in C++ (effort with Rich and Greg Balls)",
   NULL
 } ,

 {   3, AUG, 2006, RCR, "NI_SURF_DSET", SUPER, TYPE_GENERAL,
   "added a new surface dataset format, with read/write ability in AFNI",
   NULL
 } ,

 {  25, JAN, 2006, RCR, "model_michaelis_menton", MAJOR, TYPE_NEW_PROG,
   "NLfim model function for ethanol studies",
   NULL
 } ,

 {   2, DEC, 2005, RCR, "ANOVA", SUPERDUPER, TYPE_MODIFY,
   "changed variance computations in 3dANOVA programs to not assume sphericity",
   "For details, see https://afni.nimh.nih.gov/sscc/gangc/ANOVA_Mod.html ."
 } ,

 {  11, OCT, 2005, RCR, "3dmaxima", MAJOR, TYPE_NEW_PROG,
   "command-line version of maxima plugin",
   NULL
 } ,

 {   5, JUL, 2005, RCR, "Dimon", SUPER, TYPE_NEW_PROG,
   "program to monitor real-time acquisition of DICOM images",
   NULL
 } ,

 {  25, APR, 2005, RCR, "NIFTI", SUPER, TYPE_GENERAL,
   "AFNI can read and write NIFTI datasets (effort with Bob and Rich)",
   NULL
 } ,

 {  7, JAN, 2005, RCR, "nifti_tool", SUPER, TYPE_NEW_PROG,
   "program to directly manipulate or compare NIFTI dataset headers",
   NULL
 } ,

 {  7, JAN, 2005, RCR, "NIFTI", SUPER, TYPE_GENERAL,
   "initial release of NIFTI library",
   NULL
 } ,

 {  4, OCT, 2004, RCR, "vol2surf", SUPER, TYPE_GENERAL,
   "added vol2surf interface for real-time mapping from afni to suma",
   NULL
 } ,

 { 31, MAR, 2004, RCR, "serial_helper", MAJOR, TYPE_NEW_PROG,
   "program to pass realtime registration params from TCP to serial port",
   NULL
 } ,

 {  1, DEC, 2003, RCR, "SurfMeasures", MAJOR, TYPE_NEW_PROG,
   "program to compute various measures over surfaces",
   NULL
 } ,

 {  5, AUG, 2003, RCR, "3dVol2Surf", SUPER, TYPE_NEW_PROG,
   "program to map data from the volume to domain to the surface domain",
   NULL
 } ,

 { 29, MAY, 2003, RCR, "3dSurf2Vol", SUPER, TYPE_NEW_PROG,
   "program to map data from the surface domain to the volume domain",
   NULL
 } ,

 { 15, JAN, 2003, RCR, "Imon", MAJOR, TYPE_NEW_OPT,
   "added connection to the realtime plugin in afni",
   NULL
 } ,

 { 27, NOV, 2002, RCR, "Imon", SUPER, TYPE_NEW_PROG,
   "program to monitor GE I-files as they are written to the scanner",
   NULL
 } ,

 {  1, OCT, 2002, RCR, "file_tool", SUPER, TYPE_NEW_PROG,
   "program to perform generic manipulations of binary files",
   NULL
 } ,

 { 20, JUN, 2002, RCR, "@make_stim_file", MINOR, TYPE_NEW_PROG,
   "script to create binary stim files",
   NULL
 } ,

 {  6, JUN, 2002, RCR, "@SUMA_Make_Spec_FS", MAJOR, TYPE_NEW_PROG,
   "script to import FreeSurfer surfaces into SUMA",
   NULL
 } ,

 { 21, MAY, 2002, RCR, "3dresample", SUPER, TYPE_NEW_PROG,
   "program to change a dataset orientation and/or grid spacing",
   NULL
 } ,

 {  8, MAR, 2002, RCR, "plug_crender", SUPER, TYPE_NEW_PROG,
   "added rendering plugin to afni",
   NULL
 } ,

 { 99,99,99, NULL,NULL, 99,99, NULL,NULL}  /** the end (do not delete) **/
} ;<|MERGE_RESOLUTION|>--- conflicted
+++ resolved
@@ -53,19 +53,16 @@
 
 afni_history_struct rickr_history[] = {
 
-<<<<<<< HEAD
+  { 18, Feb, 2021, RCR, "afni_system_check.py", MINOR, TYPE_ENHANCE,
+   "warn about problematic version of XQuartz",
+   NULL
+ } ,
+
  { 17, Feb, 2021, RCR, "afni-general", MINOR, TYPE_MODIFY,
    "moved AFNI_ijk_* protos from afni.h to 3ddata.h",
    "All thd_coords.c protos are in 3ddata.h now."
  } ,
-  
-=======
- { 18, Feb, 2021, RCR, "afni_system_check.py", MINOR, TYPE_ENHANCE,
-   "warn about problematic version of XQuartz",
-   NULL
- } ,
-
->>>>>>> e1eedc1b
+
  { 26, Jan, 2021, RCR, "afni-general", MINOR, TYPE_BUG_FIX,
    "do not convert NIFTI scaled shorts to float",
    "If slope!=0 && inter==0, pass slope as brick_fac.\n"
