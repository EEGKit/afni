--- conflicted
+++ resolved
@@ -745,14 +745,10 @@
                                          MCW_cluster *, int, int *, 
                                          float p[][MAX_CODE_PARAMS+1],
                                          float *reduce_grid, int resam_mode) ;
-<<<<<<< HEAD
-extern void THD_localstat_verb(int) ;
-extern void THD_localstat_datum(int) ;
-
-=======
+
 extern void THD_localstat_datum(int);
 extern void THD_localstat_verb(int);
->>>>>>> 803927c6
+
 extern int DSET_1Dindex_to_regrid_ijk( THD_3dim_dataset *iset, int ijk, 
                                  THD_3dim_dataset *gset, 
                                  int *ii, int *jj, int *kk);
