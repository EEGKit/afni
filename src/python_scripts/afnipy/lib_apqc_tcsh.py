--- conflicted
+++ resolved
@@ -2712,7 +2712,6 @@
 
 #-------------------------------------------------------------------------
 
-<<<<<<< HEAD
 # complicated/tiered depedencies...
 def apqc_vstat_seedcorr( ap_ssdict, obase, qcb, qci, 
                          ulay, focusbox, seed ):
@@ -2743,11 +2742,6 @@
 seed : afni_seeds
     an instance of an object that holds useful information about the
     present seed, such as coords and str labels
-=======
-# complicated/tiered dependencies...
-def apqc_regr_corr_errts( obase, qcb, qci, 
-                          ulay, focusbox, corr_brain ):
->>>>>>> 13559286
 
 Returns
 ----------
@@ -2771,20 +2765,8 @@
     com    = ab.shell_com(cmd, capture=do_cap)
     stat   = com.run()
 
-<<<<<<< HEAD
     # do we have a mask here? changes how some stat thresholds are gotten
     HAVE_MASK = check_dep(ap_ssdict, ['mask_dset'])
-=======
-#-------------------------------------------------------------------------
-
-# complicated/tiered dependencies...
-def apqc_vstat_seedcorr( obase, qcb, qci, 
-                         ulay, focusbox,     # bc some flexibility in usage
-                         seed, count=0,
-                         HAVE_MASK=False ):
-
-    opref = '_'.join([obase, qcb, qci]) # full name
->>>>>>> 13559286
 
     # image settings
     seed_loc_gen = coord_to_gen_sys(seed.xyz)   # general coords: -4R, etc.
