--- conflicted
+++ resolved
@@ -214,10 +214,6 @@
 # [PT] ve2a: new scaling for ulay, extra control of grayscale with
 #   ulay_min_fac
 #
-<<<<<<< HEAD
-ver = '4.10' ; date = 'June 6, 2022'
-# [PT] starting adding full names of dsets to image-paired JSONs
-=======
 #ver = '4.02' ; date = 'July 27, 2022'
 # [PT] mecho: cp -> rsync, because of annoying Mac difference in cp
 #
@@ -236,7 +232,6 @@
 ver = '4.06' ; date = 'Aug 31, 2022'
 # [PT] make a JSON version of ss_rev_basic TXT file in QC*/extra_info
 #      -> will use this for 'saving' mode of APQC HTML interaction
->>>>>>> 3add41b5
 #
 #########################################################################
 
@@ -1833,8 +1828,6 @@
     set opbarrt = ${{odir_img}}/${{opref}}.pbar
     '''.format( opref, ulay_name )
 
-    dtext_u = '''"dset: ${ulay}"'''
-
     # get min/max for informational purposes
     cmd1 = '''
     set minmax = `3dBrickStat 
@@ -1890,10 +1883,9 @@
     blockid_hov :: {}
     title       :: {}
     text        :: {}
-    dset_ulay   :: {}
     EOF
     '''.format( qci, qcb, lah.qc_blocks[qcb][0], lah.qc_blocks[qcb][1],
-                STR_json_text, dtext_u )
+                STR_json_text )
 
     jsontxt_cmd = '''
     abids_json_tool.py   
@@ -2279,12 +2271,8 @@
     dset_ulay   :: {}
     dset_olay   :: {}
     EOF
-<<<<<<< HEAD
     '''.format(qci, qcb, lah.qc_blocks[qcb][0], lah.qc_blocks[qcb][1], 
                dtext_u, dtext_o )
-=======
-    '''.format(qci, qcb, lah.qc_blocks[qcb][0], lah.qc_blocks[qcb][1])
->>>>>>> 3add41b5
 
     jsontxt2_cmd = '''
     abids_json_tool.py   
