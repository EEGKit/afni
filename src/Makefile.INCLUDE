--- conflicted
+++ resolved
@@ -97,13 +97,8 @@
            3dNormalityTest 3dmask_tool FIRdesign help_format 2perm 3dClustCount \
            column_cat 3dUnifize 3dNwarpCat 3dQwarp 3dLocalHistog 3dNwarpAdjust  \
            3dNwarpFuncs 3dTproject afni_open 3dConformist 3dNwarpXYZ 3dTRfix    \
-<<<<<<< HEAD
-           3dToyProg 3dRankizer nifti1_tool gifti_tool cifti_tool images_equal  \
-           uniq_images                                                          \
-=======
            3dToyProg 3dRankizer nifti1_tool gifti_tool cifti_tool  \
            3dECM 3dMSE 3dLFCD 3dDegreeCentrality \
->>>>>>> 9c4a4475
            $(EXTRAS)
 
 PROGRAMS_NOPLUG = afni to3d from3d abut 3dclust nsize 3dinfo 3dproject 3dmerge      \
@@ -139,13 +134,8 @@
                   apsearch 3dNormalityTest 3dmask_tool 2perm 3dClustCount           \
                   3dUnifize 3dNwarpCat 3dQwarp 3dLocalHistog 3dNwarpAdjust 3dTRfix  \
                   3dNwarpFuncs 3dTproject  afni_open   3dConformist 3dNwarpXYZ      \
-<<<<<<< HEAD
-                  3dToyProg nifti1_tool gifti_tool cifti_tool images_equal          \
-                  uniq_images stimband 1dNLfit                                      \
-=======
                   3dToyProg nifti1_tool gifti_tool cifti_tool    \
                   3dDegreeCentrality 3dECM 3dMSE 3dLFCD \
->>>>>>> 9c4a4475
                   $(EXTRAS)
 
 # For CYGWIN (look for "exe" to find various places below)
@@ -180,13 +170,8 @@
                1dFlagMotion 3dTsort 1dTsort 3dTfitter afni_history 1dUpsample     \
                3dTcorrMap 3dABoverlap 3dRank 3dFFT 3dTcorr1D 3dClustSim 3dTRfix   \
                3dRetinoPhase 3dMaskToASCII 3dttest++ 3dDTtoDWI niccc 3dXYZcat     \
-<<<<<<< HEAD
-               column_cat GLTsymtest nifti1_tool gifti_tool cifti_tool            \
-               images_equal uniq_images stimband 1dNLfit
-=======
                column_cat GLTsymtest nifti1_tool gifti_tool cifti_tool \
                3dDegreeCentrality 3dECM 3dMSE 3dLFCD 
->>>>>>> 9c4a4475
 
 SCRIPTS = @4Daverage @CommandGlobb @GetAfniOrient @DTI_studio_reposition          \
           @GetAfniPrefix @NoExt @UpdateAfni @RenamePanga @2dwarper                \
